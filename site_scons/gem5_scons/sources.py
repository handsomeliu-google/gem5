# -*- mode:python -*-

# Copyright (c) 2018, 2020 ARM Limited
#
# The license below extends only to copyright in the software and shall
# not be construed as granting a license to any other intellectual
# property including but not limited to intellectual property relating
# to a hardware implementation of the functionality of the software
# licensed hereunder.  You may use the software subject to the license
# terms below provided that you ensure that this notice is replicated
# unmodified and in its entirety in all distributions of the software,
# modified or unmodified, in source code or in binary form.
#
# Copyright (c) 2004-2005 The Regents of The University of Michigan
# All rights reserved.
#
# Redistribution and use in source and binary forms, with or without
# modification, are permitted provided that the following conditions are
# met: redistributions of source code must retain the above copyright
# notice, this list of conditions and the following disclaimer;
# redistributions in binary form must reproduce the above copyright
# notice, this list of conditions and the following disclaimer in the
# documentation and/or other materials provided with the distribution;
# neither the name of the copyright holders nor the names of its
# contributors may be used to endorse or promote products derived from
# this software without specific prior written permission.
#
# THIS SOFTWARE IS PROVIDED BY THE COPYRIGHT HOLDERS AND CONTRIBUTORS
# "AS IS" AND ANY EXPRESS OR IMPLIED WARRANTIES, INCLUDING, BUT NOT
# LIMITED TO, THE IMPLIED WARRANTIES OF MERCHANTABILITY AND FITNESS FOR
# A PARTICULAR PURPOSE ARE DISCLAIMED. IN NO EVENT SHALL THE COPYRIGHT
# OWNER OR CONTRIBUTORS BE LIABLE FOR ANY DIRECT, INDIRECT, INCIDENTAL,
# SPECIAL, EXEMPLARY, OR CONSEQUENTIAL DAMAGES (INCLUDING, BUT NOT
# LIMITED TO, PROCUREMENT OF SUBSTITUTE GOODS OR SERVICES; LOSS OF USE,
# DATA, OR PROFITS; OR BUSINESS INTERRUPTION) HOWEVER CAUSED AND ON ANY
# THEORY OF LIABILITY, WHETHER IN CONTRACT, STRICT LIABILITY, OR TORT
# (INCLUDING NEGLIGENCE OR OTHERWISE) ARISING IN ANY WAY OUT OF THE USE
# OF THIS SOFTWARE, EVEN IF ADVISED OF THE POSSIBILITY OF SUCH DAMAGE.

import functools

import SCons.Script

########################################################################
# Code for adding source files of various types
#
# When specifying a source file of some type, a set of tags can be
# specified for that file.


def tag_implies(env, tag, tag_list):
    """
    Associates a tag X to a list of tags which are implied by X.

    For example, assume:
    - Each file <X>.cc is tagged with the tag "Tag <X>".
    - B.cc refers to symbols from A.cc
    - C.cc refers to symbols from B.cc
    - D.cc refers to symbols from A.cc and C.cc

    Then:
    - "Tag A" is implied by "Tag B"
    - "Tag B" is implied by "Tag C"
    - "Tag A" is transitively implied by "Tag C" (from "Tag B")
    - "Tag A" and "Tag C" are implied by "Tag D"
    - "Tag B" is transitively implied by "Tag D" (from "Tag C")
    - "Tag A" is transitively implied by "Tag D" (from transitive "Tag B")

    All of these implications are simply declared as:
        env.TagImplies("Tag B", "Tag A")
        env.TagImplies("Tag C", "Tag B")
        env.TagImplies("Tag D", ["Tag A", "Tag C"])

    So that any use of a tag will automatically include its transitive tags
    after being resolved.
    """

    env.SetDefault(_tag_implies={})
    implications = env["_tag_implies"]

    if isinstance(tag_list, str):
        tag_list = frozenset([tag_list])
    if not isinstance(tag_list, frozenset):
        tag_list = frozenset(tag_list)
    if tag in implications:
        implications[tag] |= tag_list
    else:
        implications[tag] = tag_list

    # Check if any of the tags on which the new tag depends on already
    # has a list of implications. If so, add the list to the new tag's
    # implications
    for t in tag_list:
        if t in implications:
            implications[tag] |= implications[t]

    # Check if another tag depends on this tag. If so, add this tag's
    # implications to that tag.
    for t, implied in implications.items():
        if tag in implied:
            implications[t] |= implications[tag]


def TagImpliesTool(env):
    env.AddMethod(tag_implies, "TagImplies")


def resolve_tags(env, tags):
    """
    Returns the complete set of tags implied (dependencies) by the
    supplied tags.
    """

    implications = env.SetDefault(_tag_implies={})
    implications = env["_tag_implies"]

    if isinstance(tags, str):
        tags = frozenset([tags])
    if not isinstance(tags, frozenset):
        tags = frozenset(tags)

    tags = tags.copy()
    for tag in tags:
        if tag in implications:
            tags |= implications[tag]
    return tags


<<<<<<< HEAD
class SourceFilter(object):
=======
class SourceFilter:
>>>>>>> 85eb9938
    factories = {}

    def __init__(self, predicate):
        self.predicate = predicate

    def __or__(self, other):
        return SourceFilter(
            lambda env, tags: self.predicate(env, tags)
            or other.predicate(env, tags)
        )

    def __and__(self, other):
        return SourceFilter(
            lambda env, tags: self.predicate(env, tags)
            and other.predicate(env, tags)
        )


def with_any_tags(*tags):
    """Return a list of sources with any of the supplied tags."""
    return SourceFilter(
        lambda env, stags: len(resolve_tags(env, tags) & stags) > 0
    )


def with_all_tags(*tags):
    """Return a list of sources with all of the supplied tags."""
    return SourceFilter(lambda env, stags: resolve_tags(env, tags) <= stags)


def with_tag(tag):
    """Return a list of sources with the supplied tag."""
    return with_any_tags(*[tag])


def without_tags(*tags):
    """Return a list of sources without any of the supplied tags."""
    return SourceFilter(
        lambda env, stags: len(resolve_tags(env, tags) & stags) == 0
    )


def without_tag(tag):
    """Return a list of sources without the supplied tag."""
    return without_tags(*[tag])


SourceFilter.factories.update(
    {
        "with_any_tags": with_any_tags,
        "with_all_tags": with_all_tags,
        "with_tag": with_tag,
        "without_tags": without_tags,
        "without_tag": without_tag,
    }
)


class SourceList(list):
    def apply_filter(self, env, f):
        def match(source):
            return f.predicate(env, resolve_tags(env, source.tags))

        return SourceList(filter(match, self))

    def __getattr__(self, name):
        func = SourceFilter.factories.get(name, None)
        if not func:
            raise AttributeError

        @functools.wraps(func)
        def wrapper(env, *args, **kwargs):
            return self.apply_filter(env, func(*args, **kwargs))

        return wrapper


class SourceMeta(type):
    """Meta class for source files that keeps track of all files of a
    particular type."""

    def __init__(cls, name, bases, dict):
        super().__init__(name, bases, dict)
        cls.all = SourceList()


<<<<<<< HEAD
class SourceItem(object, metaclass=SourceMeta):
=======
class SourceItem(metaclass=SourceMeta):
>>>>>>> 85eb9938
    """Base object that encapsulates the notion of a source component for
    gem5. This specifies a set of tags which help group components into groups
    based on arbitrary properties."""

    def __init__(self, source, tags=None, add_tags=None, append=None):
        self.source = source

        if tags is None:
            tags = "gem5 lib"
        if isinstance(tags, str):
            tags = {tags}
        if not isinstance(tags, set):
            tags = set(tags)
        self.tags = tags.copy()

        if add_tags:
            if isinstance(add_tags, str):
                add_tags = {add_tags}
            if not isinstance(add_tags, set):
                add_tags = set(add_tags)
            self.tags |= add_tags

        self.append = append

        for base in type(self).__mro__:
            if issubclass(base, SourceItem):
                base.all.append(self)


class SourceFile(SourceItem):
    """Base object that encapsulates the notion of a source file.
    This includes, the source node, target node, various manipulations
    of those."""

    def __init__(self, source, tags=None, add_tags=None, append=None):
        super().__init__(source, tags=tags, add_tags=add_tags, append=append)

        tnode = SCons.Script.File(source)

        self.tnode = tnode
        self.filename = str(self.tnode)
        self.snode = tnode.srcnode()

    def static(self, env):
        if self.append:
            env = env.Clone()
            env.Append(**self.append)
        return env.StaticObject(self.tnode.abspath)

    def shared(self, env):
        if self.append:
            env = env.Clone()
            env.Append(**self.append)
        return env.SharedObject(self.tnode.abspath)


__all__ = [
    "TagImpliesTool",
    "SourceFilter",
    "SourceList",
    "SourceFile",
    "SourceItem",
    "with_any_tags",
    "with_all_tags",
    "with_tag",
    "without_tags",
    "without_tag",
]<|MERGE_RESOLUTION|>--- conflicted
+++ resolved
@@ -126,11 +126,7 @@
     return tags
 
 
-<<<<<<< HEAD
-class SourceFilter(object):
-=======
 class SourceFilter:
->>>>>>> 85eb9938
     factories = {}
 
     def __init__(self, predicate):
@@ -217,11 +213,7 @@
         cls.all = SourceList()
 
 
-<<<<<<< HEAD
-class SourceItem(object, metaclass=SourceMeta):
-=======
 class SourceItem(metaclass=SourceMeta):
->>>>>>> 85eb9938
     """Base object that encapsulates the notion of a source component for
     gem5. This specifies a set of tags which help group components into groups
     based on arbitrary properties."""
