--- conflicted
+++ resolved
@@ -56,11 +56,7 @@
     # operands are the name of the variable and a Value node containing the
     # value of the variable.
     def build_config_file(target, source, env):
-<<<<<<< HEAD
-        (variable, value) = [s.get_contents().decode("utf-8") for s in source]
-=======
         (variable, value) = (s.get_contents().decode("utf-8") for s in source)
->>>>>>> 85eb9938
         with open(str(target[0].abspath), "w") as f:
             print("#define", variable, value, file=f)
         return None
