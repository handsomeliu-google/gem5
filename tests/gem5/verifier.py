# Copyright (c) 2021 Arm Limited
# All rights reserved
#
# The license below extends only to copyright in the software and shall
# not be construed as granting a license to any other intellectual
# property including but not limited to intellectual property relating
# to a hardware implementation of the functionality of the software
# licensed hereunder.  You may use the software subject to the license
# terms below provided that you ensure that this notice is replicated
# unmodified and in its entirety in all distributions of the software,
# modified or unmodified, in source code or in binary form.
#
# Copyright (c) 2017 Mark D. Hill and David A. Wood
# Copyright (c) 2021 Huawei International
# All rights reserved.
#
# Redistribution and use in source and binary forms, with or without
# modification, are permitted provided that the following conditions are
# met: redistributions of source code must retain the above copyright
# notice, this list of conditions and the following disclaimer;
# redistributions in binary form must reproduce the above copyright
# notice, this list of conditions and the following disclaimer in the
# documentation and/or other materials provided with the distribution;
# neither the name of the copyright holders nor the names of its
# contributors may be used to endorse or promote products derived from
# this software without specific prior written permission.
#
# THIS SOFTWARE IS PROVIDED BY THE COPYRIGHT HOLDERS AND CONTRIBUTORS
# "AS IS" AND ANY EXPRESS OR IMPLIED WARRANTIES, INCLUDING, BUT NOT
# LIMITED TO, THE IMPLIED WARRANTIES OF MERCHANTABILITY AND FITNESS FOR
# A PARTICULAR PURPOSE ARE DISCLAIMED. IN NO EVENT SHALL THE COPYRIGHT
# OWNER OR CONTRIBUTORS BE LIABLE FOR ANY DIRECT, INDIRECT, INCIDENTAL,
# SPECIAL, EXEMPLARY, OR CONSEQUENTIAL DAMAGES (INCLUDING, BUT NOT
# LIMITED TO, PROCUREMENT OF SUBSTITUTE GOODS OR SERVICES; LOSS OF USE,
# DATA, OR PROFITS; OR BUSINESS INTERRUPTION) HOWEVER CAUSED AND ON ANY
# THEORY OF LIABILITY, WHETHER IN CONTRACT, STRICT LIABILITY, OR TORT
# (INCLUDING NEGLIGENCE OR OTHERWISE) ARISING IN ANY WAY OUT OF THE USE
# OF THIS SOFTWARE, EVEN IF ADVISED OF THE POSSIBILITY OF SUCH DAMAGE.

"""
Built in test cases that verify particular details about a gem5 run.
"""
<<<<<<< HEAD
import re
import os
import json
=======
import json
import os
import re
>>>>>>> 85eb9938

from testlib import test_util
from testlib.configuration import constants
from testlib.helper import (
    diff_out_file,
    joinpath,
)


<<<<<<< HEAD

class Verifier(object):
=======
class Verifier:
>>>>>>> 85eb9938
    def __init__(self, fixtures=tuple()):
        self.fixtures = fixtures

    def _test(self, *args, **kwargs):
        # Use a callback wrapper to make stack
        # traces easier to understand.
        self.test(*args, **kwargs)

    def instantiate_test(self, name_pfx):
        name = "-".join([name_pfx, self.__class__.__name__])
        return test_util.TestFunction(
            self._test, name=name, fixtures=self.fixtures
        )


class CheckH5StatsExist(Verifier):
    def __init__(self, stats_file="stats.h5"):
<<<<<<< HEAD
        super(CheckH5StatsExist, self).__init__()
=======
        super().__init__()
>>>>>>> 85eb9938
        self.stats_file = stats_file

    def test(self, params):
        tempdir = params.fixtures[constants.tempdir_fixture_name].path
        h5_file = joinpath(tempdir, self.stats_file)
        if not os.path.isfile(h5_file):
            test_util.fail("Could not find h5 stats file %s", h5_file)


class MatchGoldStandard(Verifier):
    """
    Compares a standard output to the test output and passes if they match,
    fails if they do not.
    """

    def __init__(
        self, standard_filename, ignore_regex=None, test_filename="simout.txt"
    ):
        """
        :param standard_filename: The path of the standard file to compare
        output to.

        :param ignore_regex: A string, compiled regex, or iterable containing
        either which will be ignored in 'standard' and test output files when
        diffing.
        """
<<<<<<< HEAD
        super(MatchGoldStandard, self).__init__()
=======
        super().__init__()
>>>>>>> 85eb9938
        self.standard_filename = standard_filename
        self.test_filename = test_filename

        self.ignore_regex = _iterable_regex(ignore_regex)

    def test(self, params):
        # We need a tempdir fixture from our parent verifier suite.
        fixtures = params.fixtures
        # Get the file from the tempdir of the test.
        tempdir = fixtures[constants.tempdir_fixture_name].path
        self.test_filename = joinpath(tempdir, self.test_filename)

        diff = diff_out_file(
            self.standard_filename,
            self.test_filename,
            ignore_regexes=self.ignore_regex,
            logger=params.log,
        )
        if diff is not None:
            test_util.fail(
                f"Stdout did not match:\n{diff}\nSee {tempdir} for full results"
            )

    def _generic_instance_warning(self, kwargs):
        """
        Method for helper classes to tell users to use this more generic class
        if they are going to manually override the test_filename param.
        """
        if "test_filename" in kwargs:
            raise ValueError(
                "If you are setting test_filename use the more"
                " generic %s"
                " instead" % MatchGoldStandard.__name__
            )


class DerivedGoldStandard(MatchGoldStandard):
    __ignore_regex_sentinel = object()
    _file = None
    _default_ignore_regex = []

    def __init__(
        self, standard_filename, ignore_regex=__ignore_regex_sentinel, **kwargs
    ):
<<<<<<< HEAD

=======
>>>>>>> 85eb9938
        if ignore_regex == self.__ignore_regex_sentinel:
            ignore_regex = self._default_ignore_regex

        self._generic_instance_warning(kwargs)

        super().__init__(
            standard_filename,
            test_filename=self._file,
            ignore_regex=ignore_regex,
            **kwargs,
        )


class MatchStdout(DerivedGoldStandard):
    _file = constants.gem5_simulation_stdout
    _default_ignore_regex = [
<<<<<<< HEAD
        re.compile("^\s+$"),  # Remove blank lines.
=======
        re.compile(r"^\s+$"),  # Remove blank lines.
>>>>>>> 85eb9938
        re.compile("^gem5 Simulator System"),
        re.compile("^gem5 is copyrighted software"),
        re.compile("^Redirecting (stdout|stderr) to"),
        re.compile("^gem5 version "),
        re.compile("^gem5 compiled "),
        re.compile("^gem5 started "),
        re.compile("^gem5 executing on "),
        re.compile("^command line:"),
        re.compile("^Couldn't import dot_parser,"),
        re.compile("^info: kernel located at:"),
        re.compile("^info: Standard input is not a terminal"),
        re.compile("^Couldn't unlink "),
<<<<<<< HEAD
        re.compile("^Using GPU kernel code file\(s\) "),
        re.compile("^.* not found locally\. Downloading"),
=======
        re.compile(r"^Using GPU kernel code file\(s\) "),
        re.compile(r"^.* not found locally\. Downloading"),
>>>>>>> 85eb9938
        re.compile("^Finished downloading"),
        re.compile("^info: Using default config"),
    ]


class MatchStdoutNoPerf(MatchStdout):
    _file = constants.gem5_simulation_stdout
    _default_ignore_regex = MatchStdout._default_ignore_regex + [
        re.compile("^Exiting @ tick")
    ]


class MatchStderr(DerivedGoldStandard):
    _file = constants.gem5_simulation_stderr
    _default_ignore_regex = []


class MatchStats(DerivedGoldStandard):
    # TODO: Likely will want to change this verifier since we have the weird
    # perl script right now. A simple diff probably isn't going to work.
    _file = constants.gem5_simulation_stats
    _default_ignore_regex = []


class MatchConfigINI(DerivedGoldStandard):
    _file = constants.gem5_simulation_config_ini
    _default_ignore_regex = (
        re.compile("^(executable|readfile|kernel|image_file)="),
        re.compile("^(cwd|input|codefile)="),
    )


class MatchConfigJSON(DerivedGoldStandard):
    _file = constants.gem5_simulation_config_json
    _default_ignore_regex = (
        re.compile(r"""^\s*"(executable|readfile|kernel|image_file)":"""),
        re.compile(r"""^\s*"(cwd|input|codefile)":"""),
    )


class MatchFileRegex(Verifier):
    """
    Looking for a match between a regex pattern and the content of a list
    of files. Verifier will pass as long as the pattern is found in at least
    one of the files.
    """

    def __init__(self, regex, filenames):
        super().__init__()
        self.regex = _iterable_regex(regex)
        self.filenames = filenames

    def parse_file(self, fname):
<<<<<<< HEAD
        with open(fname, "r") as file_:
=======
        with open(fname) as file_:
>>>>>>> 85eb9938
            for line in file_:
                for regex in self.regex:
                    if re.match(regex, line):
                        return True

    def test(self, params):
        fixtures = params.fixtures
        # Get the file from the tempdir of the test.
        tempdir = fixtures[constants.tempdir_fixture_name].path

        for fname in self.filenames:
            if self.parse_file(joinpath(tempdir, fname)):
                return  # Success

        test_util.fail("Could not match regex.")


class MatchRegex(MatchFileRegex):
    """
    Looking for a match between a regex pattern and stdout/stderr.
    """

    def __init__(self, regex, match_stderr=True, match_stdout=True):
        filenames = list()
        if match_stdout:
            filenames.append(constants.gem5_simulation_stdout)
        if match_stderr:
            filenames.append(constants.gem5_simulation_stderr)
        super().__init__(regex, filenames)



class NoMatchRegex(MatchRegex):
    """
    Checks that the given pattern does *not* match
    """

    def __init__(self, regex, match_stderr=True, match_stdout=True):
        super().__init__(regex, match_stderr, match_stdout)

    def test(self, params):
        fixtures = params.fixtures
        tempdir = fixtures[constants.tempdir_fixture_name].path

        for fname in self.filenames:
            if self.parse_file(joinpath(tempdir, fname)):
                test_util.fail("Could not match regex.")


class MatchJSONStats(Verifier):
    """
    Verifer to check the correctness of stats reported by gem5. It uses
    gem5stats to store the stastistics as json files and does the comparison.
    """

    def __init__(
        self,
        truth_name: str,
        test_name: str,
        test_name_in_outdir: bool = False,
    ):
        """
        :param truth_dir: The path to the directory including the trusted_stats
        for this test.
        :param test_name_in_m5out: True if the 'test_name' dir is to found in
        the `m5.options.outdir`.
        """
<<<<<<< HEAD
        super(MatchJSONStats, self).__init__()
=======
        super().__init__()
>>>>>>> 85eb9938
        self.truth_name = truth_name
        self.test_name = test_name
        self.test_name_in_outdir = test_name_in_outdir

    def _compare_stats(self, trusted_file, test_file):
        trusted_stats = json.load(trusted_file)
        test_stats = json.load(test_file)
        is_subset = trusted_stats.items() <= test_stats.items()
        if is_subset:
            err = (
                "Following differences found between "
                + f"{self.truth_name} and {self.test_name}.\n"
            )
            diffs = set(trusted_stats.items()) - set(test_stats.items())
            for diff in diffs:
                trusted_value = trusted_stats[diff[0]]
                test_value = None
                if diff[0] in test_stats.keys():
                    test_value = test_stats[diff[0]]
                err += f"{diff[0]}:\n"
                err += (
                    f"trusted_value: {trusted_value}, "
                    + f"test_value: {test_value}"
                )
            test_util.fail(err)

    def test(self, params):
<<<<<<< HEAD
        trusted_file = open(self.truth_name, "r")
        if self.test_name_in_outdir:
            fixtures = params.fixtures
            tempdir = fixtures[constants.tempdir_fixture_name].path
            test_file = open(joinpath(tempdir, self.test_name), "r")
        else:
            test_file = open(self.test_name, "r")
=======
        trusted_file = open(self.truth_name)
        if self.test_name_in_outdir:
            fixtures = params.fixtures
            tempdir = fixtures[constants.tempdir_fixture_name].path
            test_file = open(joinpath(tempdir, self.test_name))
        else:
            test_file = open(self.test_name)
>>>>>>> 85eb9938

        return self._compare_stats(trusted_file, test_file)


_re_type = type(re.compile(""))


def _iterable_regex(regex):
    if not regex:
        return ()  # If no regex we return an empty tuple.
    if isinstance(regex, _re_type) or isinstance(regex, str):
        regex = (regex,)
    return regex<|MERGE_RESOLUTION|>--- conflicted
+++ resolved
@@ -40,15 +40,9 @@
 """
 Built in test cases that verify particular details about a gem5 run.
 """
-<<<<<<< HEAD
-import re
-import os
-import json
-=======
 import json
 import os
 import re
->>>>>>> 85eb9938
 
 from testlib import test_util
 from testlib.configuration import constants
@@ -58,12 +52,7 @@
 )
 
 
-<<<<<<< HEAD
-
-class Verifier(object):
-=======
 class Verifier:
->>>>>>> 85eb9938
     def __init__(self, fixtures=tuple()):
         self.fixtures = fixtures
 
@@ -81,11 +70,7 @@
 
 class CheckH5StatsExist(Verifier):
     def __init__(self, stats_file="stats.h5"):
-<<<<<<< HEAD
-        super(CheckH5StatsExist, self).__init__()
-=======
         super().__init__()
->>>>>>> 85eb9938
         self.stats_file = stats_file
 
     def test(self, params):
@@ -112,11 +97,7 @@
         either which will be ignored in 'standard' and test output files when
         diffing.
         """
-<<<<<<< HEAD
-        super(MatchGoldStandard, self).__init__()
-=======
         super().__init__()
->>>>>>> 85eb9938
         self.standard_filename = standard_filename
         self.test_filename = test_filename
 
@@ -161,10 +142,6 @@
     def __init__(
         self, standard_filename, ignore_regex=__ignore_regex_sentinel, **kwargs
     ):
-<<<<<<< HEAD
-
-=======
->>>>>>> 85eb9938
         if ignore_regex == self.__ignore_regex_sentinel:
             ignore_regex = self._default_ignore_regex
 
@@ -181,11 +158,7 @@
 class MatchStdout(DerivedGoldStandard):
     _file = constants.gem5_simulation_stdout
     _default_ignore_regex = [
-<<<<<<< HEAD
-        re.compile("^\s+$"),  # Remove blank lines.
-=======
         re.compile(r"^\s+$"),  # Remove blank lines.
->>>>>>> 85eb9938
         re.compile("^gem5 Simulator System"),
         re.compile("^gem5 is copyrighted software"),
         re.compile("^Redirecting (stdout|stderr) to"),
@@ -198,13 +171,8 @@
         re.compile("^info: kernel located at:"),
         re.compile("^info: Standard input is not a terminal"),
         re.compile("^Couldn't unlink "),
-<<<<<<< HEAD
-        re.compile("^Using GPU kernel code file\(s\) "),
-        re.compile("^.* not found locally\. Downloading"),
-=======
         re.compile(r"^Using GPU kernel code file\(s\) "),
         re.compile(r"^.* not found locally\. Downloading"),
->>>>>>> 85eb9938
         re.compile("^Finished downloading"),
         re.compile("^info: Using default config"),
     ]
@@ -258,11 +226,7 @@
         self.filenames = filenames
 
     def parse_file(self, fname):
-<<<<<<< HEAD
-        with open(fname, "r") as file_:
-=======
         with open(fname) as file_:
->>>>>>> 85eb9938
             for line in file_:
                 for regex in self.regex:
                     if re.match(regex, line):
@@ -294,7 +258,6 @@
         super().__init__(regex, filenames)
 
 
-
 class NoMatchRegex(MatchRegex):
     """
     Checks that the given pattern does *not* match
@@ -330,11 +293,7 @@
         :param test_name_in_m5out: True if the 'test_name' dir is to found in
         the `m5.options.outdir`.
         """
-<<<<<<< HEAD
-        super(MatchJSONStats, self).__init__()
-=======
         super().__init__()
->>>>>>> 85eb9938
         self.truth_name = truth_name
         self.test_name = test_name
         self.test_name_in_outdir = test_name_in_outdir
@@ -362,15 +321,6 @@
             test_util.fail(err)
 
     def test(self, params):
-<<<<<<< HEAD
-        trusted_file = open(self.truth_name, "r")
-        if self.test_name_in_outdir:
-            fixtures = params.fixtures
-            tempdir = fixtures[constants.tempdir_fixture_name].path
-            test_file = open(joinpath(tempdir, self.test_name), "r")
-        else:
-            test_file = open(self.test_name, "r")
-=======
         trusted_file = open(self.truth_name)
         if self.test_name_in_outdir:
             fixtures = params.fixtures
@@ -378,7 +328,6 @@
             test_file = open(joinpath(tempdir, self.test_name))
         else:
             test_file = open(self.test_name)
->>>>>>> 85eb9938
 
         return self._compare_stats(trusted_file, test_file)
 
