# Copyright (c) 2021 The Regents of the University of California
# All rights reserved.
#
# Redistribution and use in source and binary forms, with or without
# modification, are permitted provided that the following conditions are
# met: redistributions of source code must retain the above copyright
# notice, this list of conditions and the following disclaimer;
# redistributions in binary form must reproduce the above copyright
# notice, this list of conditions and the following disclaimer in the
# documentation and/or other materials provided with the distribution;
# neither the name of the copyright holders nor the names of its
# contributors may be used to endorse or promote products derived from
# this software without specific prior written permission.
#
# THIS SOFTWARE IS PROVIDED BY THE COPYRIGHT HOLDERS AND CONTRIBUTORS
# "AS IS" AND ANY EXPRESS OR IMPLIED WARRANTIES, INCLUDING, BUT NOT
# LIMITED TO, THE IMPLIED WARRANTIES OF MERCHANTABILITY AND FITNESS FOR
# A PARTICULAR PURPOSE ARE DISCLAIMED. IN NO EVENT SHALL THE COPYRIGHT
# OWNER OR CONTRIBUTORS BE LIABLE FOR ANY DIRECT, INDIRECT, INCIDENTAL,
# SPECIAL, EXEMPLARY, OR CONSEQUENTIAL DAMAGES (INCLUDING, BUT NOT
# LIMITED TO, PROCUREMENT OF SUBSTITUTE GOODS OR SERVICES; LOSS OF USE,
# DATA, OR PROFITS; OR BUSINESS INTERRUPTION) HOWEVER CAUSED AND ON ANY
# THEORY OF LIABILITY, WHETHER IN CONTRACT, STRICT LIABILITY, OR TORT
# (INCLUDING NEGLIGENCE OR OTHERWISE) ARISING IN ANY WAY OUT OF THE USE
# OF THIS SOFTWARE, EVEN IF ADVISED OF THE POSSIBILITY OF SUCH DAMAGE.

"""
This tests the gem5 memory components with a simple traffic generator.

TODO: At present all the Single Channel memory components are tested. This
      should be expanded to included DRAMSIM3 memory systems.
"""

import os

from testlib import *


def test_memory(
    generator: str,
    generator_cores: str,
    cache: str,
    module: str,
    memory: str,
    *args,
) -> None:
<<<<<<< HEAD

=======
>>>>>>> 85eb9938
    name = (
        "test-memory-"
        + f"{generator}-{generator_cores}-{cache}-{module}-{memory}"
    )
    for arg in args:
        name += "-" + arg

    stats_verifier = verifier.MatchJSONStats(
        os.path.join(
            os.path.dirname(__file__),
            "trusted_stats",
            f"{generator}-{generator_cores}-{cache}-{module}-{memory}",
            "trusted_stats.json",
        ),
        "output.json",
        True,
    )

    gem5_verify_config(
        name=name,
        fixtures=(),
        verifiers=(stats_verifier,),
        config=joinpath(
            config.base_dir,
            "tests",
            "gem5",
            "traffic_gen",
            "configs",
            "simple_traffic_run.py",
        ),
        config_args=[generator, generator_cores, cache, module]
        + [memory]
        + list(args),
        valid_isas=(constants.all_compiled_tag,),
        valid_hosts=constants.supported_hosts,
        length=constants.quick_tag,
    )


cache_classes = ["NoCache", "PrivateL1", "PrivateL1PrivateL2", "MESITwoLevel"]
memory_classes = [
    "SingleChannelDDR3_1600",
    "SingleChannelDDR3_2133",
    "SingleChannelDDR4_2400",
    "SingleChannelLPDDR3_1600",
    "SingleChannelHBM",
    "DualChannelDDR3_1600",
    "DualChannelDDR3_2133",
    "DualChannelDDR4_2400",
    "DualChannelLPDDR3_1600",
    "HBM2Stack",
]


def create_single_core_tests(module, memory_classes):
    generator_classes = ["LinearGenerator", "RandomGenerator", "GUPSGenerator"]
    for generator_class in generator_classes:
        for cache_class in cache_classes:
            for memory_class in memory_classes:
                test_memory(
                    generator_class,
                    "1",
                    cache_class,
                    module,
                    memory_class,
                    "512MiB",
                )


def create_dual_core_tests(module, memory_classes):
    generator_classes = ["GUPSGeneratorEP", "GUPSGeneratorPAR"]
    for generator_class in generator_classes:
        for cache_class in cache_classes:
            for memory_class in memory_classes:
                test_memory(
                    generator_class,
                    "2",
                    cache_class,
                    module,
                    memory_class,
                    "512MiB",
                )


create_single_core_tests("gem5.components.memory", memory_classes)
create_dual_core_tests("gem5.components.memory", memory_classes)<|MERGE_RESOLUTION|>--- conflicted
+++ resolved
@@ -44,10 +44,6 @@
     memory: str,
     *args,
 ) -> None:
-<<<<<<< HEAD
-
-=======
->>>>>>> 85eb9938
     name = (
         "test-memory-"
         + f"{generator}-{generator_cores}-{cache}-{module}-{memory}"
