--- conflicted
+++ resolved
@@ -1,5 +1,3 @@
-<<<<<<< HEAD
-=======
 # Version 23.1
 
 gem5 Version 23.1 is our first release where the development has been on GitHub.
@@ -130,7 +128,6 @@
 - [Bug when trying to restore checkpoints in SPARC: “panic: panic condition !pte occurred: Tried to execute unmapped address 0.”](https://github.com/gem5/gem5/issues/197)
 - [BaseCache::recvTimingResp can trigger an assertion error from getTarget() due to MSHR in senderState having no targets](https://github.com/gem5/gem5/issues/100)
 
->>>>>>> 85eb9938
 # Version 23.0.1.0
 
 This minor release incorporates documentation updates, bug fixes, and some minor improvements.
