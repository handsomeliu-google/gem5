--- conflicted
+++ resolved
@@ -66,23 +66,6 @@
     {
     }
 
-<<<<<<< HEAD
-    virtual bool lookup(Addr br_addr, PCStateBase& br_target,
-                        ThreadID tid) = 0;
-    virtual void recordIndirect(Addr br_addr, Addr tgt_addr,
-                                InstSeqNum seq_num, ThreadID tid) = 0;
-    virtual void commit(InstSeqNum seq_num, ThreadID tid,
-                        void * indirect_history) = 0;
-    virtual void squash(InstSeqNum seq_num, ThreadID tid) = 0;
-    virtual void recordTarget(InstSeqNum seq_num, void * indirect_history,
-                              const PCStateBase& target, ThreadID tid) = 0;
-    virtual void genIndirectInfo(ThreadID tid, void* & indirect_history) = 0;
-    virtual void updateDirectionInfo(ThreadID tid, bool actually_taken) = 0;
-    virtual void deleteIndirectInfo(ThreadID tid, void * indirect_history) = 0;
-    virtual void changeDirectionPrediction(ThreadID tid,
-                                           void * indirect_history,
-                                           bool actually_taken) = 0;
-=======
     virtual void reset() {};
 
     /**
@@ -134,7 +117,6 @@
      * @param i_history The pointer to the history object.
      */
     virtual void commit(ThreadID tid, InstSeqNum sn, void * &i_history) = 0;
->>>>>>> 85eb9938
 };
 
 } // namespace branch_prediction
