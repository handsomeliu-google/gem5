/*
 * Copyright (c) 2014 ARM Limited
 * Copyright (c) 2022-2023 The University of Edinburgh
 * All rights reserved
 *
 * The license below extends only to copyright in the software and shall
 * not be construed as granting a license to any other intellectual
 * property including but not limited to intellectual property relating
 * to a hardware implementation of the functionality of the software
 * licensed hereunder.  You may use the software subject to the license
 * terms below provided that you ensure that this notice is replicated
 * unmodified and in its entirety in all distributions of the software,
 * modified or unmodified, in source code or in binary form.
 *
 * Redistribution and use in source and binary forms, with or without
 * modification, are permitted provided that the following conditions are
 * met: redistributions of source code must retain the above copyright
 * notice, this list of conditions and the following disclaimer;
 * redistributions in binary form must reproduce the above copyright
 * notice, this list of conditions and the following disclaimer in the
 * documentation and/or other materials provided with the distribution;
 * neither the name of the copyright holders nor the names of its
 * contributors may be used to endorse or promote products derived from
 * this software without specific prior written permission.
 *
 * THIS SOFTWARE IS PROVIDED BY THE COPYRIGHT HOLDERS AND CONTRIBUTORS
 * "AS IS" AND ANY EXPRESS OR IMPLIED WARRANTIES, INCLUDING, BUT NOT
 * LIMITED TO, THE IMPLIED WARRANTIES OF MERCHANTABILITY AND FITNESS FOR
 * A PARTICULAR PURPOSE ARE DISCLAIMED. IN NO EVENT SHALL THE COPYRIGHT
 * OWNER OR CONTRIBUTORS BE LIABLE FOR ANY DIRECT, INDIRECT, INCIDENTAL,
 * SPECIAL, EXEMPLARY, OR CONSEQUENTIAL DAMAGES (INCLUDING, BUT NOT
 * LIMITED TO, PROCUREMENT OF SUBSTITUTE GOODS OR SERVICES; LOSS OF USE,
 * DATA, OR PROFITS; OR BUSINESS INTERRUPTION) HOWEVER CAUSED AND ON ANY
 * THEORY OF LIABILITY, WHETHER IN CONTRACT, STRICT LIABILITY, OR TORT
 * (INCLUDING NEGLIGENCE OR OTHERWISE) ARISING IN ANY WAY OUT OF THE USE
 * OF THIS SOFTWARE, EVEN IF ADVISED OF THE POSSIBILITY OF SUCH DAMAGE.
 */

#include "cpu/pred/simple_indirect.hh"

#include "base/intmath.hh"
#include "debug/Indirect.hh"

namespace gem5
{

namespace branch_prediction
{

SimpleIndirectPredictor::SimpleIndirectPredictor(
        const SimpleIndirectPredictorParams &params)
    : IndirectPredictor(params),
      hashGHR(params.indirectHashGHR),
      hashTargets(params.indirectHashTargets),
      numSets(params.indirectSets),
      numWays(params.indirectWays),
      tagBits(params.indirectTagSize),
      pathLength(params.indirectPathLength),
      speculativePathLength(params.speculativePathLength),
      instShift(params.instShiftAmt),
      ghrNumBits(params.indirectGHRBits),
      ghrMask((1 << params.indirectGHRBits)-1),
      stats(this)
{
    if (!isPowerOf2(numSets)) {
        panic("Indirect predictor requires power of 2 number of sets");
    }

    threadInfo.resize(params.numThreads);

    targetCache.resize(numSets);
    for (unsigned i = 0; i < numSets; i++) {
        targetCache[i].resize(numWays);
    }

    fatal_if(ghrNumBits > (sizeof(ThreadInfo::ghr)*8), "ghr_size is too big");
}


void
SimpleIndirectPredictor::reset()
{
    DPRINTF(Indirect, "Reset Indirect predictor\n");

    for (auto& ti : threadInfo) {
        ti.ghr = 0;
        ti.pathHist.clear();
    }

    for (unsigned i = 0; i < numSets; i++) {
        for (unsigned j = 0; j < numWays; j++) {
            targetCache[i][j].tag = 0;
        }
    }
}


void
SimpleIndirectPredictor::genIndirectInfo(ThreadID tid, void* &i_history)
{
    // Record the GHR as it was before this prediction
    // It will be used to recover the history in case this prediction is
    // wrong or belongs to bad path
    IndirectHistory* history = new IndirectHistory;
    history->ghr = threadInfo[tid].ghr;
    i_history = static_cast<void*>(history);
}

void
SimpleIndirectPredictor::updateDirectionInfo(ThreadID tid, bool taken,
                                             Addr pc, Addr target)
{
    // Direction history
    threadInfo[tid].ghr <<= 1;
    threadInfo[tid].ghr |= taken;
    threadInfo[tid].ghr &= ghrMask;
}



// Interface methods ------------------------------
const PCStateBase *
SimpleIndirectPredictor::lookup(ThreadID tid, InstSeqNum sn,
                                Addr pc, void * &i_history)
{
    assert(i_history==nullptr);

    genIndirectInfo(tid, i_history);
    IndirectHistory *history = static_cast<IndirectHistory*>(i_history);

    history->pcAddr = pc;
    history->was_indirect = true;

    /** Do the prediction for indirect branches (no returns) */
    PCStateBase* target = nullptr;
    history->hit = lookup(tid, pc, target, history);
    return target;
}

bool
<<<<<<< HEAD
SimpleIndirectPredictor::lookup(Addr br_addr, PCStateBase& target,
    ThreadID tid)
=======
SimpleIndirectPredictor::lookup(ThreadID tid, Addr br_addr,
                                PCStateBase * &target,
                                IndirectHistory * &history)
>>>>>>> 85eb9938
{

    history->set_index = getSetIndex(br_addr, tid);
    history->tag = getTag(br_addr);
    assert(history->set_index < numSets);
    stats.lookups++;

    DPRINTF(Indirect, "Looking up PC:%#x, (set:%d, tag:%d), "
                    "ghr:%#x, pathHist sz:%#x\n",
                    history->pcAddr, history->set_index, history->tag,
                    history->ghr, threadInfo[tid].pathHist.size());

    const auto &iset = targetCache[history->set_index];
    for (auto way = iset.begin(); way != iset.end(); ++way) {
        // tag may be 0 and match the default in way->tag, so we also have to
        // check that way->target has been initialized.
<<<<<<< HEAD
        if (way->tag == tag && way->target) {
            DPRINTF(Indirect, "Hit %x (target:%s)\n", br_addr, *way->target);
            set(target, *way->target);
            return true;
=======
        if (way->tag == history->tag && way->target) {
            DPRINTF(Indirect, "Hit %x (target:%s)\n", br_addr, *way->target);
            set(target, *way->target);
            history->hit = true;
            stats.hits++;
            return history->hit;
>>>>>>> 85eb9938
        }
    }
    DPRINTF(Indirect, "Miss %x\n", br_addr);
    history->hit = false;
    stats.misses++;
    return history->hit;
}


void
SimpleIndirectPredictor::commit(ThreadID tid, InstSeqNum sn, void * &i_history)
{
    if (i_history == nullptr) return;
    // we do not need to recover the GHR, so delete the information
    IndirectHistory *history = static_cast<IndirectHistory*>(i_history);

    DPRINTF(Indirect, "Committing seq:%d, PC:%#x, ghr:%#x, pathHist sz:%lu\n",
            sn, history->pcAddr, history->ghr,
            threadInfo[tid].pathHist.size());

    delete history;
    i_history = nullptr;

    /** Delete histories if the history grows to much */
    while (threadInfo[tid].pathHist.size()
            >= (pathLength + speculativePathLength)) {

        threadInfo[tid].pathHist.pop_front();
    }
}

void
SimpleIndirectPredictor::update(ThreadID tid, InstSeqNum sn, Addr pc,
                           bool squash, bool taken, const PCStateBase& target,
                           BranchType br_type, void * &i_history)
{
    // If there is no history we did not use the indirect predictor yet.
    // Create one
    if (i_history==nullptr) {
        genIndirectInfo(tid, i_history);
    }
    IndirectHistory *history = static_cast<IndirectHistory*>(i_history);
    assert(history!=nullptr);

    DPRINTF(Indirect, "Update sn:%i PC:%#x, squash:%i, ghr:%#x,path sz:%i\n",
               sn, pc, squash, history->ghr, threadInfo[tid].pathHist.size());

    /** If update was called during squash we need to fix the indirect
     * path history and the global path history.
     * We restore the state before this branch incorrectly updated it
     * and perform the update afterwards again.
    */
    history->was_indirect = isIndirectNoReturn(br_type);
    if (squash) {

        /** restore global history */
        threadInfo[tid].ghr = history->ghr;

        /** For indirect branches recalculate index and tag */
        if (history->was_indirect) {
            if (!threadInfo[tid].pathHist.empty()) {
                threadInfo[tid].pathHist.pop_back();
            }

            history->set_index = getSetIndex(history->pcAddr, tid);
            history->tag = getTag(history->pcAddr);

            DPRINTF(Indirect, "Record Target seq:%d, PC:%#x, TGT:%#x, "
                        "ghr:%#x, (set:%x, tag:%x)\n",
                        sn, history->pcAddr, target, history->ghr,
                        history->set_index, history->tag);
        }
    }

    // Only indirect branches are recorded in the path history
    if (history->was_indirect) {

        DPRINTF(Indirect, "Recording %x seq:%d\n", history->pcAddr, sn);
        threadInfo[tid].pathHist.emplace_back(
                                    history->pcAddr, target.instAddr(), sn);

        stats.indirectRecords++;
    }

    // All branches update the global history
    updateDirectionInfo(tid,taken, history->pcAddr, target.instAddr());

    // Finally if update is called during at squash we know the target
    // we predicted was wrong therefore we update the target.
    // We only record the target if the branch was indirect and taken
    if (squash && history->was_indirect && taken)
        recordTarget(tid, sn, target, history);
}



void
SimpleIndirectPredictor::squash(ThreadID tid, InstSeqNum sn, void * &i_history)
{
    if (i_history == nullptr) return;

    // we do not need to recover the GHR, so delete the information
    IndirectHistory *history = static_cast<IndirectHistory*>(i_history);

    DPRINTF(Indirect, "Squashing seq:%d, PC:%#x, indirect:%i, "
                    "ghr:%#x, pathHist sz:%#x\n",
                    sn, history->pcAddr, history->was_indirect,
                    history->ghr,
                    threadInfo[tid].pathHist.size());


    // Revert the global history register.
    threadInfo[tid].ghr = history->ghr;

    // If we record this branch as indirect branch
    // remove it from the history.
    // Restore the old head in the history.
    if (history->was_indirect) {

        // Should not be empty
        if (threadInfo[tid].pathHist.size() < pathLength) {
            stats.speculativeOverflows++;
        }

        if (!threadInfo[tid].pathHist.empty()) {
            threadInfo[tid].pathHist.pop_back();
        }
    }

    delete history;
    i_history = nullptr;
}

<<<<<<< HEAD
void
SimpleIndirectPredictor::recordTarget(
    InstSeqNum seq_num, void * indirect_history, const PCStateBase& target,
    ThreadID tid)
{
    ThreadInfo &t_info = threadInfo[tid];
=======
>>>>>>> 85eb9938



// Internal functions ------------------------------



void
SimpleIndirectPredictor::recordTarget(ThreadID tid, InstSeqNum sn,
                      const PCStateBase& target, IndirectHistory * &history)
{
    // Should have just squashed so this branch should be the oldest
    // and it should be predicted as indirect.
    assert(!threadInfo[tid].pathHist.empty());
    assert(history->was_indirect);

    if (threadInfo[tid].pathHist.rbegin()->pcAddr != history->pcAddr) {
        DPRINTF(Indirect, "History seems to be corrupted. %#x != %#x\n",
                    history->pcAddr,
                    threadInfo[tid].pathHist.rbegin()->pcAddr);
    }

    DPRINTF(Indirect, "Record Target seq:%d, PC:%#x, TGT:%#x, "
                      "ghr:%#x, (set:%x, tag:%x)\n",
                sn, history->pcAddr, target.instAddr(), history->ghr,
                history->set_index, history->tag);

    assert(history->set_index < numSets);
    stats.targetRecords++;

    // Update the target cache
    auto &iset = targetCache[history->set_index];
    for (auto way = iset.begin(); way != iset.end(); ++way) {
<<<<<<< HEAD
        if (way->tag == tag) {
            DPRINTF(Indirect, "Updating Target (seq: %d br:%x set:%d target:"
                    "%s)\n", seq_num, hist_entry.pcAddr, set_index, target);
=======
        if (way->tag == history->tag) {
            DPRINTF(Indirect,
                    "Updating Target (seq: %d br:%x set:%d target:%s)\n",
                    sn, history->pcAddr, history->set_index, target);
>>>>>>> 85eb9938
            set(way->target, target);
            return;
        }
    }

    DPRINTF(Indirect, "Allocating Target (seq: %d br:%x set:%d target:%s)\n",
            sn, history->pcAddr, history->set_index, target);

    // Did not find entry, random replacement
    auto &way = iset[rand() % numWays];
<<<<<<< HEAD
    way.tag = tag;
=======
    way.tag = history->tag;
>>>>>>> 85eb9938
    set(way.target, target);
}




inline Addr
SimpleIndirectPredictor::getSetIndex(Addr br_addr, ThreadID tid)
{
    Addr hash = br_addr >> instShift;
    if (hashGHR) {
        hash ^= threadInfo[tid].ghr;
    }
    if (hashTargets) {
        unsigned hash_shift = floorLog2(numSets) / pathLength;
        for (int i = threadInfo[tid].pathHist.size()-1, p = 0;
             i >= 0 && p < pathLength; i--, p++) {
            hash ^= (threadInfo[tid].pathHist[i].targetAddr >>
                     (instShift + p*hash_shift));
        }
    }
    return hash & (numSets-1);
}

inline Addr
SimpleIndirectPredictor::getTag(Addr br_addr)
{
    return (br_addr >> instShift) & ((0x1<<tagBits)-1);
}


SimpleIndirectPredictor::IndirectStats::IndirectStats(
                                        statistics::Group *parent)
    : statistics::Group(parent),
    ADD_STAT(lookups, statistics::units::Count::get(),
             "Number of lookups"),
    ADD_STAT(hits, statistics::units::Count::get(),
             "Number of hits of a tag"),
    ADD_STAT(misses, statistics::units::Count::get(),
             "Number of misses"),
    ADD_STAT(targetRecords, statistics::units::Count::get(),
             "Number of targets that where recorded/installed in the cache"),
    ADD_STAT(indirectRecords, statistics::units::Count::get(),
             "Number of indirect branches/calls recorded in the"
             " indirect hist"),
    ADD_STAT(speculativeOverflows, statistics::units::Count::get(),
             "Number of times more than the allowed capacity for speculative "
             "branches/calls where in flight and destroy the path history")
{
}

} // namespace branch_prediction
} // namespace gem5<|MERGE_RESOLUTION|>--- conflicted
+++ resolved
@@ -138,14 +138,9 @@
 }
 
 bool
-<<<<<<< HEAD
-SimpleIndirectPredictor::lookup(Addr br_addr, PCStateBase& target,
-    ThreadID tid)
-=======
 SimpleIndirectPredictor::lookup(ThreadID tid, Addr br_addr,
                                 PCStateBase * &target,
                                 IndirectHistory * &history)
->>>>>>> 85eb9938
 {
 
     history->set_index = getSetIndex(br_addr, tid);
@@ -162,19 +157,12 @@
     for (auto way = iset.begin(); way != iset.end(); ++way) {
         // tag may be 0 and match the default in way->tag, so we also have to
         // check that way->target has been initialized.
-<<<<<<< HEAD
-        if (way->tag == tag && way->target) {
-            DPRINTF(Indirect, "Hit %x (target:%s)\n", br_addr, *way->target);
-            set(target, *way->target);
-            return true;
-=======
         if (way->tag == history->tag && way->target) {
             DPRINTF(Indirect, "Hit %x (target:%s)\n", br_addr, *way->target);
             set(target, *way->target);
             history->hit = true;
             stats.hits++;
             return history->hit;
->>>>>>> 85eb9938
         }
     }
     DPRINTF(Indirect, "Miss %x\n", br_addr);
@@ -308,15 +296,6 @@
     i_history = nullptr;
 }
 
-<<<<<<< HEAD
-void
-SimpleIndirectPredictor::recordTarget(
-    InstSeqNum seq_num, void * indirect_history, const PCStateBase& target,
-    ThreadID tid)
-{
-    ThreadInfo &t_info = threadInfo[tid];
-=======
->>>>>>> 85eb9938
 
 
 
@@ -350,16 +329,10 @@
     // Update the target cache
     auto &iset = targetCache[history->set_index];
     for (auto way = iset.begin(); way != iset.end(); ++way) {
-<<<<<<< HEAD
-        if (way->tag == tag) {
-            DPRINTF(Indirect, "Updating Target (seq: %d br:%x set:%d target:"
-                    "%s)\n", seq_num, hist_entry.pcAddr, set_index, target);
-=======
         if (way->tag == history->tag) {
             DPRINTF(Indirect,
                     "Updating Target (seq: %d br:%x set:%d target:%s)\n",
                     sn, history->pcAddr, history->set_index, target);
->>>>>>> 85eb9938
             set(way->target, target);
             return;
         }
@@ -370,11 +343,7 @@
 
     // Did not find entry, random replacement
     auto &way = iset[rand() % numWays];
-<<<<<<< HEAD
-    way.tag = tag;
-=======
     way.tag = history->tag;
->>>>>>> 85eb9938
     set(way.target, target);
 }
 
