--- conflicted
+++ resolved
@@ -95,7 +95,6 @@
     )
 
 
-
 class IndirectPredictor(SimObject):
     type = "IndirectPredictor"
     cxx_class = "gem5::branch_prediction::IndirectPredictor"
@@ -118,8 +117,6 @@
     indirectPathLength = Param.Unsigned(
         3, "Previous indirect targets to use for path history"
     )
-<<<<<<< HEAD
-=======
     speculativePathLength = Param.Unsigned(
         256,
         "Additional buffer space to store speculative path history. "
@@ -127,7 +124,6 @@
         "be recovered. Set this to an appropriate value respective the CPU"
         "pipeline depth or a high value e.g. 256 to make it 'unlimited'.",
     )
->>>>>>> 85eb9938
     indirectGHRBits = Param.Unsigned(13, "Indirect GHR number of bits")
     instShiftAmt = Param.Unsigned(2, "Number of bits to shift instructions by")
 
@@ -160,14 +156,6 @@
         "indirect predictions",
     )
 
-<<<<<<< HEAD
-    indirectBranchPred = Param.IndirectPredictor(
-        SimpleIndirectPredictor(),
-        "Indirect branch predictor, set to NULL to disable indirect predictions",
-    )
-
-=======
->>>>>>> 85eb9938
 
 class LocalBP(BranchPredictor):
     type = "LocalBP"
