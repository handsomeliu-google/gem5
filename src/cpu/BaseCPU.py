--- conflicted
+++ resolved
@@ -47,15 +47,12 @@
 from m5.objects.InstTracer import InstTracer
 from m5.objects.Platform import Platform
 from m5.objects.ResetPort import ResetResponsePort
-<<<<<<< HEAD
-=======
 from m5.objects.SubSystem import SubSystem
 from m5.objects.XBar import L2XBar
 from m5.params import *
 from m5.proxy import *
 from m5.SimObject import *
 from m5.util.fdthelper import *
->>>>>>> 85eb9938
 
 default_tracer = ExeTracer()
 
@@ -181,7 +178,6 @@
             exec(f"self.{p} = out_ports")
         for p in self._uncached_interrupt_request_ports:
             exec(f"self.{p} = in_ports")
-<<<<<<< HEAD
 
     def connectAllPorts(self, cached_in, uncached_in, uncached_out):
         self.connectCachedPorts(cached_in)
@@ -192,18 +188,6 @@
             bus.cpu_side_ports, bus.cpu_side_ports, bus.mem_side_ports
         )
 
-=======
-
-    def connectAllPorts(self, cached_in, uncached_in, uncached_out):
-        self.connectCachedPorts(cached_in)
-        self.connectUncachedPorts(uncached_in, uncached_out)
-
-    def connectBus(self, bus):
-        self.connectAllPorts(
-            bus.cpu_side_ports, bus.cpu_side_ports, bus.mem_side_ports
-        )
-
->>>>>>> 85eb9938
     def addPrivateSplitL1Caches(self, ic, dc, iwc=None, dwc=None):
         self.icache = ic
         self.dcache = dc
