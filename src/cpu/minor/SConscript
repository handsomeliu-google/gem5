--- conflicted
+++ resolved
@@ -40,11 +40,7 @@
 
 Import('*')
 
-<<<<<<< HEAD
-if not env['CONF']['USE_NULL_ISA']:
-=======
 if env['CONF']['BUILD_ISA']:
->>>>>>> 85eb9938
     SimObject('BaseMinorCPU.py', sim_objects=[
         'MinorOpClass', 'MinorOpClassSet', 'MinorFUTiming', 'MinorFU',
         'MinorFUPool', 'BaseMinorCPU'],
