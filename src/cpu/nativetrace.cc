--- conflicted
+++ resolved
@@ -59,8 +59,6 @@
     native_listener->listen();
 
     fd = native_listener->accept();
-<<<<<<< HEAD
-=======
 }
 
 NativeTraceRecord::NativeTraceRecord(
@@ -72,7 +70,6 @@
                     *_parent, _macroStaticInst),
     parent(_parent)
 {
->>>>>>> 85eb9938
 }
 
 void
