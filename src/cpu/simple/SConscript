# -*- mode:python -*-

# Copyright (c) 2006 The Regents of The University of Michigan
# All rights reserved.
#
# Redistribution and use in source and binary forms, with or without
# modification, are permitted provided that the following conditions are
# met: redistributions of source code must retain the above copyright
# notice, this list of conditions and the following disclaimer;
# redistributions in binary form must reproduce the above copyright
# notice, this list of conditions and the following disclaimer in the
# documentation and/or other materials provided with the distribution;
# neither the name of the copyright holders nor the names of its
# contributors may be used to endorse or promote products derived from
# this software without specific prior written permission.
#
# THIS SOFTWARE IS PROVIDED BY THE COPYRIGHT HOLDERS AND CONTRIBUTORS
# "AS IS" AND ANY EXPRESS OR IMPLIED WARRANTIES, INCLUDING, BUT NOT
# LIMITED TO, THE IMPLIED WARRANTIES OF MERCHANTABILITY AND FITNESS FOR
# A PARTICULAR PURPOSE ARE DISCLAIMED. IN NO EVENT SHALL THE COPYRIGHT
# OWNER OR CONTRIBUTORS BE LIABLE FOR ANY DIRECT, INDIRECT, INCIDENTAL,
# SPECIAL, EXEMPLARY, OR CONSEQUENTIAL DAMAGES (INCLUDING, BUT NOT
# LIMITED TO, PROCUREMENT OF SUBSTITUTE GOODS OR SERVICES; LOSS OF USE,
# DATA, OR PROFITS; OR BUSINESS INTERRUPTION) HOWEVER CAUSED AND ON ANY
# THEORY OF LIABILITY, WHETHER IN CONTRACT, STRICT LIABILITY, OR TORT
# (INCLUDING NEGLIGENCE OR OTHERWISE) ARISING IN ANY WAY OUT OF THE USE
# OF THIS SOFTWARE, EVEN IF ADVISED OF THE POSSIBILITY OF SUCH DAMAGE.

Import('*')

<<<<<<< HEAD
if not env['CONF']['USE_NULL_ISA']:
=======
if env['CONF']['BUILD_ISA']:
>>>>>>> 85eb9938
    SimObject('BaseAtomicSimpleCPU.py', sim_objects=['BaseAtomicSimpleCPU'])
    Source('atomic.cc')

    # The NonCachingSimpleCPU is really an atomic CPU in
    # disguise. It's therefore always enabled when the atomic CPU is
    # enabled.
    SimObject('BaseNonCachingSimpleCPU.py',
            sim_objects=['BaseNonCachingSimpleCPU'])
    Source('noncaching.cc')

    SimObject('BaseTimingSimpleCPU.py', sim_objects=['BaseTimingSimpleCPU'])
    Source('timing.cc')

    DebugFlag('SimpleCPU')

    Source('base.cc')
    SimObject('BaseSimpleCPU.py', sim_objects=['BaseSimpleCPU'])

    # For backwards compatibility
    SimObject('AtomicSimpleCPU.py', sim_objects=[])
    SimObject('NonCachingSimpleCPU.py', sim_objects=[])
    SimObject('TimingSimpleCPU.py', sim_objects=[])<|MERGE_RESOLUTION|>--- conflicted
+++ resolved
@@ -28,11 +28,7 @@
 
 Import('*')
 
-<<<<<<< HEAD
-if not env['CONF']['USE_NULL_ISA']:
-=======
 if env['CONF']['BUILD_ISA']:
->>>>>>> 85eb9938
     SimObject('BaseAtomicSimpleCPU.py', sim_objects=['BaseAtomicSimpleCPU'])
     Source('atomic.cc')
 
