--- conflicted
+++ resolved
@@ -37,11 +37,7 @@
 
 Import('*')
 
-<<<<<<< HEAD
-if not env['CONF']['USE_NULL_ISA']:
-=======
 if env['CONF']['BUILD_ISA']:
->>>>>>> 85eb9938
     SimObject('SimpleTrace.py', sim_objects=['SimpleTrace'])
     Source('simple_trace.cc')
     DebugFlag('SimpleTrace')
