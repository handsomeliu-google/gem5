/*
<<<<<<< HEAD
 * Copyright (c) 2017, 2020 ARM Limited
=======
 * Copyright (c) 2017, 2020, 2023 Arm Limited
>>>>>>> 85eb9938
 * Copyright (c) 2022-2023 The University of Edinburgh
 * All rights reserved
 *
 * The license below extends only to copyright in the software and shall
 * not be construed as granting a license to any other intellectual
 * property including but not limited to intellectual property relating
 * to a hardware implementation of the functionality of the software
 * licensed hereunder.  You may use the software subject to the license
 * terms below provided that you ensure that this notice is replicated
 * unmodified and in its entirety in all distributions of the software,
 * modified or unmodified, in source code or in binary form.
 *
 * Copyright (c) 2003-2005 The Regents of The University of Michigan
 * Copyright (c) 2013 Advanced Micro Devices, Inc.
 * All rights reserved.
 *
 * Redistribution and use in source and binary forms, with or without
 * modification, are permitted provided that the following conditions are
 * met: redistributions of source code must retain the above copyright
 * notice, this list of conditions and the following disclaimer;
 * redistributions in binary form must reproduce the above copyright
 * notice, this list of conditions and the following disclaimer in the
 * documentation and/or other materials provided with the distribution;
 * neither the name of the copyright holders nor the names of its
 * contributors may be used to endorse or promote products derived from
 * this software without specific prior written permission.
 *
 * THIS SOFTWARE IS PROVIDED BY THE COPYRIGHT HOLDERS AND CONTRIBUTORS
 * "AS IS" AND ANY EXPRESS OR IMPLIED WARRANTIES, INCLUDING, BUT NOT
 * LIMITED TO, THE IMPLIED WARRANTIES OF MERCHANTABILITY AND FITNESS FOR
 * A PARTICULAR PURPOSE ARE DISCLAIMED. IN NO EVENT SHALL THE COPYRIGHT
 * OWNER OR CONTRIBUTORS BE LIABLE FOR ANY DIRECT, INDIRECT, INCIDENTAL,
 * SPECIAL, EXEMPLARY, OR CONSEQUENTIAL DAMAGES (INCLUDING, BUT NOT
 * LIMITED TO, PROCUREMENT OF SUBSTITUTE GOODS OR SERVICES; LOSS OF USE,
 * DATA, OR PROFITS; OR BUSINESS INTERRUPTION) HOWEVER CAUSED AND ON ANY
 * THEORY OF LIABILITY, WHETHER IN CONTRACT, STRICT LIABILITY, OR TORT
 * (INCLUDING NEGLIGENCE OR OTHERWISE) ARISING IN ANY WAY OUT OF THE USE
 * OF THIS SOFTWARE, EVEN IF ADVISED OF THE POSSIBILITY OF SUCH DAMAGE.
 */

#ifndef __CPU_STATIC_INST_HH__
#define __CPU_STATIC_INST_HH__

#include <array>
#include <bitset>
#include <cstdint>
#include <memory>
#include <string>

#include "arch/generic/pcstate.hh"
#include "base/logging.hh"
#include "base/refcnt.hh"
#include "cpu/op_class.hh"
#include "cpu/reg_class.hh"
#include "cpu/static_inst_fwd.hh"
#include "enums/StaticInstFlags.hh"
#include "sim/byteswap.hh"

namespace gem5
{

// forward declarations
class Packet;

class ExecContext;
class ThreadContext;

namespace loader
{
class SymbolTable;
} // namespace loader

namespace trace
{
class InstRecord;
} // namespace trace

/**
 * Base, ISA-independent static instruction class.
 *
 * The main component of this class is the vector of flags and the
 * associated methods for reading them.  Any object that can rely
 * solely on these flags can process instructions without being
 * recompiled for multiple ISAs.
 */
class StaticInst : public RefCounted, public StaticInstFlags
{
  public:
    using RegIdArrayPtr = RegId (StaticInst:: *)[];

  private:
    /// See srcRegIdx().
    RegIdArrayPtr _srcRegIdxPtr = nullptr;

    /// See destRegIdx().
    RegIdArrayPtr _destRegIdxPtr = nullptr;

  protected:

    /// Flag values for this instruction.
    std::bitset<Num_Flags> flags;

    /// See opClass().
    OpClass _opClass;

    /// See numSrcRegs().
    uint8_t _numSrcRegs = 0;

    /// See numDestRegs().
    uint8_t _numDestRegs = 0;

    std::array<uint8_t, MiscRegClass + 1> _numTypedDestRegs = {};

  public:

    /// @name Register information.
    /// The sum of the different numDestRegs([type])-s equals numDestRegs().
    /// The per-type function is used to track physical register usage.
    //@{
    /// Number of source registers.
    uint8_t numSrcRegs()  const { return _numSrcRegs; }
    /// Number of destination registers.
    uint8_t numDestRegs() const { return _numDestRegs; }
    /// Number of destination registers of a particular type.
    uint8_t
    numDestRegs(RegClassType type) const
    {
        return _numTypedDestRegs[type];
    }
    //@}

    /// @name Flag accessors.
    /// These functions are used to access the values of the various
    /// instruction property flags.  See StaticInst::Flags for descriptions
    /// of the individual flags.
    //@{

    bool isNop()          const { return flags[IsNop]; }

    bool
    isMemRef() const
    {
        return flags[IsLoad] || flags[IsStore] || flags[IsAtomic];
    }
    bool isLoad()         const { return flags[IsLoad]; }
    bool isStore()        const { return flags[IsStore]; }
    bool isAtomic()       const { return flags[IsAtomic]; }
    bool isStoreConditional()     const { return flags[IsStoreConditional]; }
    bool isInstPrefetch() const { return flags[IsInstPrefetch]; }
    bool isDataPrefetch() const { return flags[IsDataPrefetch]; }
    bool isPrefetch()     const { return isInstPrefetch() ||
                                         isDataPrefetch(); }

    bool isInteger()      const { return flags[IsInteger]; }
    bool isFloating()     const { return flags[IsFloating]; }
    bool isVector()       const { return flags[IsVector]; }
    bool isMatrix()       const { return flags[IsMatrix]; }

    bool isControl()      const { return flags[IsControl]; }
    bool isCall()         const { return flags[IsCall]; }
    bool isReturn()       const { return flags[IsReturn]; }
    bool isDirectCtrl()   const { return flags[IsDirectControl]; }
    bool isIndirectCtrl() const { return flags[IsIndirectControl]; }
    bool isCondCtrl()     const { return flags[IsCondControl]; }
    bool isUncondCtrl()   const { return flags[IsUncondControl]; }

    bool isSerializing()  const { return flags[IsSerializing] ||
                                      flags[IsSerializeBefore] ||
                                      flags[IsSerializeAfter]; }
    bool isSerializeBefore() const { return flags[IsSerializeBefore]; }
    bool isSerializeAfter() const { return flags[IsSerializeAfter]; }
    bool isSquashAfter() const { return flags[IsSquashAfter]; }
    bool
    isFullMemBarrier() const
    {
        return flags[IsReadBarrier] && flags[IsWriteBarrier];
    }
    bool isReadBarrier() const { return flags[IsReadBarrier]; }
    bool isWriteBarrier() const { return flags[IsWriteBarrier]; }
    bool isNonSpeculative() const { return flags[IsNonSpeculative]; }
    bool isQuiesce() const { return flags[IsQuiesce]; }
    bool isUnverifiable() const { return flags[IsUnverifiable]; }
    bool isPseudo() const { return flags[IsPseudo]; }
    bool isSyscall() const { return flags[IsSyscall]; }
    bool isMacroop() const { return flags[IsMacroop]; }
    bool isMicroop() const { return flags[IsMicroop]; }
    bool isDelayedCommit() const { return flags[IsDelayedCommit]; }
    bool isLastMicroop() const { return flags[IsLastMicroop]; }
    bool isFirstMicroop() const { return flags[IsFirstMicroop]; }
    // hardware transactional memory
    // HtmCmds must be identified as such in order
    // to provide them with necessary memory ordering semantics.
    bool isHtmStart() const { return flags[IsHtmStart]; }
    bool isHtmStop() const { return flags[IsHtmStop]; }
    bool isHtmCancel() const { return flags[IsHtmCancel]; }

    bool
    isHtmCmd() const
    {
        return isHtmStart() || isHtmStop() || isHtmCancel();
    }
    //@}

    void setFirstMicroop() { flags[IsFirstMicroop] = true; }
    void setLastMicroop() { flags[IsLastMicroop] = true; }
    void setDelayedCommit() { flags[IsDelayedCommit] = true; }
    void setFlag(Flags f) { flags[f] = true; }

    /// Operation class.  Used to select appropriate function unit in issue.
    OpClass opClass() const { return _opClass; }


    /// Return logical index (architectural reg num) of i'th destination reg.
    /// Only the entries from 0 through numDestRegs()-1 are valid.
    const RegId &destRegIdx(int i) const { return (this->*_destRegIdxPtr)[i]; }

    void
    setDestRegIdx(int i, const RegId &val)
    {
        (this->*_destRegIdxPtr)[i] = val;
    }

    /// Return logical index (architectural reg num) of i'th source reg.
    /// Only the entries from 0 through numSrcRegs()-1 are valid.
    const RegId &srcRegIdx(int i) const { return (this->*_srcRegIdxPtr)[i]; }

    void
    setSrcRegIdx(int i, const RegId &val)
    {
        (this->*_srcRegIdxPtr)[i] = val;
    }

    /// Pointer to a statically allocated "null" instruction object.
    static StaticInstPtr nullStaticInstPtr;

    virtual uint64_t getEMI() const { return 0; }

  protected:

    /**
     * Set the pointers which point to the arrays of source and destination
     * register indices. These will be defined in derived classes which know
     * what size they need to be, and installed here so they can be accessed
     * with the base class accessors.
     */
    void
    setRegIdxArrays(RegIdArrayPtr src, RegIdArrayPtr dest)
    {
        _srcRegIdxPtr = src;
        _destRegIdxPtr = dest;
    }

    /**
     * Instruction size in bytes. Necessary for dynamic instruction sizes
     */
    size_t _size = 0;

    /**
     * Base mnemonic (e.g., "add").  Used by generateDisassembly()
     * methods.  Also useful to readily identify instructions from
     * within the debugger when #cachedDisassembly has not been
     * initialized.
     */
    const char *mnemonic;

    /**
     * String representation of disassembly (lazily evaluated via
     * disassemble()).
     */
    mutable std::unique_ptr<std::string> cachedDisassembly;

    /**
     * Internal function to generate disassembly string.
     */
    virtual std::string generateDisassembly(
            Addr pc, const loader::SymbolTable *symtab) const = 0;

    /// Constructor.
    /// It's important to initialize everything here to a sane
    /// default, since the decoder generally only overrides
    /// the fields that are meaningful for the particular
    /// instruction.
    StaticInst(const char *_mnemonic, OpClass op_class)
        : _opClass(op_class), mnemonic(_mnemonic)
    {}

  public:
    virtual ~StaticInst() {};

    virtual Fault execute(ExecContext *xc,
            trace::InstRecord *traceData) const = 0;

    virtual Fault
    initiateAcc(ExecContext *xc, trace::InstRecord *traceData) const
    {
        panic("initiateAcc not defined!");
    }

    virtual Fault
    completeAcc(Packet *pkt, ExecContext *xc,
            trace::InstRecord *trace_data) const
    {
        panic("completeAcc not defined!");
    }

    virtual void advancePC(PCStateBase &pc_state) const = 0;
    virtual void advancePC(ThreadContext *tc) const;

    virtual std::unique_ptr<PCStateBase>
    buildRetPC(const PCStateBase &cur_pc, const PCStateBase &call_pc) const
    {
        panic("buildRetPC not defined!");
    }

    size_t size() const
    {
        if (_size == 0) fatal(
            "Instruction size for this instruction not set! It's size is "
            "required for the decoupled front-end. Either use the standard "
            "front-end or this ISA needs to be extended with the instruction "
            "size. Refer to the X86, Arm or RiscV decoders for an example.");
        return _size;
    }
    virtual void size(size_t newSize) { _size = newSize; }

    /**
     * Return the microop that goes with a particular micropc. This should
     * only be defined/used in macroops which will contain microops
     */
    virtual StaticInstPtr fetchMicroop(MicroPC upc) const;

    /**
     * Return the target address for a PC-relative branch.
     * Invalid if not a PC-relative branch (i.e. isDirectCtrl()
     * should be true).
     */
    virtual std::unique_ptr<PCStateBase> branchTarget(
            const PCStateBase &pc) const;

    /**
     * Return the target address for an indirect branch (jump).  The
     * register value is read from the supplied thread context, so
     * the result is valid only if the thread context is about to
     * execute the branch in question.  Invalid if not an indirect
     * branch (i.e. isIndirectCtrl() should be true).
     */
    virtual std::unique_ptr<PCStateBase> branchTarget(
            ThreadContext *tc) const;

    /**
     * Return string representation of disassembled instruction.
     * The default version of this function will call the internal
     * virtual generateDisassembly() function to get the string,
     * then cache it in #cachedDisassembly.  If the disassembly
     * should not be cached, this function should be overridden directly.
     */
    virtual const std::string &disassemble(Addr pc,
        const loader::SymbolTable *symtab=nullptr) const;

    /**
     * Print a separator separated list of this instruction's set flag
     * names on the given stream.
     */
    void printFlags(std::ostream &outs, const std::string &separator) const;

    /// Return name of machine instruction
    std::string getName() { return mnemonic; }

  protected:
    template<typename T>
    size_t
    simpleAsBytes(void *buf, size_t max_size, const T &t)
    {
        size_t size = sizeof(T);
        if (size <= max_size)
            *reinterpret_cast<T *>(buf) = htole<T>(t);
        return size;
    }

  public:
    /**
     * Instruction classes can override this function to return a
     * a representation of themselves as a blob of bytes, generally assumed to
     * be that instructions ExtMachInst.
     *
     * buf is a buffer to hold the bytes.
     * max_size is the size allocated for that buffer by the caller.
     * The return value is how much data was actually put into the buffer,
     * zero if no data was put in the buffer, or the necessary size of the
     * buffer if there wasn't enough space.
     */
    virtual size_t asBytes(void *buf, size_t max_size) { return 0; }
};

} // namespace gem5

#endif // __CPU_STATIC_INST_HH__<|MERGE_RESOLUTION|>--- conflicted
+++ resolved
@@ -1,9 +1,5 @@
 /*
-<<<<<<< HEAD
- * Copyright (c) 2017, 2020 ARM Limited
-=======
  * Copyright (c) 2017, 2020, 2023 Arm Limited
->>>>>>> 85eb9938
  * Copyright (c) 2022-2023 The University of Edinburgh
  * All rights reserved
  *
