--- conflicted
+++ resolved
@@ -32,12 +32,7 @@
 )
 
 
-<<<<<<< HEAD
-
-class ScMainResult(object):
-=======
 class ScMainResult:
->>>>>>> 85eb9938
     def __init__(self, code, message):
         self.code = code
         self.message = message
