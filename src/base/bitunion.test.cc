/*
 * Copyright 2014 Google, Inc.
 *
 * Redistribution and use in source and binary forms, with or without
 * modification, are permitted provided that the following conditions are
 * met: redistributions of source code must retain the above copyright
 * notice, this list of conditions and the following disclaimer;
 * redistributions in binary form must reproduce the above copyright
 * notice, this list of conditions and the following disclaimer in the
 * documentation and/or other materials provided with the distribution;
 * neither the name of the copyright holders nor the names of its
 * contributors may be used to endorse or promote products derived from
 * this software without specific prior written permission.
 *
 * THIS SOFTWARE IS PROVIDED BY THE COPYRIGHT HOLDERS AND CONTRIBUTORS
 * "AS IS" AND ANY EXPRESS OR IMPLIED WARRANTIES, INCLUDING, BUT NOT
 * LIMITED TO, THE IMPLIED WARRANTIES OF MERCHANTABILITY AND FITNESS FOR
 * A PARTICULAR PURPOSE ARE DISCLAIMED. IN NO EVENT SHALL THE COPYRIGHT
 * OWNER OR CONTRIBUTORS BE LIABLE FOR ANY DIRECT, INDIRECT, INCIDENTAL,
 * SPECIAL, EXEMPLARY, OR CONSEQUENTIAL DAMAGES (INCLUDING, BUT NOT
 * LIMITED TO, PROCUREMENT OF SUBSTITUTE GOODS OR SERVICES; LOSS OF USE,
 * DATA, OR PROFITS; OR BUSINESS INTERRUPTION) HOWEVER CAUSED AND ON ANY
 * THEORY OF LIABILITY, WHETHER IN CONTRACT, STRICT LIABILITY, OR TORT
 * (INCLUDING NEGLIGENCE OR OTHERWISE) ARISING IN ANY WAY OUT OF THE USE
 * OF THIS SOFTWARE, EVEN IF ADVISED OF THE POSSIBILITY OF SUCH DAMAGE.
 */

#include <gtest/gtest.h>

#include <cassert>
#include <iostream>
#include <type_traits>

#include "base/bitunion.hh"
#include "base/cprintf.hh"

using namespace gem5;

namespace {

BitUnion64(SixtyFour)
    Bitfield<39, 32> byte5;
    Bitfield<2> bit2;
    BitfieldRO<39, 32> byte5RO;
    BitfieldWO<39, 32> byte5WO;
    SubBitUnion(byte6, 47, 40)
        Bitfield<43, 42> bits43To42;
        Bitfield<41> bit41;
        SignedBitfield<41> bit41Signed;
    EndSubBitUnion(byte6)
    SignedBitfield<47, 40> byte6Signed;
    SignedBitfieldRO<47, 40> byte6SignedRO;
    SignedBitfieldWO<47, 40> byte6SignedWO;
EndBitUnion(SixtyFour)

BitUnion64(EmptySixtyFour)
EndBitUnion(EmptySixtyFour)

BitUnion32(EmptyThirtyTwo)
EndBitUnion(EmptyThirtyTwo)

BitUnion16(EmptySixteen)
EndBitUnion(EmptySixteen)

BitUnion8(EmptyEight)
EndBitUnion(EmptyEight)

class SplitField
{
  protected:
    BitUnion64(In)
        Bitfield<15, 12> high;
        Bitfield<7, 4> low;
    EndBitUnion(In)

    BitUnion64(Out)
        Bitfield<7, 4> high;
        Bitfield<3, 0> low;
    EndBitUnion(Out)
  public:
    uint64_t
    getter(const uint64_t &storage) const
    {
        Out out = 0;
        In in = storage;
        out.high = in.high;
        out.low = in.low;
        return out;
    }

    void
    setter(uint64_t &storage, uint64_t val)
    {
        Out out = val;
        In in = 0;
        in.high = out.high;
        in.low = out.low;
        storage = in;
    }
};

BitUnion64(Split)
    BitfieldType<SplitField> split;
EndBitUnion(Split)

struct ContainingStruct
{
    BitUnion64(Contained)
        Bitfield<63, 60> topNibble;
    EndBitUnion(Contained)

    Contained contained;
};

uint64_t
containingFunc(uint64_t init_val, uint64_t fieldVal)
{
    BitUnion32(Contained)
        Bitfield<16, 15> field;
    EndBitUnion(Contained)

    Contained contained = init_val;
    contained.field = fieldVal;
    return contained;
}

} // anonymous namespace

// Declare these as global so g++ doesn't ignore them. Initialize them in
// various ways.
EmptySixtyFour emptySixtyFour = 0;
<<<<<<< HEAD
EmptyThirtyTwo emptyThirtyTwo{};
=======
[[maybe_unused]] EmptyThirtyTwo emptyThirtyTwo{};
>>>>>>> 85eb9938
[[maybe_unused]] EmptySixteen emptySixteen;
EmptyEight emptyEight(0);

class BitUnionData : public testing::Test
{
  protected:
    SixtyFour sixtyFour;
    Split split;

    void SetUp() override { sixtyFour = 0; split = 0; }

    template <typename T>
    uint64_t templatedFunction(T) { return 0; }

    template <typename T>
    uint64_t
    templatedFunction(BitUnionType<T> u)
    {
        BitUnionBaseType<T> b = u;
        return b;
    }
};

TEST_F(BitUnionData, NormalBitfield)
{
    EXPECT_EQ(sixtyFour.byte5, 0);
    sixtyFour.byte5 = 0xff;
    EXPECT_EQ(sixtyFour, 0xff00000000);
    sixtyFour.byte5 = 0xfff;
    EXPECT_EQ(sixtyFour, 0xff00000000);
    EXPECT_EQ(sixtyFour.byte5, 0xff);
}

TEST_F(BitUnionData, SingleBitfield)
{
    EXPECT_EQ(sixtyFour.bit2, 0);
    sixtyFour.bit2 = 0x1;
    EXPECT_EQ(sixtyFour, 0x4);
    EXPECT_EQ(sixtyFour.bit2, 0x1);
}

TEST_F(BitUnionData, ReadOnlyBitfield)
{
    EXPECT_EQ(sixtyFour.byte5RO, 0);
    sixtyFour.byte5 = 0xff;
    EXPECT_EQ(sixtyFour.byte5RO, 0xff);
}

TEST_F(BitUnionData, WriteOnlyBitfield)
{
    sixtyFour.byte5WO = 0xff;
    EXPECT_EQ(sixtyFour, 0xff00000000);
}

TEST_F(BitUnionData, SubBitUnions)
{
    EXPECT_EQ(sixtyFour.byte6.bit41, 0);
    sixtyFour.byte6 = 0x2;
    EXPECT_EQ(sixtyFour.byte6.bit41, 1);
    sixtyFour.byte6.bits43To42 = 0x3;
    EXPECT_EQ(sixtyFour.byte6, 0xe);
    sixtyFour.byte6 = 0xff;
    sixtyFour.byte6.bit41 = 0;
    EXPECT_EQ(sixtyFour, 0xfd0000000000);
}

TEST_F(BitUnionData, SignedBitfields)
{
    sixtyFour.byte6 = 0xff;
    EXPECT_EQ(sixtyFour.byte6Signed, -1);
    EXPECT_EQ(sixtyFour.byte6SignedRO, -1);
    sixtyFour.byte6SignedWO = 0;
    EXPECT_EQ(sixtyFour.byte6Signed, 0);
    EXPECT_EQ(sixtyFour.byte6SignedRO, 0);
    EXPECT_EQ(sixtyFour.byte6, 0);
}

TEST_F(BitUnionData, InsideStruct)
{
    ContainingStruct containing;
    containing.contained = 0;
    containing.contained.topNibble = 0xd;
    EXPECT_EQ(containing.contained, 0xd000000000000000);
}

TEST_F(BitUnionData, InsideFunction)
{
    EXPECT_EQ(containingFunc(0xfffff, 0), 0xe7fff);
}

TEST_F(BitUnionData, BitfieldToBitfieldAssignment)
{
    SixtyFour otherSixtyFour = 0;
    sixtyFour.bit2 = 1;
    otherSixtyFour.byte6.bit41 = sixtyFour.bit2;
    EXPECT_EQ(otherSixtyFour, 0x20000000000);
    otherSixtyFour.bit2 = sixtyFour.bit2;
    EXPECT_EQ(otherSixtyFour, 0x20000000004);
}

TEST_F(BitUnionData, Operators)
{
    SixtyFour otherSixtyFour = 0x4;
    sixtyFour = otherSixtyFour;
    EXPECT_EQ(sixtyFour, 0x4);
    sixtyFour = 0;
    EXPECT_TRUE(sixtyFour < otherSixtyFour);
    EXPECT_TRUE(otherSixtyFour > sixtyFour);
    EXPECT_TRUE(sixtyFour != otherSixtyFour);
    sixtyFour = otherSixtyFour;
    EXPECT_TRUE(sixtyFour == otherSixtyFour);
}

TEST_F(BitUnionData, Custom)
{
    EXPECT_EQ(split, 0);
    split.split = 0xfff;
    EXPECT_EQ(split, 0xf0f0);
    EXPECT_EQ((uint64_t)split.split, 0xff);
}

TEST_F(BitUnionData, Templating)
{
    sixtyFour = 0xff;
    EXPECT_EQ(templatedFunction(sixtyFour), 0xff);
    EXPECT_EQ(templatedFunction((uint64_t)sixtyFour), 0);

    BitUnion(uint64_t, Dummy64)
    EndBitUnion(Dummy64);

    BitUnion(uint32_t, Dummy32)
    EndBitUnion(Dummy32);

    bool is64;
    is64 = std::is_same_v<BitUnionBaseType<Dummy64>, uint64_t>;
    EXPECT_TRUE(is64);
    is64 = std::is_same_v<BitUnionBaseType<Dummy32>, uint64_t>;
    EXPECT_FALSE(is64);
}

TEST_F(BitUnionData, Output)
{
    sixtyFour = 1234567812345678;
    std::stringstream ss;
    ss << sixtyFour;
    EXPECT_EQ(ss.str(), "1234567812345678");
    ss.str("");

    EmptyEight eight = 65;
    ss << eight;
    EXPECT_EQ(ss.str(), "65");
    ss.str("");
}<|MERGE_RESOLUTION|>--- conflicted
+++ resolved
@@ -129,11 +129,7 @@
 // Declare these as global so g++ doesn't ignore them. Initialize them in
 // various ways.
 EmptySixtyFour emptySixtyFour = 0;
-<<<<<<< HEAD
-EmptyThirtyTwo emptyThirtyTwo{};
-=======
 [[maybe_unused]] EmptyThirtyTwo emptyThirtyTwo{};
->>>>>>> 85eb9938
 [[maybe_unused]] EmptySixteen emptySixteen;
 EmptyEight emptyEight(0);
 
