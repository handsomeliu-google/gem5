/*
 * Copyright (c) 2010 The Hewlett-Packard Development Company
 * All rights reserved.
 *
 * Redistribution and use in source and binary forms, with or without
 * modification, are permitted provided that the following conditions are
 * met: redistributions of source code must retain the above copyright
 * notice, this list of conditions and the following disclaimer;
 * redistributions in binary form must reproduce the above copyright
 * notice, this list of conditions and the following disclaimer in the
 * documentation and/or other materials provided with the distribution;
 * neither the name of the copyright holders nor the names of its
 * contributors may be used to endorse or promote products derived from
 * this software without specific prior written permission.
 *
 * THIS SOFTWARE IS PROVIDED BY THE COPYRIGHT HOLDERS AND CONTRIBUTORS
 * "AS IS" AND ANY EXPRESS OR IMPLIED WARRANTIES, INCLUDING, BUT NOT
 * LIMITED TO, THE IMPLIED WARRANTIES OF MERCHANTABILITY AND FITNESS FOR
 * A PARTICULAR PURPOSE ARE DISCLAIMED. IN NO EVENT SHALL THE COPYRIGHT
 * OWNER OR CONTRIBUTORS BE LIABLE FOR ANY DIRECT, INDIRECT, INCIDENTAL,
 * SPECIAL, EXEMPLARY, OR CONSEQUENTIAL DAMAGES (INCLUDING, BUT NOT
 * LIMITED TO, PROCUREMENT OF SUBSTITUTE GOODS OR SERVICES; LOSS OF USE,
 * DATA, OR PROFITS; OR BUSINESS INTERRUPTION) HOWEVER CAUSED AND ON ANY
 * THEORY OF LIABILITY, WHETHER IN CONTRACT, STRICT LIABILITY, OR TORT
 * (INCLUDING NEGLIGENCE OR OTHERWISE) ARISING IN ANY WAY OUT OF THE USE
 * OF THIS SOFTWARE, EVEN IF ADVISED OF THE POSSIBILITY OF SUCH DAMAGE.
 */

#ifndef BASE_STL_HELPERS_HH
#define BASE_STL_HELPERS_HH

#include "base/stl_helpers/hash_helpers.hh"
#include "base/stl_helpers/ostream_helpers.hh"

<<<<<<< HEAD
#include "base/compiler.hh"

namespace gem5
{

namespace stl_helpers
{

template <typename T, typename Enabled=void>
struct IsHelpedContainer : public std::false_type {};

template <typename ...Types>
struct IsHelpedContainer<std::vector<Types...>> : public std::true_type {};

template <typename ...Types>
constexpr bool IsHelpedContainerV = IsHelpedContainer<Types...>::value;

/**
 * Write out all elements in an stl container as a space separated
 * list enclosed in square brackets
 *
 * @ingroup api_base_utils
 */

template <typename T>
std::enable_if_t<IsHelpedContainerV<T>, std::ostream &>
operator<<(std::ostream& out, const T &t)
{
    out << "[ ";
    bool first = true;
    auto printer = [&first, &out](const auto &elem) {
        if (first)
            out << elem;
        else
            out << " " << elem;
    };
    std::for_each(t.begin(), t.end(), printer);
    out << " ]";
    out << std::flush;
    return out;
}

} // namespace stl_helpers
} // namespace gem5

#endif // __BASE_STL_HELPERS_HH__
=======
#endif // BASE_STL_HELPERS_HH
>>>>>>> 85eb9938
<|MERGE_RESOLUTION|>--- conflicted
+++ resolved
@@ -32,53 +32,4 @@
 #include "base/stl_helpers/hash_helpers.hh"
 #include "base/stl_helpers/ostream_helpers.hh"
 
-<<<<<<< HEAD
-#include "base/compiler.hh"
-
-namespace gem5
-{
-
-namespace stl_helpers
-{
-
-template <typename T, typename Enabled=void>
-struct IsHelpedContainer : public std::false_type {};
-
-template <typename ...Types>
-struct IsHelpedContainer<std::vector<Types...>> : public std::true_type {};
-
-template <typename ...Types>
-constexpr bool IsHelpedContainerV = IsHelpedContainer<Types...>::value;
-
-/**
- * Write out all elements in an stl container as a space separated
- * list enclosed in square brackets
- *
- * @ingroup api_base_utils
- */
-
-template <typename T>
-std::enable_if_t<IsHelpedContainerV<T>, std::ostream &>
-operator<<(std::ostream& out, const T &t)
-{
-    out << "[ ";
-    bool first = true;
-    auto printer = [&first, &out](const auto &elem) {
-        if (first)
-            out << elem;
-        else
-            out << " " << elem;
-    };
-    std::for_each(t.begin(), t.end(), printer);
-    out << " ]";
-    out << std::flush;
-    return out;
-}
-
-} // namespace stl_helpers
-} // namespace gem5
-
-#endif // __BASE_STL_HELPERS_HH__
-=======
-#endif // BASE_STL_HELPERS_HH
->>>>>>> 85eb9938
+#endif // BASE_STL_HELPERS_HH