/*
 * Copyright (c) 2020 The Regents of The University of California
 * All rights reserved.
 *
 * Redistribution and use in source and binary forms, with or without
 * modification, are permitted provided that the following conditions are
 * met: redistributions of source code must retain the above copyright
 * notice, this list of conditions and the following disclaimer;
 * redistributions in binary form must reproduce the above copyright
 * notice, this list of conditions and the following disclaimer in the
 * documentation and/or other materials provided with the distribution;
 * neither the name of the copyright holders nor the names of its
 * contributors may be used to endorse or promote products derived from
 * this software without specific prior written permission.
 *
 * THIS SOFTWARE IS PROVIDED BY THE COPYRIGHT HOLDERS AND CONTRIBUTORS
 * "AS IS" AND ANY EXPRESS OR IMPLIED WARRANTIES, INCLUDING, BUT NOT
 * LIMITED TO, THE IMPLIED WARRANTIES OF MERCHANTABILITY AND FITNESS FOR
 * A PARTICULAR PURPOSE ARE DISCLAIMED. IN NO EVENT SHALL THE COPYRIGHT
 * OWNER OR CONTRIBUTORS BE LIABLE FOR ANY DIRECT, INDIRECT, INCIDENTAL,
 * SPECIAL, EXEMPLARY, OR CONSEQUENTIAL DAMAGES (INCLUDING, BUT NOT
 * LIMITED TO, PROCUREMENT OF SUBSTITUTE GOODS OR SERVICES; LOSS OF USE,
 * DATA, OR PROFITS; OR BUSINESS INTERRUPTION) HOWEVER CAUSED AND ON ANY
 * THEORY OF LIABILITY, WHETHER IN CONTRACT, STRICT LIABILITY, OR TORT
 * (INCLUDING NEGLIGENCE OR OTHERWISE) ARISING IN ANY WAY OUT OF THE USE
 * OF THIS SOFTWARE, EVEN IF ADVISED OF THE POSSIBILITY OF SUCH DAMAGE.
 */

namespace gem5
{

/**
 * @ingroup api_base_utils
 */
<<<<<<< HEAD
const char *gem5Version = "DEVELOP-FOR-23.1";
=======
const char *gem5Version = "DEVELOP-FOR-24.0";
>>>>>>> 85eb9938

} // namespace gem5<|MERGE_RESOLUTION|>--- conflicted
+++ resolved
@@ -32,10 +32,6 @@
 /**
  * @ingroup api_base_utils
  */
-<<<<<<< HEAD
-const char *gem5Version = "DEVELOP-FOR-23.1";
-=======
 const char *gem5Version = "DEVELOP-FOR-24.0";
->>>>>>> 85eb9938
 
 } // namespace gem5