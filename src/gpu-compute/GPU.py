# Copyright (c) 2015-2018 Advanced Micro Devices, Inc.
# All rights reserved.
#
# Redistribution and use in source and binary forms, with or without
# modification, are permitted provided that the following conditions are met:
#
# 1. Redistributions of source code must retain the above copyright notice,
# this list of conditions and the following disclaimer.
#
# 2. Redistributions in binary form must reproduce the above copyright notice,
# this list of conditions and the following disclaimer in the documentation
# and/or other materials provided with the distribution.
#
# 3. Neither the name of the copyright holder nor the names of its
# contributors may be used to endorse or promote products derived from this
# software without specific prior written permission.
#
# THIS SOFTWARE IS PROVIDED BY THE COPYRIGHT HOLDERS AND CONTRIBUTORS "AS IS"
# AND ANY EXPRESS OR IMPLIED WARRANTIES, INCLUDING, BUT NOT LIMITED TO, THE
# IMPLIED WARRANTIES OF MERCHANTABILITY AND FITNESS FOR A PARTICULAR PURPOSE
# ARE DISCLAIMED. IN NO EVENT SHALL THE COPYRIGHT HOLDER OR CONTRIBUTORS BE
# LIABLE FOR ANY DIRECT, INDIRECT, INCIDENTAL, SPECIAL, EXEMPLARY, OR
# CONSEQUENTIAL DAMAGES (INCLUDING, BUT NOT LIMITED TO, PROCUREMENT OF
# SUBSTITUTE GOODS OR SERVICES; LOSS OF USE, DATA, OR PROFITS; OR BUSINESS
# INTERRUPTION) HOWEVER CAUSED AND ON ANY THEORY OF LIABILITY, WHETHER IN
# CONTRACT, STRICT LIABILITY, OR TORT (INCLUDING NEGLIGENCE OR OTHERWISE)
# ARISING IN ANY WAY OUT OF THE USE OF THIS SOFTWARE, EVEN IF ADVISED OF THE
# POSSIBILITY OF SUCH DAMAGE.

from m5.citations import add_citation
from m5.defines import buildEnv
from m5.objects.Bridge import Bridge
from m5.objects.ClockedObject import ClockedObject
from m5.objects.Device import DmaVirtDevice
from m5.objects.LdsState import LdsState
from m5.objects.Process import EmulatedDriver
from m5.objects.VegaGPUTLB import VegaPagetableWalker
<<<<<<< HEAD


class PrefetchType(Enum):
    vals = ["PF_CU", "PF_PHASE", "PF_WF", "PF_STRIDE", "PF_END"]


class GfxVersion(ScopedEnum):
    vals = ["gfx801", "gfx803", "gfx900", "gfx902", "gfx908", "gfx90a"]

=======
from m5.params import *
from m5.proxy import *
from m5.SimObject import SimObject


class PrefetchType(Enum):
    vals = ["PF_CU", "PF_PHASE", "PF_WF", "PF_STRIDE", "PF_END"]


class GfxVersion(ScopedEnum):
    vals = ["gfx801", "gfx803", "gfx900", "gfx902", "gfx908", "gfx90a"]

>>>>>>> 85eb9938

class PoolManager(SimObject):
    type = "PoolManager"
    abstract = True
    cxx_class = "gem5::PoolManager"
    cxx_header = "gpu-compute/pool_manager.hh"

    min_alloc = Param.Int(4, "min number of VGPRs allocated per WF")
    pool_size = Param.Int(2048, "number of vector registers per SIMD")


# The simple pool manage only allows one workgroup to
# be executing on a CU at any given time.
class SimplePoolManager(PoolManager):
    type = "SimplePoolManager"
    cxx_class = "gem5::SimplePoolManager"
    cxx_header = "gpu-compute/simple_pool_manager.hh"


## This is for allowing multiple workgroups on one CU
class DynPoolManager(PoolManager):
    type = "DynPoolManager"
    cxx_class = "gem5::DynPoolManager"
    cxx_header = "gpu-compute/dyn_pool_manager.hh"


class RegisterFile(SimObject):
    type = "RegisterFile"
    cxx_class = "gem5::RegisterFile"
    cxx_header = "gpu-compute/register_file.hh"

    simd_id = Param.Int(-1, "SIMD ID associated with this Register File")
    num_regs = Param.Int(2048, "number of registers in this RF")
    wf_size = Param.Int(64, "Wavefront size (in work items)")


class ScalarRegisterFile(RegisterFile):
    type = "ScalarRegisterFile"
    cxx_class = "gem5::ScalarRegisterFile"
    cxx_header = "gpu-compute/scalar_register_file.hh"


class VectorRegisterFile(RegisterFile):
    type = "VectorRegisterFile"
    cxx_class = "gem5::VectorRegisterFile"
    cxx_header = "gpu-compute/vector_register_file.hh"

<<<<<<< HEAD
=======

class RegisterFileCache(SimObject):
    type = "RegisterFileCache"
    cxx_class = "gem5::RegisterFileCache"
    cxx_header = "gpu-compute/register_file_cache.hh"
    simd_id = Param.Int("SIMD ID associated with this Register File Cache")
    cache_size = Param.Int(0, "number of entries of rfc")

>>>>>>> 85eb9938

class RegisterManager(SimObject):
    type = "RegisterManager"
    cxx_class = "gem5::RegisterManager"
    cxx_header = "gpu-compute/register_manager.hh"

    policy = Param.String("static", "Register Manager Policy")
    vrf_pool_managers = VectorParam.PoolManager("VRF Pool Managers")
    srf_pool_managers = VectorParam.PoolManager("SRF Pool Managers")


class Wavefront(SimObject):
    type = "Wavefront"
    cxx_class = "gem5::Wavefront"
    cxx_header = "gpu-compute/wavefront.hh"

    simdId = Param.Int("SIMD id (0-ComputeUnit.num_SIMDs)")
    wf_slot_id = Param.Int("wavefront id (0-ComputeUnit.max_wfs)")
    wf_size = Param.Int(64, "Wavefront size (in work items)")
    max_ib_size = Param.Int(
        13,
        "Maximum size (in number of insts) of the instruction buffer (IB).",
    )


# Most of the default values here are obtained from the
# AMD Graphics Core Next (GCN) Architecture whitepaper.
class ComputeUnit(ClockedObject):
    type = "ComputeUnit"
    cxx_class = "gem5::ComputeUnit"
    cxx_header = "gpu-compute/compute_unit.hh"

    wavefronts = VectorParam.Wavefront("Number of wavefronts")
    # Wavefront size is 64. This is configurable, however changing
    # this value to anything other than 64 will likely cause errors.
    wf_size = Param.Int(64, "Wavefront size (in work items)")
<<<<<<< HEAD
    num_barrier_slots = Param.Int(4, "Number of barrier slots in a CU")
=======
    num_barrier_slots = Param.Int(16, "Number of barrier slots in a CU")
>>>>>>> 85eb9938
    num_SIMDs = Param.Int(4, "number of SIMD units per CU")
    num_scalar_cores = Param.Int(1, "number of Scalar cores per CU")
    num_scalar_mem_pipes = Param.Int(
        1, "number of Scalar memory pipelines per CU"
    )
    simd_width = Param.Int(16, "width (number of lanes) per SIMD unit")

    operand_network_length = Param.Int(
        1, "number of pipe stages of operand network"
    )

    spbypass_pipe_length = Param.Int(
        4, "vector ALU Single Precision bypass latency"
    )

    dpbypass_pipe_length = Param.Int(
        4, "vector ALU Double Precision bypass latency"
    )
<<<<<<< HEAD
=======

    rfc_pipe_length = Param.Int(
        2, "number of cycles per register file cache access"
    )

>>>>>>> 85eb9938
    scalar_pipe_length = Param.Int(1, "number of pipe stages per scalar ALU")
    issue_period = Param.Int(4, "number of cycles per issue period")

    vrf_gm_bus_latency = Param.Int(
        1, "number of cycles per use of VRF to GM bus"
    )
    srf_scm_bus_latency = Param.Int(
        1, "number of cycles per use of SRF to Scalar Mem bus"
    )
    vrf_lm_bus_latency = Param.Int(
        1, "number of cycles per use of VRF to LM bus"
    )

    num_global_mem_pipes = Param.Int(1, "number of global memory pipes per CU")
    num_shared_mem_pipes = Param.Int(1, "number of shared memory pipes per CU")
    n_wf = Param.Int(10, "Number of wavefront slots per SIMD")
    mem_req_latency = Param.Int(
        50,
        "Latency for request from the cu to ruby. "
        "Represents the pipeline to reach the TCP "
        "and specified in GPU clock cycles",
    )
    mem_resp_latency = Param.Int(
        50,
        "Latency for responses from ruby to the "
        "cu. Represents the pipeline between the "
        "TCP and cu as well as TCP data array "
        "access. Specified in GPU clock cycles",
    )
    scalar_mem_req_latency = Param.Int(
        50,
        "Latency for scalar requests from the cu to ruby. "
        "Represents the pipeline to reach the TCP "
        "and specified in GPU clock cycles",
    )
    scalar_mem_resp_latency = Param.Int(
        50,
        "Latency for scalar responses from ruby to the "
        "cu. Represents the pipeline between the "
        "TCP and cu as well as TCP data array "
        "access. Specified in GPU clock cycles",
    )
    system = Param.System(Parent.any, "system object")
    cu_id = Param.Int("CU id")
    vrf_to_coalescer_bus_width = Param.Int(
        64, "VRF->Coalescer data bus width in bytes"
    )
    coalescer_to_vrf_bus_width = Param.Int(
        64, "Coalescer->VRF data bus width  in bytes"
    )

    memory_port = VectorRequestPort("Port to the memory system")
    translation_port = VectorRequestPort("Port to the TLB hierarchy")
    sqc_port = RequestPort("Port to the SQC (I-cache")
    sqc_tlb_port = RequestPort("Port to the TLB for the SQC (I-cache)")
    scalar_port = RequestPort("Port to the scalar data cache")
    scalar_tlb_port = RequestPort("Port to the TLB for the scalar data cache")
    gmTokenPort = RequestPort("Port to the GPU coalesecer for sharing tokens")

    perLaneTLB = Param.Bool(False, "enable per-lane TLB")
    prefetch_depth = Param.Int(
        0,
        "Number of prefetches triggered at a time(0 turns off prefetching)",
    )
    prefetch_stride = Param.Int(1, "Fixed Prefetch Stride (1 means next-page)")
    prefetch_prev_type = Param.PrefetchType(
        "PF_PHASE",
        "Prefetch the stride "
        "from last mem req in lane of "
        "CU|Phase|Wavefront",
    )
    execPolicy = Param.String("OLDEST-FIRST", "WF execution selection policy")
    debugSegFault = Param.Bool(False, "enable debugging GPU seg faults")
    functionalTLB = Param.Bool(False, "Assume TLB causes no delay")

    localMemBarrier = Param.Bool(
        False, "Assume Barriers do not wait on kernel end"
    )

    countPages = Param.Bool(
        False,
        "Generate per-CU file of all pages touched and how many times",
    )
    scalar_mem_queue_size = Param.Int(
        32, "Number of entries in scalar memory pipeline's queues"
    )
    global_mem_queue_size = Param.Int(
        256, "Number of entries in the global memory pipeline's queues"
    )
    local_mem_queue_size = Param.Int(
        256, "Number of entries in the local memory pipeline's queues"
    )
    max_wave_requests = Param.Int(
        64, "number of pending vector memory requests per wavefront"
    )
    max_cu_tokens = Param.Int(
        4,
        "Maximum number of tokens, i.e., the number"
        " of instructions that can be sent to coalescer",
    )
    ldsBus = Bridge()  # the bridge between the CU and its LDS
    ldsPort = RequestPort("The port that goes to the LDS")
    localDataStore = Param.LdsState("the LDS for this CU")

    vector_register_file = VectorParam.VectorRegisterFile(
        "Vector register file"
    )
<<<<<<< HEAD

    scalar_register_file = VectorParam.ScalarRegisterFile(
        "Scalar register file"
    )
=======

    scalar_register_file = VectorParam.ScalarRegisterFile(
        "Scalar register file"
    )

    register_file_cache = VectorParam.RegisterFileCache("Register file cache")

>>>>>>> 85eb9938
    out_of_order_data_delivery = Param.Bool(
        False, "enable OoO data delivery in the GM pipeline"
    )
    register_manager = Param.RegisterManager("Register Manager")
    fetch_depth = Param.Int(
        2, "number of i-cache lines that may be buffered in the fetch unit."
    )


class Shader(ClockedObject):
    type = "Shader"
    cxx_class = "gem5::Shader"
    cxx_header = "gpu-compute/shader.hh"
    CUs = VectorParam.ComputeUnit("Number of compute units")
    gpu_cmd_proc = Param.GPUCommandProcessor("Command processor for GPU")
    dispatcher = Param.GPUDispatcher("GPU workgroup dispatcher")
    system_hub = Param.AMDGPUSystemHub(NULL, "GPU System Hub (FS Mode only)")
    n_wf = Param.Int(10, "Number of wavefront slots per SIMD")
    impl_kern_launch_acq = Param.Bool(
        True,
        """Insert acq packet into
                                         ruby at kernel launch""",
    )
    impl_kern_end_rel = Param.Bool(
        False,
        """Insert rel packet into
                                         ruby at kernel end""",
    )
    globalmem = Param.MemorySize("64kB", "Memory size")
    timing = Param.Bool(False, "timing memory accesses")

    cpu_pointer = Param.BaseCPU(NULL, "pointer to base CPU")
    translation = Param.Bool(False, "address translation")
    timer_period = Param.Clock("10us", "system timer period")
    idlecu_timeout = Param.Tick(0, "Idle CU watchdog timeout threshold")
    max_valu_insts = Param.Int(0, "Maximum vALU insts before exiting")


class GPUComputeDriver(EmulatedDriver):
    type = "GPUComputeDriver"
    cxx_class = "gem5::GPUComputeDriver"
    cxx_header = "gpu-compute/gpu_compute_driver.hh"
    device = Param.GPUCommandProcessor("GPU controlled by this driver")
    isdGPU = Param.Bool(False, "Driver is for a dGPU")
    gfxVersion = Param.GfxVersion("gfx801", "ISA of gpu to model")
    dGPUPoolID = Param.Int(0, "Pool ID for dGPU.")
    # Default Mtype for caches
    # --     1   1   1   C_RW_S  (Cached-ReadWrite-Shared)
    # --     1   1   0   C_RW_US (Cached-ReadWrite-Unshared)
    # --     1   0   1   C_RO_S  (Cached-ReadOnly-Shared)
    # --     1   0   0   C_RO_US (Cached-ReadOnly-Unshared)
    # --     0   1   x   UC_L2   (Uncached_GL2)
    # --     0   0   x   UC_All  (Uncached_All_Load)
    # default value: 5/C_RO_S (only allow caching in GL2 for read. Shared)
    m_type = Param.Int("Default MTYPE for cache. Valid values between 0-7")


class GPURenderDriver(EmulatedDriver):
    type = "GPURenderDriver"
    cxx_class = "gem5::GPURenderDriver"
    cxx_header = "gpu-compute/gpu_render_driver.hh"


class GPUDispatcher(SimObject):
    type = "GPUDispatcher"
    cxx_class = "gem5::GPUDispatcher"
    cxx_header = "gpu-compute/dispatcher.hh"

    kernel_exit_events = Param.Bool(
        False, "Enable exiting sim loop after a kernel"
    )


class GPUCommandProcessor(DmaVirtDevice):
    type = "GPUCommandProcessor"
    cxx_class = "gem5::GPUCommandProcessor"
    cxx_header = "gpu-compute/gpu_command_processor.hh"
    dispatcher = Param.GPUDispatcher("workgroup dispatcher for the GPU")

    hsapp = Param.HSAPacketProcessor("PP attached to this device")
    walker = Param.VegaPagetableWalker(
        VegaPagetableWalker(), "Page table walker"
    )


class StorageClassType(Enum):
    vals = [
        "SC_SPILL",
        "SC_GLOBAL",
        "SC_GROUP",
        "SC_PRIVATE",
        "SC_READONLY",
        "SC_KERNARG",
        "SC_ARG",
        "SC_NONE",
<<<<<<< HEAD
    ]
=======
    ]


add_citation(
    ComputeUnit,
    """@inproceedings{Gutierrez:2018:amdgpu,
  author       = {Anthony Gutierrez and
                  Bradford M. Beckmann and
                  Alexandru Dutu and
                  Joseph Gross and
                  Michael LeBeane and
                  John Kalamatianos and
                  Onur Kayiran and
                  Matthew Poremba and
                  Brandon Potter and
                  Sooraj Puthoor and
                  Matthew D. Sinclair and
                  Mark Wyse and
                  Jieming Yin and
                  Xianwei Zhang and
                  Akshay Jain and
                  Timothy G. Rogers},
  title        = {Lost in Abstraction: Pitfalls of Analyzing GPUs at the Intermediate
                  Language Level},
  booktitle    = {{IEEE} International Symposium on High Performance Computer Architecture,
                  {HPCA} 2018, Vienna, Austria, February 24-28, 2018},
  pages        = {608--619},
  publisher    = {{IEEE} Computer Society},
  year         = {2018},
  url          = {https://doi.org/10.1109/HPCA.2018.00058},
  doi          = {10.1109/HPCA.2018.00058}
}""",
)
>>>>>>> 85eb9938
<|MERGE_RESOLUTION|>--- conflicted
+++ resolved
@@ -35,17 +35,6 @@
 from m5.objects.LdsState import LdsState
 from m5.objects.Process import EmulatedDriver
 from m5.objects.VegaGPUTLB import VegaPagetableWalker
-<<<<<<< HEAD
-
-
-class PrefetchType(Enum):
-    vals = ["PF_CU", "PF_PHASE", "PF_WF", "PF_STRIDE", "PF_END"]
-
-
-class GfxVersion(ScopedEnum):
-    vals = ["gfx801", "gfx803", "gfx900", "gfx902", "gfx908", "gfx90a"]
-
-=======
 from m5.params import *
 from m5.proxy import *
 from m5.SimObject import SimObject
@@ -58,7 +47,6 @@
 class GfxVersion(ScopedEnum):
     vals = ["gfx801", "gfx803", "gfx900", "gfx902", "gfx908", "gfx90a"]
 
->>>>>>> 85eb9938
 
 class PoolManager(SimObject):
     type = "PoolManager"
@@ -106,8 +94,6 @@
     cxx_class = "gem5::VectorRegisterFile"
     cxx_header = "gpu-compute/vector_register_file.hh"
 
-<<<<<<< HEAD
-=======
 
 class RegisterFileCache(SimObject):
     type = "RegisterFileCache"
@@ -116,7 +102,6 @@
     simd_id = Param.Int("SIMD ID associated with this Register File Cache")
     cache_size = Param.Int(0, "number of entries of rfc")
 
->>>>>>> 85eb9938
 
 class RegisterManager(SimObject):
     type = "RegisterManager"
@@ -153,11 +138,7 @@
     # Wavefront size is 64. This is configurable, however changing
     # this value to anything other than 64 will likely cause errors.
     wf_size = Param.Int(64, "Wavefront size (in work items)")
-<<<<<<< HEAD
-    num_barrier_slots = Param.Int(4, "Number of barrier slots in a CU")
-=======
     num_barrier_slots = Param.Int(16, "Number of barrier slots in a CU")
->>>>>>> 85eb9938
     num_SIMDs = Param.Int(4, "number of SIMD units per CU")
     num_scalar_cores = Param.Int(1, "number of Scalar cores per CU")
     num_scalar_mem_pipes = Param.Int(
@@ -176,14 +157,11 @@
     dpbypass_pipe_length = Param.Int(
         4, "vector ALU Double Precision bypass latency"
     )
-<<<<<<< HEAD
-=======
 
     rfc_pipe_length = Param.Int(
         2, "number of cycles per register file cache access"
     )
 
->>>>>>> 85eb9938
     scalar_pipe_length = Param.Int(1, "number of pipe stages per scalar ALU")
     issue_period = Param.Int(4, "number of cycles per issue period")
 
@@ -291,20 +269,13 @@
     vector_register_file = VectorParam.VectorRegisterFile(
         "Vector register file"
     )
-<<<<<<< HEAD
 
     scalar_register_file = VectorParam.ScalarRegisterFile(
         "Scalar register file"
     )
-=======
-
-    scalar_register_file = VectorParam.ScalarRegisterFile(
-        "Scalar register file"
-    )
 
     register_file_cache = VectorParam.RegisterFileCache("Register file cache")
 
->>>>>>> 85eb9938
     out_of_order_data_delivery = Param.Bool(
         False, "enable OoO data delivery in the GM pipeline"
     )
@@ -400,9 +371,6 @@
         "SC_KERNARG",
         "SC_ARG",
         "SC_NONE",
-<<<<<<< HEAD
-    ]
-=======
     ]
 
 
@@ -435,5 +403,4 @@
   url          = {https://doi.org/10.1109/HPCA.2018.00058},
   doi          = {10.1109/HPCA.2018.00058}
 }""",
-)
->>>>>>> 85eb9938
+)