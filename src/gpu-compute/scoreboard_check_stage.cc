/*
 * Copyright (c) 2014-2015 Advanced Micro Devices, Inc.
 * All rights reserved.
 *
 * Redistribution and use in source and binary forms, with or without
 * modification, are permitted provided that the following conditions are met:
 *
 * 1. Redistributions of source code must retain the above copyright notice,
 * this list of conditions and the following disclaimer.
 *
 * 2. Redistributions in binary form must reproduce the above copyright notice,
 * this list of conditions and the following disclaimer in the documentation
 * and/or other materials provided with the distribution.
 *
 * 3. Neither the name of the copyright holder nor the names of its
 * contributors may be used to endorse or promote products derived from this
 * software without specific prior written permission.
 *
 * THIS SOFTWARE IS PROVIDED BY THE COPYRIGHT HOLDERS AND CONTRIBUTORS "AS IS"
 * AND ANY EXPRESS OR IMPLIED WARRANTIES, INCLUDING, BUT NOT LIMITED TO, THE
 * IMPLIED WARRANTIES OF MERCHANTABILITY AND FITNESS FOR A PARTICULAR PURPOSE
 * ARE DISCLAIMED. IN NO EVENT SHALL THE COPYRIGHT HOLDER OR CONTRIBUTORS BE
 * LIABLE FOR ANY DIRECT, INDIRECT, INCIDENTAL, SPECIAL, EXEMPLARY, OR
 * CONSEQUENTIAL DAMAGES (INCLUDING, BUT NOT LIMITED TO, PROCUREMENT OF
 * SUBSTITUTE GOODS OR SERVICES; LOSS OF USE, DATA, OR PROFITS; OR BUSINESS
 * INTERRUPTION) HOWEVER CAUSED AND ON ANY THEORY OF LIABILITY, WHETHER IN
 * CONTRACT, STRICT LIABILITY, OR TORT (INCLUDING NEGLIGENCE OR OTHERWISE)
 * ARISING IN ANY WAY OUT OF THE USE OF THIS SOFTWARE, EVEN IF ADVISED OF THE
 * POSSIBILITY OF SUCH DAMAGE.
 */

#include "gpu-compute/scoreboard_check_stage.hh"

#include "debug/GPUExec.hh"
#include "debug/GPUSched.hh"
#include "debug/GPUSync.hh"
#include "gpu-compute/compute_unit.hh"
#include "gpu-compute/gpu_static_inst.hh"
#include "gpu-compute/scalar_register_file.hh"
#include "gpu-compute/shader.hh"
#include "gpu-compute/vector_register_file.hh"
#include "gpu-compute/wavefront.hh"
#include "params/ComputeUnit.hh"

namespace gem5
{

ScoreboardCheckStage::ScoreboardCheckStage(const ComputeUnitParams &p,
                                           ComputeUnit &cu,
                                           ScoreboardCheckToSchedule
                                           &to_schedule)
    : computeUnit(cu), toSchedule(to_schedule),
      _name(cu.name() + ".ScoreboardCheckStage"), stats(&cu)
{
}

ScoreboardCheckStage::~ScoreboardCheckStage()
{
}

void
ScoreboardCheckStage::collectStatistics(nonrdytype_e rdyStatus)
{
    panic_if(rdyStatus == NRDY_ILLEGAL || rdyStatus >= NRDY_CONDITIONS,
             "Instruction ready status %d is illegal!!!", rdyStatus);
    stats.stallCycles[rdyStatus]++;
}

// Return true if this wavefront is ready
// to execute an instruction of the specified type.
// It also returns the reason (in rdyStatus) if the instruction is not
// ready. Finally it sets the execution resource type (in exesResType)
// of the instruction, only if it ready.
bool
ScoreboardCheckStage::ready(Wavefront *w, nonrdytype_e *rdyStatus,
                            int *exeResType, int wfSlot)
{
    /**
     * The waitCnt checks have to be done BEFORE checking for Instruction
     * buffer empty condition. Otherwise, it will result into a deadlock if
     * the last instruction in the Instruction buffer is a waitCnt: after
     * executing the waitCnt, the Instruction buffer would be empty and the
     * ready check logic will exit BEFORE checking for wait counters being
     * satisfied.
     */

    // waitCnt instruction has been dispatched or executed: next
    // instruction should be blocked until waitCnts are satisfied.
    if (w->getStatus() == Wavefront::S_WAITCNT) {
        if (!w->waitCntsSatisfied()) {
            *rdyStatus = NRDY_WAIT_CNT;
            return false;
        }
    }

    // sleep instruction has been dispatched or executed: next
    // instruction should be blocked until the sleep period expires.
    if (w->getStatus() == Wavefront::S_STALLED_SLEEP) {
        if (!w->sleepDone()) {
            *rdyStatus = NRDY_SLEEP;
            return false;
        }
    }

    // Is the wave waiting at a barrier. Check this condition BEFORE checking
    // for instruction buffer occupancy to avoid a deadlock when the barrier is
    // the last instruction in the instruction buffer.
    if (w->getStatus() == Wavefront::S_BARRIER) {
        assert(w->hasBarrier());
        int bar_id = w->barrierId();
        if (!computeUnit.allAtBarrier(bar_id)) {
            DPRINTF(GPUSync, "CU[%d] WF[%d][%d] Wave[%d] - Stalled at "
                    "barrier Id%d. %d waves remain.\n", w->computeUnit->cu_id,
                    w->simdId, w->wfSlotId, w->wfDynId, bar_id,
                    w->computeUnit->numYetToReachBarrier(bar_id));
            // Are all threads at barrier?
            *rdyStatus = NRDY_BARRIER_WAIT;
            return false;
        }
        DPRINTF(GPUSync, "CU[%d] WF[%d][%d] Wave[%d] - All waves at barrier "
                "Id%d. Resetting barrier resources.\n", w->computeUnit->cu_id,
                w->simdId, w->wfSlotId, w->wfDynId, bar_id);
        computeUnit.resetBarrier(bar_id);
        computeUnit.releaseWFsFromBarrier(bar_id);
    }

    // Check WF status: it has to be running
    if (w->getStatus() == Wavefront::S_STOPPED ||
        w->getStatus() == Wavefront::S_RETURNING ||
        w->getStatus() == Wavefront::S_STALLED) {
        *rdyStatus = NRDY_WF_STOP;
        return false;
    }

    // is the Instruction buffer empty
    if ( w->instructionBuffer.empty()) {
        *rdyStatus = NRDY_IB_EMPTY;
        return false;
    }

    // Check next instruction from instruction buffer
    GPUDynInstPtr ii = w->nextInstr();
    // Only instruction in the instruction buffer has been dispatched.
    // No need to check it again for readiness
    if (!ii) {
        *rdyStatus = NRDY_IB_EMPTY;
        return false;
    }

    // The following code is very error prone and the entire process for
    // checking readiness will be fixed eventually.  In the meantime, let's
    // make sure that we do not silently let an instruction type slip
    // through this logic and always return not ready.
    if (!(ii->isBarrier() || ii->isNop() || ii->isReturn() || ii->isBranch() ||
         ii->isALU() || ii->isLoad() || ii->isStore() || ii->isAtomic() ||
         ii->isEndOfKernel() || ii->isMemSync() || ii->isFlat() ||
<<<<<<< HEAD
         ii->isFlatGlobal() || ii->isSleep() || ii->isLocalMem())) {
=======
         ii->isFlatGlobal() || ii->isFlatScratch() || ii->isSleep() ||
         ii->isLocalMem())) {
>>>>>>> 85eb9938
        panic("next instruction: %s is of unknown type\n", ii->disassemble());
    }

    DPRINTF(GPUExec, "CU%d: WF[%d][%d]: Checking Ready for Inst : %s\n",
            computeUnit.cu_id, w->simdId, w->wfSlotId, ii->disassemble());

    // Non-scalar (i.e., vector) instructions may use VGPRs
    if (!ii->isScalar()) {
        if (!computeUnit.vrf[w->simdId]->operandsReady(w, ii)) {
            *rdyStatus = NRDY_VGPR_NRDY;
            return false;
        }
    }
    // Scalar and non-scalar instructions may use SGPR
    if (!computeUnit.srf[w->simdId]->operandsReady(w, ii)) {
        *rdyStatus = NRDY_SGPR_NRDY;
        return false;
    }

    // The hardware implicitly executes S_WAITCNT 0 before executing
    // the S_ENDPGM instruction. Implementing this implicit S_WAITCNT.
    // isEndOfKernel() is used to identify the S_ENDPGM instruction
    // On identifying it, we do the following:
    // 1. Wait for all older instruction to execute
    // 2. Once all the older instruction are executed, we add a wait
    //    count for the executed instruction(s) to complete.
    if (ii->isEndOfKernel()) {
        // Waiting for older instruction to execute
        if (w->instructionBuffer.front()->seqNum() != ii->seqNum()) {
            *rdyStatus = NRDY_WAIT_CNT;
            return false;
        }
        // Older instructions have executed, adding implicit wait count
        w->setStatus(Wavefront::S_WAITCNT);
        w->setWaitCnts(0, 0, 0);
        if (!w->waitCntsSatisfied()) {
            *rdyStatus = NRDY_WAIT_CNT;
            return false;
        }
    }
    DPRINTF(GPUExec, "CU%d: WF[%d][%d]: Ready Inst : %s\n", computeUnit.cu_id,
            w->simdId, w->wfSlotId, ii->disassemble());
    *exeResType = mapWaveToExeUnit(w);
    *rdyStatus = INST_RDY;
    return true;
}

int
ScoreboardCheckStage::mapWaveToExeUnit(Wavefront *w)
{
    GPUDynInstPtr ii = w->nextInstr();
    assert(ii);
    if (ii->isFlat()) {
        /**
         * NOTE: Flat memory ops requires both GM and LM resources.
         * The simulator models consumption of both GM and LM
         * resources in the schedule stage. At instruction execution time,
         * after the aperture check is performed, only the GM or LM pipe
         * is actually reserved by the timing model. The GM unit is returned
         * here since Flat ops occupy the GM slot in the ready and dispatch
         * lists. They also consume the LM slot in the dispatch list.
         */
        return w->globalMem;
    } else if (ii->isLocalMem()) {
        return w->localMem;
    } else if (ii->isGlobalMem()) {
        if (!ii->isScalar()) {
            return w->globalMem;
        } else {
            return w->scalarMem;
        }
    } else if (ii->isBranch() ||
               ii->isALU() ||
               (ii->isKernArgSeg() && ii->isLoad()) ||
               ii->isArgSeg() ||
               ii->isReturn() ||
               ii->isEndOfKernel() ||
               ii->isNop() ||
               ii->isBarrier()) {
        if (!ii->isScalar()) {
            return w->simdId;
        } else {
            return w->scalarAluGlobalIdx;
        }
    }
    panic("%s: unmapped to an execution resource", ii->disassemble());
    return computeUnit.numExeUnits();
}

void
ScoreboardCheckStage::exec()
{
    /**
     * Reset the ready list for all execution units; ready list will be
     * constructed every cycle because resource availability may change.
     */
    toSchedule.reset();

    // Iterate over all WF slots across all SIMDs.
    for (int simdId = 0; simdId < computeUnit.numVectorALUs; ++simdId) {
        for (int wfSlot = 0; wfSlot < computeUnit.shader->n_wf; ++wfSlot) {
            // reset the ready status of each wavefront
            Wavefront *curWave = computeUnit.wfList[simdId][wfSlot];
            nonrdytype_e rdyStatus = NRDY_ILLEGAL;
            int exeResType = -1;
            // check WF readiness: If the WF's oldest
            // instruction is ready to issue then add the WF to the ready list
            if (ready(curWave, &rdyStatus, &exeResType, wfSlot)) {
                assert(curWave->simdId == simdId);
                DPRINTF(GPUSched,
                        "Adding to readyList[%d]: SIMD[%d] WV[%d]: %d: %s\n",
                        exeResType,
                        curWave->simdId, curWave->wfDynId,
                        curWave->nextInstr()->seqNum(),
                        curWave->nextInstr()->disassemble());
                toSchedule.markWFReady(curWave, exeResType);
            }
            collectStatistics(rdyStatus);
        }
    }
}

ScoreboardCheckStage::
ScoreboardCheckStageStats::ScoreboardCheckStageStats(statistics::Group *parent)
    : statistics::Group(parent, "ScoreboardCheckStage"),
      ADD_STAT(stallCycles, "number of cycles wave stalled in SCB")
{
    stallCycles.init(NRDY_CONDITIONS);

    stallCycles.subname(NRDY_WF_STOP, csprintf("WFStop"));
    stallCycles.subname(NRDY_IB_EMPTY, csprintf("IBEmpty"));
    stallCycles.subname(NRDY_WAIT_CNT, csprintf("WaitCnt"));
    stallCycles.subname(NRDY_BARRIER_WAIT, csprintf("BarrierWait"));
    stallCycles.subname(NRDY_VGPR_NRDY, csprintf("VgprBusy"));
    stallCycles.subname(NRDY_SGPR_NRDY, csprintf("SgprBusy"));
    stallCycles.subname(INST_RDY, csprintf("InstrReady"));
}

} // namespace gem5<|MERGE_RESOLUTION|>--- conflicted
+++ resolved
@@ -154,12 +154,8 @@
     if (!(ii->isBarrier() || ii->isNop() || ii->isReturn() || ii->isBranch() ||
          ii->isALU() || ii->isLoad() || ii->isStore() || ii->isAtomic() ||
          ii->isEndOfKernel() || ii->isMemSync() || ii->isFlat() ||
-<<<<<<< HEAD
-         ii->isFlatGlobal() || ii->isSleep() || ii->isLocalMem())) {
-=======
          ii->isFlatGlobal() || ii->isFlatScratch() || ii->isSleep() ||
          ii->isLocalMem())) {
->>>>>>> 85eb9938
         panic("next instruction: %s is of unknown type\n", ii->disassemble());
     }
 
