--- conflicted
+++ resolved
@@ -89,11 +89,7 @@
      * reverting logic is probably required in this function.
      *
      * @param backdoor the backdoor obtained from target
-<<<<<<< HEAD
-     * @param pkt the initiator request to be fulfilled
-=======
      * @param range the initiator request to be fulfilled
->>>>>>> 85eb9938
      * @return a backdoor that fulfill the initiator request
      */
     virtual MemBackdoorPtr getRevertedBackdoor(MemBackdoorPtr &backdoor,
