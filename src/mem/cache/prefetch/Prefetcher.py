--- conflicted
+++ resolved
@@ -44,12 +44,7 @@
 from m5.SimObject import *
 
 
-<<<<<<< HEAD
-
-class HWPProbeEvent(object):
-=======
 class HWPProbeEvent:
->>>>>>> 85eb9938
     def __init__(self, prefetcher, obj, *listOfNames):
         self.obj = obj
         self.prefetcher = prefetcher
@@ -80,19 +75,11 @@
     on_data = Param.Bool(True, "Notify prefetcher on data accesses")
     on_inst = Param.Bool(True, "Notify prefetcher on instruction accesses")
     prefetch_on_access = Param.Bool(
-<<<<<<< HEAD
-        Parent.prefetch_on_access,
-        "Notify the hardware prefetcher on every access (not just misses)",
-    )
-    prefetch_on_pf_hit = Param.Bool(
-        Parent.prefetch_on_pf_hit,
-=======
         False,
         "Notify the hardware prefetcher on every access (not just misses)",
     )
     prefetch_on_pf_hit = Param.Bool(
         False,
->>>>>>> 85eb9938
         "Notify the hardware prefetcher on hit on prefetched lines",
     )
     use_virtual_addresses = Param.Bool(
