# Copyright (c) 2019-2021,2023 ARM Limited
# All rights reserved.
#
# The license below extends only to copyright in the software and shall
# not be construed as granting a license to any other intellectual
# property including but not limited to intellectual property relating
# to a hardware implementation of the functionality of the software
# licensed hereunder.  You may use the software subject to the license
# terms below provided that you ensure that this notice is replicated
# unmodified and in its entirety in all distributions of the software,
# modified or unmodified, in source code or in binary form.
#
# Copyright (c) 1999-2008 Mark D. Hill and David A. Wood
# Copyright (c) 2009 The Hewlett-Packard Development Company
# Copyright (c) 2013 Advanced Micro Devices, Inc.
# All rights reserved.
#
# Redistribution and use in source and binary forms, with or without
# modification, are permitted provided that the following conditions are
# met: redistributions of source code must retain the above copyright
# notice, this list of conditions and the following disclaimer;
# redistributions in binary form must reproduce the above copyright
# notice, this list of conditions and the following disclaimer in the
# documentation and/or other materials provided with the distribution;
# neither the name of the copyright holders nor the names of its
# contributors may be used to endorse or promote products derived from
# this software without specific prior written permission.
#
# THIS SOFTWARE IS PROVIDED BY THE COPYRIGHT HOLDERS AND CONTRIBUTORS
# "AS IS" AND ANY EXPRESS OR IMPLIED WARRANTIES, INCLUDING, BUT NOT
# LIMITED TO, THE IMPLIED WARRANTIES OF MERCHANTABILITY AND FITNESS FOR
# A PARTICULAR PURPOSE ARE DISCLAIMED. IN NO EVENT SHALL THE COPYRIGHT
# OWNER OR CONTRIBUTORS BE LIABLE FOR ANY DIRECT, INDIRECT, INCIDENTAL,
# SPECIAL, EXEMPLARY, OR CONSEQUENTIAL DAMAGES (INCLUDING, BUT NOT
# LIMITED TO, PROCUREMENT OF SUBSTITUTE GOODS OR SERVICES; LOSS OF USE,
# DATA, OR PROFITS; OR BUSINESS INTERRUPTION) HOWEVER CAUSED AND ON ANY
# THEORY OF LIABILITY, WHETHER IN CONTRACT, STRICT LIABILITY, OR TORT
# (INCLUDING NEGLIGENCE OR OTHERWISE) ARISING IN ANY WAY OUT OF THE USE
# OF THIS SOFTWARE, EVEN IF ADVISED OF THE POSSIBILITY OF SUCH DAMAGE.

import re
from collections import OrderedDict

import slicc.generate.html as html
from slicc.symbols.Symbol import Symbol
from slicc.symbols.Var import Var

python_class_map = {
    "int": "Int",
    "NodeID": "Int",
    "uint32_t": "UInt32",
    "std::string": "String",
    "bool": "Bool",
    "CacheMemory": "RubyCache",
    "WireBuffer": "RubyWireBuffer",
    "Sequencer": "RubySequencer",
    "HTMSequencer": "RubyHTMSequencer",
    "GPUCoalescer": "RubyGPUCoalescer",
    "VIPERCoalescer": "VIPERCoalescer",
    "DirectoryMemory": "RubyDirectoryMemory",
    "PerfectCacheMemory": "RubyPerfectCacheMemory",
    "MemoryControl": "MemoryControl",
    "MessageBuffer": "MessageBuffer",
    "DMASequencer": "DMASequencer",
    "RubyPrefetcher": "RubyPrefetcher",
<<<<<<< HEAD
    "Cycles": "Cycles",
=======
    "prefetch::Base": "BasePrefetcher",
    "Cycles": "Cycles",
    "Addr": "Addr",
>>>>>>> 85eb9938
}


class StateMachine(Symbol):
    def __init__(self, symtab, ident, location, pairs, config_parameters):
        super().__init__(symtab, ident, location, pairs)
        self.table = None

        # Data members in the State Machine that have been declared before
        # the opening brace '{'  of the machine.  Note that these along with
        # the members in self.objects form the entire set of data members.
        self.config_parameters = config_parameters

        self.prefetchers = []

        for param in config_parameters:
            if param.pointer:
                var = Var(
                    symtab,
                    param.ident,
                    location,
                    param.type_ast.type,
                    f"(*m_{param.ident}_ptr)",
                    {},
                    self,
                )
            else:
                var = Var(
                    symtab,
                    param.ident,
                    location,
                    param.type_ast.type,
                    f"m_{param.ident}",
                    {},
                    self,
                )

            self.symtab.registerSym(param.ident, var)

            if str(param.type_ast.type) == "RubyPrefetcher":
                self.prefetchers.append(var)

        self.states = OrderedDict()
        self.events = OrderedDict()
        self.actions = OrderedDict()
        self.request_types = OrderedDict()
        self.transitions = []
        self.transitions_per_ev = {}
        self.in_ports = []
        self.functions = []
        self.event_stats_in_trans = []
        self.event_stats_out_trans = []

        # Data members in the State Machine that have been declared inside
        # the {} machine.  Note that these along with the config params
        # form the entire set of data members of the machine.
        self.objects = []
        self.TBEType = None
        self.EntryType = None
        # Python's sets are not sorted so we have to be careful when using
        # this to generate deterministic output.
        self.debug_flags = set()
        self.debug_flags.add("RubyGenerated")
        self.debug_flags.add("RubySlicc")

    def __repr__(self):
        return f"[StateMachine: {self.ident}]"

    def addState(self, state):
        assert self.table is None
        self.states[state.ident] = state

    def addEvent(self, event):
        assert self.table is None
        self.events[event.ident] = event
        if "in_trans" in event.pairs:
            self.event_stats_in_trans.append(event)
        if "out_trans" in event.pairs:
            self.event_stats_out_trans.append(event)

    def addAction(self, action):
        assert self.table is None

        # Check for duplicate action
        for other in self.actions.values():
            if action.ident == other.ident:
                action.warning(f"Duplicate action definition: {action.ident}")
                action.error(f"Duplicate action definition: {action.ident}")
            if action.short == other.short:
                other.warning(f"Duplicate action shorthand: {other.ident}")
                other.warning(f"    shorthand = {other.short}")
                action.warning(f"Duplicate action shorthand: {action.ident}")
                action.error(f"    shorthand = {action.short}")

        self.actions[action.ident] = action

    def addDebugFlag(self, flag):
        self.debug_flags.add(flag)

    def addRequestType(self, request_type):
        assert self.table is None
        self.request_types[request_type.ident] = request_type

    def addTransition(self, trans):
        assert self.table is None
        self.transitions.append(trans)
        if trans.event not in self.transitions_per_ev:
            self.transitions_per_ev[trans.event] = []
        self.transitions_per_ev[trans.event].append(trans)

    def addInPort(self, var):
        self.in_ports.append(var)

    def addFunc(self, func):
        # register func in the symbol table
        self.symtab.registerSym(str(func), func)
        self.functions.append(func)

    def addObject(self, obj):
        self.symtab.registerSym(str(obj), obj)
        self.objects.append(obj)

    def addType(self, type):
        type_ident = f"{type.c_ident}"

        if type_ident == f"{self.ident}_TBE":
            if self.TBEType != None:
                self.error(
                    "Multiple Transaction Buffer types in a single machine."
                )
            self.TBEType = type

        elif "interface" in type and "AbstractCacheEntry" == type["interface"]:
            if "main" in type and "false" == type["main"].lower():
                pass  # this isn't the EntryType
            else:
                if self.EntryType != None:
                    self.error(
                        "Multiple AbstractCacheEntry types in a "
                        "single machine."
                    )
                self.EntryType = type

    # Needs to be called before accessing the table
    def buildTable(self):
        assert self.table is None

        table = {}

        for trans in self.transitions:
            # Track which actions we touch so we know if we use them
            # all -- really this should be done for all symbols as
            # part of the symbol table, then only trigger it for
            # Actions, States, Events, etc.

            for action in trans.actions:
                action.used = True

            index = (trans.state, trans.event)
            if index in table:
                table[index].warning(f"Duplicate transition: {table[index]}")
                trans.error(f"Duplicate transition: {trans}")
            table[index] = trans

        # Look at all actions to make sure we used them all
        for action in self.actions.values():
            if not action.used:
                error_msg = f"Unused action: {action.ident}"
                if "desc" in action:
                    error_msg += ", " + action.desc
                action.warning(error_msg)
        self.table = table

    # determine the port->msg buffer mappings
    def getBufferMaps(self, ident):
        msg_bufs = []
        port_to_buf_map = {}
        in_msg_bufs = {}
        for port in self.in_ports:
            buf_name = f"m_{port.pairs['buffer_expr'].name}_ptr"
            msg_bufs.append(buf_name)
            port_to_buf_map[port] = msg_bufs.index(buf_name)
            if buf_name not in in_msg_bufs:
                in_msg_bufs[buf_name] = [port]
            else:
                in_msg_bufs[buf_name].append(port)
        return port_to_buf_map, in_msg_bufs, msg_bufs

    def writeCodeFiles(self, path, includes):
        self.printControllerPython(path)
        self.printControllerHH(path)
        self.printControllerCC(path, includes)
        self.printCSwitch(path)
        self.printCWakeup(path, includes)

    def printControllerPython(self, path):
        code = self.symtab.codeFormatter()
        ident = self.ident

        py_ident = f"{ident}_Controller"
        c_ident = f"{self.ident}_Controller"

        code(
            """
from m5.params import *
from m5.SimObject import SimObject
from m5.objects.Controller import RubyController

class $py_ident(RubyController):
    type = '$py_ident'
    cxx_header = 'mem/ruby/protocol/${c_ident}.hh'
    cxx_class = 'gem5::ruby::$py_ident'
"""
        )
        code.indent()
        for param in self.config_parameters:
            dflt_str = ""

            if param.rvalue is not None:
                dflt_str = str(param.rvalue.inline()) + ", "

            if param.type_ast.type.c_ident in python_class_map:
                python_type = python_class_map[param.type_ast.type.c_ident]
                code(
                    '${{param.ident}} = Param.${{python_type}}(${dflt_str}"")'
                )

            else:
                self.error(
                    "Unknown c++ to python class conversion for c++ "
                    "type: '%s'. Please update the python_class_map "
                    "in StateMachine.py",
                    param.type_ast.type.c_ident,
                )

        code.dedent()
        code.write(path, f"{py_ident}.py")

    def printControllerHH(self, path):
        """Output the method declarations for the class declaration"""
        code = self.symtab.codeFormatter()
        ident = self.ident
        c_ident = f"{self.ident}_Controller"

        code(
            """
// Created by slicc definition of Module "${{self.short}}"

#ifndef __${ident}_CONTROLLER_HH__
#define __${ident}_CONTROLLER_HH__

#include <iostream>
#include <sstream>
#include <string>

#include "mem/ruby/common/Consumer.hh"
#include "mem/ruby/protocol/TransitionResult.hh"
#include "mem/ruby/protocol/Types.hh"
#include "mem/ruby/slicc_interface/AbstractController.hh"
#include "params/$c_ident.hh"

"""
        )

        seen_types = set()
        for var in self.objects:
            if var.type.ident not in seen_types and not var.type.isPrimitive:
                code('#include "mem/ruby/protocol/${{var.type.c_ident}}.hh"')
                seen_types.add(var.type.ident)

        # for adding information to the protocol debug trace
        code(
            """
namespace gem5
{

namespace ruby
{

extern std::stringstream ${ident}_transitionComment;

class $c_ident : public AbstractController
{
  public:
    typedef ${c_ident}Params Params;
    $c_ident(const Params &p);
    static int getNumControllers();
    void init();

    MessageBuffer *getMandatoryQueue() const;
    MessageBuffer *getMemReqQueue() const;
    MessageBuffer *getMemRespQueue() const;
    void initNetQueues();

    void print(std::ostream& out) const;
    void wakeup();
    void resetStats();
    void regStats();
    void collateStats();

    void recordCacheTrace(int cntrl, CacheRecorder* tr);
    Sequencer* getCPUSequencer() const;
    DMASequencer* getDMASequencer() const;
    GPUCoalescer* getGPUCoalescer() const;

    bool functionalReadBuffers(PacketPtr&);
    bool functionalReadBuffers(PacketPtr&, WriteMask&);
    int functionalWriteBuffers(PacketPtr&);

    void countTransition(${ident}_State state, ${ident}_Event event);
    void possibleTransition(${ident}_State state, ${ident}_Event event);
    uint64_t getEventCount(${ident}_Event event);
    bool isPossible(${ident}_State state, ${ident}_Event event);
    uint64_t getTransitionCount(${ident}_State state, ${ident}_Event event);

private:
"""
        )

        code.indent()
        # added by SS
        for param in self.config_parameters:
            if param.pointer:
                code("${{param.type_ast.type}}* m_${{param.ident}}_ptr;")
            else:
                code("${{param.type_ast.type}} m_${{param.ident}};")

        code(
            """
TransitionResult doTransition(${ident}_Event event,
"""
        )

        if self.EntryType != None:
            code(
                """
                              ${{self.EntryType.c_ident}}* m_cache_entry_ptr,
"""
            )
        if self.TBEType != None:
            code(
                """
                              ${{self.TBEType.c_ident}}* m_tbe_ptr,
"""
            )

        code(
            """
                              Addr addr);

TransitionResult doTransitionWorker(${ident}_Event event,
                                    ${ident}_State state,
                                    ${ident}_State& next_state,
"""
        )

        if self.TBEType != None:
            code(
                """
                                    ${{self.TBEType.c_ident}}*& m_tbe_ptr,
"""
            )
        if self.EntryType != None:
            code(
                """
                                    ${{self.EntryType.c_ident}}*& m_cache_entry_ptr,
"""
            )

        code(
            """
                                    Addr addr);

${ident}_Event m_curTransitionEvent;
${ident}_State m_curTransitionNextState;

${ident}_Event curTransitionEvent() { return m_curTransitionEvent; }
${ident}_State curTransitionNextState() { return m_curTransitionNextState; }

int m_counters[${ident}_State_NUM][${ident}_Event_NUM];
int m_event_counters[${ident}_Event_NUM];
bool m_possible[${ident}_State_NUM][${ident}_Event_NUM];

static std::vector<statistics::Vector *> eventVec;
static std::vector<std::vector<statistics::Vector *> > transVec;
static int m_num_controllers;

// Internal functions
"""
        )

        for func in self.functions:
            proto = func.prototype
            if proto:
                code("$proto")

        if self.EntryType != None:
            code(
                """

// Set and Reset for cache_entry variable
void set_cache_entry(${{self.EntryType.c_ident}}*& m_cache_entry_ptr, AbstractCacheEntry* m_new_cache_entry);
void unset_cache_entry(${{self.EntryType.c_ident}}*& m_cache_entry_ptr);
"""
            )

        if self.TBEType != None:
            code(
                """

// Set and Reset for tbe variable
void set_tbe(${{self.TBEType.c_ident}}*& m_tbe_ptr, ${ident}_TBE* m_new_tbe);
void unset_tbe(${{self.TBEType.c_ident}}*& m_tbe_ptr);
"""
            )

        # Prototype the actions that the controller can take
        code(
            """

// Actions
"""
        )
        if self.TBEType != None and self.EntryType != None:
            for action in self.actions.values():
                code("/** \\brief ${{action.desc}} */")
                code(
                    "void ${{action.ident}}(${{self.TBEType.c_ident}}*& "
                    "m_tbe_ptr, ${{self.EntryType.c_ident}}*& "
                    "m_cache_entry_ptr, Addr addr);"
                )
        elif self.TBEType != None:
            for action in self.actions.values():
                code("/** \\brief ${{action.desc}} */")
                code(
                    "void ${{action.ident}}(${{self.TBEType.c_ident}}*& "
                    "m_tbe_ptr, Addr addr);"
                )
        elif self.EntryType != None:
            for action in self.actions.values():
                code("/** \\brief ${{action.desc}} */")
                code(
                    "void ${{action.ident}}(${{self.EntryType.c_ident}}*& "
                    "m_cache_entry_ptr, Addr addr);"
                )
        else:
            for action in self.actions.values():
                code("/** \\brief ${{action.desc}} */")
                code("void ${{action.ident}}(Addr addr);")

        # the controller internal variables
        code(
            """

// Objects
"""
        )
        for var in self.objects:
            th = var.get("template", "")
            code("${{var.type.c_ident}}$th* m_${{var.ident}}_ptr;")

        code.dedent()
        code(
            """
};

} // namespace ruby
} // namespace gem5

#endif // __${ident}_CONTROLLER_H__
"""
        )

        code.write(path, f"{c_ident}.hh")

    def printControllerCC(self, path, includes):
        """Output the actions for performing the actions"""

        code = self.symtab.codeFormatter()
        ident = self.ident
        c_ident = f"{self.ident}_Controller"

        # Unfortunately, clang compilers will throw a "call to function ...
        # that is neither visible in the template definition nor found by
        # argument-dependent lookup" error if "mem/ruby/common/BoolVec.hh" is
        # included after "base/cprintf.hh". This is because "base/cprintf.hh"
        # utilizes a "<<" operator in "base/cprintf_formats.hh" that is
        # defined in "mem/ruby/common/BoolVec.hh". While GCC compilers permit
        # the operator definition after usage in this case, clang compilers do
        # not.
        #
        # The reason for this verbose solution below is due to the gem5
        # style-checker, which will complain if "mem/ruby/common/BoolVec.hh"
        # is included above "base/cprintf.hh" in this file, despite it being
        # necessary in this case. This is therefore a bit of a hack to keep
        # both clang and our style-checker happy.
        base_include = """
#include "base/compiler.hh"
#include "base/cprintf.hh"

"""

        boolvec_include = """
#include "mem/ruby/common/BoolVec.hh"

"""

        code(
            """
// Created by slicc definition of Module "${{self.short}}"

#include <sys/types.h>
#include <unistd.h>

#include <cassert>
#include <sstream>
#include <string>
#include <typeinfo>

"""
        )

        code(boolvec_include)
        code(base_include)
        # We have to sort self.debug_flags in order to produce deterministic
        # output and avoid unnecessary rebuilds of the generated files.
        for f in sorted(self.debug_flags):
            code('#include "debug/${{f}}.hh"')
        code(
            """
#include "mem/ruby/network/Network.hh"
#include "mem/ruby/protocol/${ident}_Controller.hh"
#include "mem/ruby/protocol/${ident}_Event.hh"
#include "mem/ruby/protocol/${ident}_State.hh"
#include "mem/ruby/protocol/Types.hh"
#include "mem/ruby/system/RubySystem.hh"

"""
        )
        for include_path in includes:
            code('#include "${{include_path}}"')

        # include object classes
        seen_types = set()
        for var in self.objects:
            if var.type.ident not in seen_types and not var.type.isPrimitive:
                code('#include "mem/ruby/protocol/${{var.type.c_ident}}.hh"')
            seen_types.add(var.type.ident)

        num_in_ports = len(self.in_ports)

        code(
            """
namespace gem5
{

namespace ruby
{

int $c_ident::m_num_controllers = 0;
std::vector<statistics::Vector *>  $c_ident::eventVec;
std::vector<std::vector<statistics::Vector *> >  $c_ident::transVec;

// for adding information to the protocol debug trace
std::stringstream ${ident}_transitionComment;

#ifndef NDEBUG
#define APPEND_TRANSITION_COMMENT(str) (${ident}_transitionComment << str)
#else
#define APPEND_TRANSITION_COMMENT(str) do {} while (0)
#endif

/** \\brief constructor */
$c_ident::$c_ident(const Params &p)
    : AbstractController(p)
{
    m_machineID.type = MachineType_${ident};
    m_machineID.num = m_version;
    m_num_controllers++;
    p.ruby_system->registerAbstractController(this);

    m_in_ports = $num_in_ports;
"""
        )
        code.indent()

        #
        # After initializing the universal machine parameters, initialize the
        # this machines config parameters.  Also if these configuration params
        # include a sequencer, connect the it to the controller.
        #
        for param in self.config_parameters:
            if param.pointer:
                code("m_${{param.ident}}_ptr = p.${{param.ident}};")
            else:
                code("m_${{param.ident}} = p.${{param.ident}};")

            if (
                re.compile("sequencer").search(param.ident)
                or param.type_ast.type.c_ident == "GPUCoalescer"
                or param.type_ast.type.c_ident == "VIPERCoalescer"
            ):
                code(
                    """
if (m_${{param.ident}}_ptr != NULL) {
    m_${{param.ident}}_ptr->setController(this);
}
"""
                )

        code(
            """

for (int state = 0; state < ${ident}_State_NUM; state++) {
    for (int event = 0; event < ${ident}_Event_NUM; event++) {
        m_possible[state][event] = false;
        m_counters[state][event] = 0;
    }
}
for (int event = 0; event < ${ident}_Event_NUM; event++) {
    m_event_counters[event] = 0;
}
"""
        )
        code.dedent()
        code(
            """
}

void
$c_ident::initNetQueues()
{
    MachineType machine_type = string_to_MachineType("${{self.ident}}");
    [[maybe_unused]] int base = MachineType_base_number(machine_type);

"""
        )
        code.indent()

        # set for maintaining the vnet, direction pairs already seen for this
        # machine.  This map helps in implementing the check for avoiding
        # multiple message buffers being mapped to the same vnet.
        vnet_dir_set = set()

        for var in self.config_parameters:
            vid = f"m_{var.ident}_ptr"
            if "network" in var:
                vtype = var.type_ast.type
                code("assert($vid != NULL);")

                # Network port object
                network = var["network"]

                if "virtual_network" in var:
                    vnet = var["virtual_network"]
                    vnet_type = var["vnet_type"]

                    assert (vnet, network) not in vnet_dir_set
                    vnet_dir_set.add((vnet, network))

                    code(
                        """
m_net_ptr->set${network}NetQueue(m_version + base, $vid->getOrdered(), $vnet,
                                 "$vnet_type", $vid);
"""
                    )
                # Set Priority
                if "rank" in var:
                    code('$vid->setPriority(${{var["rank"]}})')

        code.dedent()
        code(
            """
}

void
$c_ident::init()
{
    // initialize objects
"""
        )

        code.indent()

        for var in self.objects:
            vtype = var.type
            vid = f"m_{var.ident}_ptr"
            if "network" not in var:
                # Not a network port object
                if "primitive" in vtype:
                    code("$vid = new ${{vtype.c_ident}};")
                    if "default" in var:
                        code('(*$vid) = ${{var["default"]}};')
                else:
                    # Normal Object
                    th = var.get("template", "")
                    expr = f"{vid}  = new {vtype.c_ident}{th}"
                    args = ""
                    if "non_obj" not in vtype and not vtype.isEnumeration:
                        args = var.get("constructor", "")

                    code("$expr($args);")
                    code("assert($vid != NULL);")

                    if "default" in var:
                        code('*$vid = ${{var["default"]}}; // Object default')
                    elif "default" in vtype:
                        comment = f"Type {vtype.ident} default"
                        code('*$vid = ${{vtype["default"]}}; // $comment')

        # Set the prefetchers
        code()
        for prefetcher in self.prefetchers:
            code("${{prefetcher.code}}.setController(this);")

        code()
        for port in self.in_ports:
            # Set the queue consumers
            code("${{port.code}}.setConsumer(this);")

        # Initialize the transition profiling
        code()
        for trans in self.transitions:
            # Figure out if we stall
            stall = False
            for action in trans.actions:
                if action.ident == "z_stall":
                    stall = True

            # Only possible if it is not a 'z' case
            if not stall:
                state = f"{self.ident}_State_{trans.state.ident}"
                event = f"{self.ident}_Event_{trans.event.ident}"
                code("possibleTransition($state, $event);")

        code.dedent()
        code(
            """
    AbstractController::init();
    resetStats();
}
"""
        )

        mq_ident = "NULL"
        for port in self.in_ports:
            if port.code.find("mandatoryQueue_ptr") >= 0:
                mq_ident = "m_mandatoryQueue_ptr"

        memoutq_ident = "NULL"
        for param in self.config_parameters:
            if param.ident.find("requestToMemory") >= 0:
                memoutq_ident = "m_requestToMemory_ptr"

        memq_ident = "NULL"
        for port in self.in_ports:
            if port.code.find("responseFromMemory_ptr") >= 0:
                memq_ident = "m_responseFromMemory_ptr"

        seq_ident = "NULL"
        for param in self.config_parameters:
            if param.ident == "sequencer":
                assert param.pointer
                seq_ident = f"m_{param.ident}_ptr"

        dma_seq_ident = "NULL"
        for param in self.config_parameters:
            if param.ident == "dma_sequencer":
                assert param.pointer
                dma_seq_ident = f"m_{param.ident}_ptr"

        coal_ident = "NULL"
        for param in self.config_parameters:
            if param.ident == "coalescer":
                assert param.pointer
                coal_ident = f"m_{param.ident}_ptr"

        if seq_ident != "NULL":
            code(
                """
Sequencer*
$c_ident::getCPUSequencer() const
{
    if (NULL != $seq_ident && $seq_ident->isCPUSequencer()) {
        return $seq_ident;
    } else {
        return NULL;
    }
}
"""
            )
        else:
            code(
                """

Sequencer*
$c_ident::getCPUSequencer() const
{
    return NULL;
}
"""
            )

        if dma_seq_ident != "NULL":
            code(
                """
DMASequencer*
$c_ident::getDMASequencer() const
{
    if (NULL != $dma_seq_ident) {
        return $dma_seq_ident;
    } else {
        return NULL;
    }
}
"""
            )
        else:
            code(
                """

DMASequencer*
$c_ident::getDMASequencer() const
{
    return NULL;
}
"""
            )

        if coal_ident != "NULL":
            code(
                """
GPUCoalescer*
$c_ident::getGPUCoalescer() const
{
    if (NULL != $coal_ident && !$coal_ident->isCPUSequencer()) {
        return $coal_ident;
    } else {
        return NULL;
    }
}
"""
            )
        else:
            code(
                """

GPUCoalescer*
$c_ident::getGPUCoalescer() const
{
    return NULL;
}
"""
            )

        code(
            """

void
$c_ident::regStats()
{
    AbstractController::regStats();

    // For each type of controllers, one controller of that type is picked
    // to aggregate stats of all controllers of that type.
    if (m_version == 0) {

        Profiler *profiler = params().ruby_system->getProfiler();
        statistics::Group *profilerStatsPtr = &profiler->rubyProfilerStats;

        for (${ident}_Event event = ${ident}_Event_FIRST;
             event < ${ident}_Event_NUM; ++event) {
            std::string stat_name =
                "${c_ident}." + ${ident}_Event_to_string(event);
            statistics::Vector *t =
                new statistics::Vector(profilerStatsPtr, stat_name.c_str());
            t->init(m_num_controllers);
            t->flags(statistics::pdf | statistics::total |
                statistics::oneline | statistics::nozero);

            eventVec.push_back(t);
        }

        for (${ident}_State state = ${ident}_State_FIRST;
             state < ${ident}_State_NUM; ++state) {

            transVec.push_back(std::vector<statistics::Vector *>());

            for (${ident}_Event event = ${ident}_Event_FIRST;
                 event < ${ident}_Event_NUM; ++event) {
                std::string stat_name = "${c_ident}." +
                    ${ident}_State_to_string(state) +
                    "." + ${ident}_Event_to_string(event);
                statistics::Vector *t = new statistics::Vector(
                    profilerStatsPtr, stat_name.c_str());
                t->init(m_num_controllers);
                t->flags(statistics::pdf | statistics::total |
                    statistics::oneline | statistics::nozero);
                transVec[state].push_back(t);
            }
        }
    }

"""
        )
        # check if Events/States have profiling qualifiers flags for
        # inTransLatHist and outTransLatHist stats.
        ev_ident_list = [
            f"{ident}_Event_{ev.ident}" for ev in self.event_stats_out_trans
        ]
        ev_ident_str = "{" + ",".join(ev_ident_list) + "}"
        code(
            """
    const std::vector<${ident}_Event> out_trans_evs = ${ev_ident_str};
"""
        )
        ev_ident_list = [
            f"{ident}_Event_{ev.ident}" for ev in self.event_stats_in_trans
        ]
        ev_ident_str = "{" + ",".join(ev_ident_list) + "}"
        code(
            """
    const std::vector<${ident}_Event> in_trans_evs = ${ev_ident_str};
"""
        )
        kv_ident_list = []
        for ev in self.event_stats_in_trans:
            key_ident = f"{ident}_Event_{ev.ident}"
            val_ident_lst = [
                f"{ident}_State_{trans.state.ident}"
                for trans in self.transitions_per_ev[ev]
            ]
            val_ident_str = "{" + ",".join(val_ident_lst) + "}"
            kv_ident_list.append(f"{{{key_ident}, {val_ident_str}}}")
        key_ident_str = "{" + ",".join(kv_ident_list) + "}"
        code(
            """
    const std::unordered_map<${ident}_Event, std::vector<${ident}_State>>
                                in_trans_evs_states = ${key_ident_str};
"""
        )
        code(
            """

    for (const auto event : out_trans_evs) {
        std::string stat_name =
            "outTransLatHist." + ${ident}_Event_to_string(event);
        statistics::Histogram* t =
            new statistics::Histogram(&stats, stat_name.c_str());
        stats.outTransLatHist[event] = t;
        t->init(5);
        t->flags(statistics::pdf | statistics::total |
                 statistics::oneline | statistics::nozero);

        statistics::Scalar* r = new statistics::Scalar(&stats,
                                             (stat_name + ".retries").c_str());
        stats.outTransRetryCnt[event] = r;
        r->flags(statistics::nozero);
    }

    for (const auto event : in_trans_evs) {
        std::string stat_name =
            "inTransLatHist." + ${ident}_Event_to_string(event);
        statistics::Histogram* t =
            new statistics::Histogram(&stats, stat_name.c_str());
        stats.inTransLatHist[event] = t;
        t->init(5);
        t->flags(statistics::pdf | statistics::total |
                 statistics::oneline | statistics::nozero);

        statistics::Scalar* r = new statistics::Scalar(&stats,
                                             (stat_name + ".retries").c_str());
        stats.inTransRetryCnt[event] = r;
        r->flags(statistics::nozero);

        auto &src_states = stats.inTransStateChanges[event];
        for (const auto initial_state : in_trans_evs_states.at(event)) {
            auto &dst_vector = src_states[initial_state];
            for (${ident}_State final_state = ${ident}_State_FIRST;
                 final_state < ${ident}_State_NUM; ++final_state) {
                std::string stat_name = "inTransLatHist." +
                    ${ident}_Event_to_string(event) + "." +
                    ${ident}_State_to_string(initial_state) + "." +
                    ${ident}_State_to_string(final_state) + ".total";
                statistics::Scalar* t =
                    new statistics::Scalar(&stats, stat_name.c_str());
                t->flags(statistics::nozero);
                dst_vector.push_back(t);
            }
        }
    }
}

void
$c_ident::collateStats()
{
    for (${ident}_Event event = ${ident}_Event_FIRST;
         event < ${ident}_Event_NUM; ++event) {
        for (unsigned int i = 0; i < m_num_controllers; ++i) {
            RubySystem *rs = params().ruby_system;
            std::map<uint32_t, AbstractController *>::iterator it =
                     rs->m_abstract_controls[MachineType_${ident}].find(i);
            assert(it != rs->m_abstract_controls[MachineType_${ident}].end());
            (*eventVec[event])[i] =
                (($c_ident *)(*it).second)->getEventCount(event);
        }
    }

    for (${ident}_State state = ${ident}_State_FIRST;
         state < ${ident}_State_NUM; ++state) {

        for (${ident}_Event event = ${ident}_Event_FIRST;
             event < ${ident}_Event_NUM; ++event) {

            for (unsigned int i = 0; i < m_num_controllers; ++i) {
                RubySystem *rs = params().ruby_system;
                std::map<uint32_t, AbstractController *>::iterator it =
                         rs->m_abstract_controls[MachineType_${ident}].find(i);
                assert(it != rs->m_abstract_controls[MachineType_${ident}].end());
                (*transVec[state][event])[i] =
                    (($c_ident *)(*it).second)->getTransitionCount(state, event);
            }
        }
    }
}

void
$c_ident::countTransition(${ident}_State state, ${ident}_Event event)
{
    assert(m_possible[state][event]);
    m_counters[state][event]++;
    m_event_counters[event]++;
}
void
$c_ident::possibleTransition(${ident}_State state,
                             ${ident}_Event event)
{
    m_possible[state][event] = true;
}

uint64_t
$c_ident::getEventCount(${ident}_Event event)
{
    return m_event_counters[event];
}

bool
$c_ident::isPossible(${ident}_State state, ${ident}_Event event)
{
    return m_possible[state][event];
}

uint64_t
$c_ident::getTransitionCount(${ident}_State state,
                             ${ident}_Event event)
{
    return m_counters[state][event];
}

int
$c_ident::getNumControllers()
{
    return m_num_controllers;
}

MessageBuffer*
$c_ident::getMandatoryQueue() const
{
    return $mq_ident;
}

MessageBuffer*
$c_ident::getMemReqQueue() const
{
    return $memoutq_ident;
}

MessageBuffer*
$c_ident::getMemRespQueue() const
{
    return $memq_ident;
}

void
$c_ident::print(std::ostream& out) const
{
    out << "[$c_ident " << m_version << "]";
}

void $c_ident::resetStats()
{
    for (int state = 0; state < ${ident}_State_NUM; state++) {
        for (int event = 0; event < ${ident}_Event_NUM; event++) {
            m_counters[state][event] = 0;
        }
    }

    for (int event = 0; event < ${ident}_Event_NUM; event++) {
        m_event_counters[event] = 0;
    }

    AbstractController::resetStats();
}
"""
        )

        if self.EntryType != None:
            code(
                """

// Set and Reset for cache_entry variable
void
$c_ident::set_cache_entry(${{self.EntryType.c_ident}}*& m_cache_entry_ptr, AbstractCacheEntry* m_new_cache_entry)
{
  m_cache_entry_ptr = (${{self.EntryType.c_ident}}*)m_new_cache_entry;
}

void
$c_ident::unset_cache_entry(${{self.EntryType.c_ident}}*& m_cache_entry_ptr)
{
  m_cache_entry_ptr = 0;
}
"""
            )

        if self.TBEType != None:
            code(
                """

// Set and Reset for tbe variable
void
$c_ident::set_tbe(${{self.TBEType.c_ident}}*& m_tbe_ptr, ${{self.TBEType.c_ident}}* m_new_tbe)
{
  m_tbe_ptr = m_new_tbe;
}

void
$c_ident::unset_tbe(${{self.TBEType.c_ident}}*& m_tbe_ptr)
{
  m_tbe_ptr = NULL;
}
"""
            )

        code(
            """

void
$c_ident::recordCacheTrace(int cntrl, CacheRecorder* tr)
{
"""
        )
        #
        # Record cache contents for all associated caches.
        #
        code.indent()
        for param in self.config_parameters:
            if param.type_ast.type.ident == "CacheMemory":
                assert param.pointer
                code("m_${{param.ident}}_ptr->recordCacheContents(cntrl, tr);")

        code.dedent()
        code(
            """
}

// Actions
"""
        )
        if self.TBEType != None and self.EntryType != None:
            for action in self.actions.values():
                if "c_code" not in action:
                    continue

                code(
                    """
/** \\brief ${{action.desc}} */
void
$c_ident::${{action.ident}}(${{self.TBEType.c_ident}}*& m_tbe_ptr, ${{self.EntryType.c_ident}}*& m_cache_entry_ptr, Addr addr)
{
    DPRINTF(RubyGenerated, "executing ${{action.ident}}\\n");
    try {
       ${{action["c_code"]}}
    } catch (const RejectException & e) {
       fatal("Error in action ${{ident}}:${{action.ident}}: "
             "executed a peek statement with the wrong message "
             "type specified. ");
    }
}

"""
                )
        elif self.TBEType != None:
            for action in self.actions.values():
                if "c_code" not in action:
                    continue

                code(
                    """
/** \\brief ${{action.desc}} */
void
$c_ident::${{action.ident}}(${{self.TBEType.c_ident}}*& m_tbe_ptr, Addr addr)
{
    DPRINTF(RubyGenerated, "executing ${{action.ident}}\\n");
    ${{action["c_code"]}}
}

"""
                )
        elif self.EntryType != None:
            for action in self.actions.values():
                if "c_code" not in action:
                    continue

                code(
                    """
/** \\brief ${{action.desc}} */
void
$c_ident::${{action.ident}}(${{self.EntryType.c_ident}}*& m_cache_entry_ptr, Addr addr)
{
    DPRINTF(RubyGenerated, "executing ${{action.ident}}\\n");
    ${{action["c_code"]}}
}

"""
                )
        else:
            for action in self.actions.values():
                if "c_code" not in action:
                    continue

                code(
                    """
/** \\brief ${{action.desc}} */
void
$c_ident::${{action.ident}}(Addr addr)
{
    DPRINTF(RubyGenerated, "executing ${{action.ident}}\\n");
    ${{action["c_code"]}}
}

"""
                )
        for func in self.functions:
            code(func.generateCode())

        # Function for functional writes to messages buffered in the controller
        code(
            """
int
$c_ident::functionalWriteBuffers(PacketPtr& pkt)
{
    int num_functional_writes = 0;
"""
        )
        for var in self.objects:
            vtype = var.type
            if vtype.isBuffer:
                vid = f"m_{var.ident}_ptr"
                code("num_functional_writes += $vid->functionalWrite(pkt);")

        for var in self.config_parameters:
            vtype = var.type_ast.type
            if vtype.isBuffer:
                vid = f"m_{var.ident}_ptr"
                code("num_functional_writes += $vid->functionalWrite(pkt);")

        code(
            """
    return num_functional_writes;
}
"""
        )

        # Function for functional reads to messages buffered in the controller
        code(
            """
bool
$c_ident::functionalReadBuffers(PacketPtr& pkt)
{
"""
        )
        for var in self.objects:
            vtype = var.type
            if vtype.isBuffer:
                vid = f"m_{var.ident}_ptr"
                code("if ($vid->functionalRead(pkt)) return true;")

        for var in self.config_parameters:
            vtype = var.type_ast.type
            if vtype.isBuffer:
                vid = f"m_{var.ident}_ptr"
                code("if ($vid->functionalRead(pkt)) return true;")

        code(
            """
    return false;
}

bool
$c_ident::functionalReadBuffers(PacketPtr& pkt, WriteMask &mask)
{
    bool read = false;
"""
        )
        for var in self.objects:
            vtype = var.type
            if vtype.isBuffer:
                vid = f"m_{var.ident}_ptr"
                code("if ($vid->functionalRead(pkt, mask)) read = true;")

        for var in self.config_parameters:
            vtype = var.type_ast.type
            if vtype.isBuffer:
                vid = f"m_{var.ident}_ptr"
                code("if ($vid->functionalRead(pkt, mask)) read = true;")

        code(
            """
    return read;
}

} // namespace ruby
} // namespace gem5
"""
        )

        code.write(path, f"{c_ident}.cc")

    def printCWakeup(self, path, includes):
        """Output the wakeup loop for the events"""

        code = self.symtab.codeFormatter()
        ident = self.ident

        outputRequest_types = True
        if len(self.request_types) == 0:
            outputRequest_types = False

        code(
            """
// ${ident}: ${{self.short}}

#include <sys/types.h>
#include <unistd.h>

#include <cassert>
#include <typeinfo>

#include "base/logging.hh"

"""
        )
        # We have to sort self.debug_flags in order to produce deterministic
        # output and avoid unnecessary rebuilds of the generated files.
        for f in sorted(self.debug_flags):
            code('#include "debug/${{f}}.hh"')
        code(
            """
#include "mem/ruby/protocol/${ident}_Controller.hh"
#include "mem/ruby/protocol/${ident}_Event.hh"
#include "mem/ruby/protocol/${ident}_State.hh"

"""
        )

        if outputRequest_types:
            code('''#include "mem/ruby/protocol/${ident}_RequestType.hh"''')

        code(
            """
#include "mem/ruby/protocol/Types.hh"
#include "mem/ruby/system/RubySystem.hh"

"""
        )

        for include_path in includes:
            code('#include "${{include_path}}"')

        port_to_buf_map, in_msg_bufs, msg_bufs = self.getBufferMaps(ident)

        code(
            """
namespace gem5
{

namespace ruby
{

void
${ident}_Controller::wakeup()
{
    if (getMemReqQueue() && getMemReqQueue()->isReady(clockEdge())) {
        serviceMemoryQueue();
    }

    int counter = 0;
    while (true) {
        unsigned char rejected[${{len(msg_bufs)}}];
        memset(rejected, 0, sizeof(unsigned char)*${{len(msg_bufs)}});
        // Some cases will put us into an infinite loop without this limit
        assert(counter <= m_transitions_per_cycle);
        if (counter == m_transitions_per_cycle) {
            // Count how often we are fully utilized
            stats.fullyBusyCycles++;

            // Wakeup in another cycle and try again
            scheduleEvent(Cycles(1));
            break;
        }
"""
        )

        code.indent()
        code.indent()

        # InPorts
        #
        for port in self.in_ports:
            code.indent()
            code("// ${ident}InPort $port")
            if "rank" in port.pairs:
                code('m_cur_in_port = ${{port.pairs["rank"]}};')
            else:
                code("m_cur_in_port = 0;")
            if port in port_to_buf_map:
                code("try {")
                code.indent()
            code('${{port["c_code_in_port"]}}')

            if port in port_to_buf_map:
                code.dedent()
                code(
                    """
            } catch (const RejectException & e) {
                rejected[${{port_to_buf_map[port]}}]++;
            }
"""
                )
            code.dedent()
            code("")

        code.dedent()
        code.dedent()
        code(
            """
        // If we got this far, we have nothing left todo or something went
        // wrong"""
        )
        for buf_name, ports in in_msg_bufs.items():
            if len(ports) > 1:
                # only produce checks when a buffer is shared by multiple ports
                code(
                    """
        if (${{buf_name}}->isReady(clockEdge()) && rejected[${{port_to_buf_map[ports[0]]}}] == ${{len(ports)}})
        {
            // no port claimed the message on the top of this buffer
            panic("Runtime Error at Ruby Time: %d. "
                  "All ports rejected a message. "
                  "You are probably sending a message type to this controller "
                  "over a virtual network that do not define an in_port for "
                  "the incoming message type.\\n",
                  Cycles(1));
        }
"""
                )
        code(
            """
        break;
    }
}

} // namespace ruby
} // namespace gem5
"""
        )

        code.write(path, f"{self.ident}_Wakeup.cc")

    def printCSwitch(self, path):
        """Output switch statement for transition table"""

        code = self.symtab.codeFormatter()
        ident = self.ident

        code(
            """
// ${ident}: ${{self.short}}

#include <cassert>

#include "base/logging.hh"
#include "base/trace.hh"
#include "debug/ProtocolTrace.hh"
#include "debug/RubyGenerated.hh"
#include "mem/ruby/protocol/${ident}_Controller.hh"
#include "mem/ruby/protocol/${ident}_Event.hh"
#include "mem/ruby/protocol/${ident}_State.hh"
#include "mem/ruby/protocol/Types.hh"
#include "mem/ruby/system/RubySystem.hh"

#define HASH_FUN(state, event)  ((int(state)*${ident}_Event_NUM)+int(event))

#define GET_TRANSITION_COMMENT() (${ident}_transitionComment.str())
#define CLEAR_TRANSITION_COMMENT() (${ident}_transitionComment.str(""))

namespace gem5
{

namespace ruby
{

TransitionResult
${ident}_Controller::doTransition(${ident}_Event event,
"""
        )
        if self.EntryType != None:
            code(
                """
                                  ${{self.EntryType.c_ident}}* m_cache_entry_ptr,
"""
            )
        if self.TBEType != None:
            code(
                """
                                  ${{self.TBEType.c_ident}}* m_tbe_ptr,
"""
            )
        code(
            """
                                  Addr addr)
{
"""
        )
        code.indent()

        if self.TBEType != None and self.EntryType != None:
            code(
                "${ident}_State state = getState(m_tbe_ptr, m_cache_entry_ptr, addr);"
            )
        elif self.TBEType != None:
            code("${ident}_State state = getState(m_tbe_ptr, addr);")
        elif self.EntryType != None:
            code("${ident}_State state = getState(m_cache_entry_ptr, addr);")
        else:
            code("${ident}_State state = getState(addr);")

        code(
            """
${ident}_State next_state = state;

DPRINTF(RubyGenerated, "%s, Time: %lld, state: %s, event: %s, addr: %#x\\n",
        *this, curCycle(), ${ident}_State_to_string(state),
        ${ident}_Event_to_string(event), addr);

TransitionResult result =
"""
        )
        if self.TBEType != None and self.EntryType != None:
            code(
                "doTransitionWorker(event, state, next_state, m_tbe_ptr, m_cache_entry_ptr, addr);"
            )
        elif self.TBEType != None:
            code(
                "doTransitionWorker(event, state, next_state, m_tbe_ptr, addr);"
            )
        elif self.EntryType != None:
            code(
                "doTransitionWorker(event, state, next_state, m_cache_entry_ptr, addr);"
            )
        else:
            code("doTransitionWorker(event, state, next_state, addr);")

        port_to_buf_map, in_msg_bufs, msg_bufs = self.getBufferMaps(ident)

        code(
            """

if (result == TransitionResult_Valid) {
    DPRINTF(RubyGenerated, "next_state: %s\\n",
            ${ident}_State_to_string(next_state));
    countTransition(state, event);

    DPRINTFR(ProtocolTrace, "%15d %3s %10s%20s %6s>%-6s %#x %s\\n",
             curTick(), m_version, "${ident}",
             ${ident}_Event_to_string(event),
             ${ident}_State_to_string(state),
             ${ident}_State_to_string(next_state),
             printAddress(addr), GET_TRANSITION_COMMENT());

    CLEAR_TRANSITION_COMMENT();
"""
        )
        if self.TBEType != None and self.EntryType != None:
            code("setState(m_tbe_ptr, m_cache_entry_ptr, addr, next_state);")
            code("setAccessPermission(m_cache_entry_ptr, addr, next_state);")
        elif self.TBEType != None:
            code("setState(m_tbe_ptr, addr, next_state);")
            code("setAccessPermission(addr, next_state);")
        elif self.EntryType != None:
            code("setState(m_cache_entry_ptr, addr, next_state);")
            code("setAccessPermission(m_cache_entry_ptr, addr, next_state);")
        else:
            code("setState(addr, next_state);")
            code("setAccessPermission(addr, next_state);")

        code(
            """
} else if (result == TransitionResult_ResourceStall) {
    DPRINTFR(ProtocolTrace, "%15s %3s %10s%20s %6s>%-6s %#x %s\\n",
             curTick(), m_version, "${ident}",
             ${ident}_Event_to_string(event),
             ${ident}_State_to_string(state),
             ${ident}_State_to_string(next_state),
             printAddress(addr), "Resource Stall");
} else if (result == TransitionResult_ProtocolStall) {
    DPRINTF(RubyGenerated, "stalling\\n");
    DPRINTFR(ProtocolTrace, "%15s %3s %10s%20s %6s>%-6s %#x %s\\n",
             curTick(), m_version, "${ident}",
             ${ident}_Event_to_string(event),
             ${ident}_State_to_string(state),
             ${ident}_State_to_string(next_state),
             printAddress(addr), "Protocol Stall");
}

return result;
"""
        )
        code.dedent()
        code(
            """
}

TransitionResult
${ident}_Controller::doTransitionWorker(${ident}_Event event,
                                        ${ident}_State state,
                                        ${ident}_State& next_state,
"""
        )

        if self.TBEType != None:
            code(
                """
                                        ${{self.TBEType.c_ident}}*& m_tbe_ptr,
"""
            )
        if self.EntryType != None:
            code(
                """
                                        ${{self.EntryType.c_ident}}*& m_cache_entry_ptr,
"""
            )
        code(
            """
                                        Addr addr)
{
    m_curTransitionEvent = event;
    m_curTransitionNextState = next_state;
    switch(HASH_FUN(state, event)) {
"""
        )

        # This map will allow suppress generating duplicate code
        cases = OrderedDict()

        for trans in self.transitions:
<<<<<<< HEAD
            case_string = "%s_State_%s, %s_Event_%s" % (
=======
            case_string = "{}_State_{}, {}_Event_{}".format(
>>>>>>> 85eb9938
                self.ident,
                trans.state.ident,
                self.ident,
                trans.event.ident,
            )

            case = self.symtab.codeFormatter()
            # Only set next_state if it changes
            if trans.state != trans.nextState:
                if trans.nextState.isWildcard():
                    # When * is encountered as an end state of a transition,
                    # the next state is determined by calling the
                    # machine-specific getNextState function. The next state
                    # is determined before any actions of the transition
                    # execute, and therefore the next state calculation cannot
                    # depend on any of the transitionactions.
                    case(
                        "next_state = getNextState(addr); "
                        "m_curTransitionNextState = next_state;"
                    )
                else:
                    ns_ident = trans.nextState.ident
                    case(
                        "next_state = ${ident}_State_${ns_ident}; "
                        "m_curTransitionNextState = next_state;"
                    )

            actions = trans.actions
            request_types = trans.request_types

            # Check for resources
            case_sorter = []
            res = trans.resources
            for key, val in res.items():
                val = f"""
if (!{key.code}.areNSlotsAvailable({val}, clockEdge()))
    return TransitionResult_ResourceStall;
"""
                case_sorter.append(val)

            # Check all of the request_types for resource constraints
            for request_type in request_types:
                val = """
<<<<<<< HEAD
if (!checkResourceAvailable(%s_RequestType_%s, addr)) {
    return TransitionResult_ResourceStall;
}
""" % (
=======
if (!checkResourceAvailable({}_RequestType_{}, addr)) {{
    return TransitionResult_ResourceStall;
}}
""".format(
>>>>>>> 85eb9938
                    self.ident,
                    request_type.ident,
                )
                case_sorter.append(val)

            # Emit the code sequences in a sorted order.  This makes the
            # output deterministic (without this the output order can vary
            # since Map's keys() on a vector of pointers is not deterministic
            for c in sorted(case_sorter):
                case("$c")

            # Record access types for this transition
            for request_type in request_types:
                case(
                    "recordRequestType(${ident}_RequestType_${{request_type.ident}}, addr);"
                )

            # Figure out if we stall
            stall = False
            for action in actions:
                if action.ident == "z_stall":
                    stall = True
                    break

            if stall:
                case("return TransitionResult_ProtocolStall;")
            else:
                if self.TBEType != None and self.EntryType != None:
                    for action in actions:
                        case(
                            "${{action.ident}}(m_tbe_ptr, m_cache_entry_ptr, addr);"
                        )
                elif self.TBEType != None:
                    for action in actions:
                        case("${{action.ident}}(m_tbe_ptr, addr);")
                elif self.EntryType != None:
                    for action in actions:
                        case("${{action.ident}}(m_cache_entry_ptr, addr);")
                else:
                    for action in actions:
                        case("${{action.ident}}(addr);")
                case("return TransitionResult_Valid;")

            case = str(case)

            # Look to see if this transition code is unique.
            if case not in cases:
                cases[case] = []

            cases[case].append(case_string)

        # Walk through all of the unique code blocks and spit out the
        # corresponding case statement elements
        for case, transitions in cases.items():
            # Iterative over all the multiple transitions that share
            # the same code
            for trans in transitions:
                code("  case HASH_FUN($trans):")
            code("    $case\n")

        code(
            """
      default:
        panic("Invalid transition\\n"
              "%s time: %d addr: %#x event: %s state: %s\\n",
              name(), curCycle(), addr, event, state);
    }

    return TransitionResult_Valid;
}

} // namespace ruby
} // namespace gem5
"""
        )
        code.write(path, f"{self.ident}_Transitions.cc")

    # **************************
    # ******* HTML Files *******
    # **************************
    def frameRef(self, click_href, click_target, over_href, over_num, text):
        code = self.symtab.codeFormatter(fix_newlines=False)
        code(
            """<A href=\"$click_href\" target=\"$click_target\" onmouseover=\"
    if (parent.frames[$over_num].location != parent.location + '$over_href') {
        parent.frames[$over_num].location='$over_href'
    }\">
    ${{html.formatShorthand(text)}}
    </A>"""
        )
        return str(code)

    def writeHTMLFiles(self, path):
        # Create table with no row hilighted
        self.printHTMLTransitions(path, None)

        # Generate transition tables
        for state in self.states.values():
            self.printHTMLTransitions(path, state)

        # Generate action descriptions
        for action in self.actions.values():
            name = f"{self.ident}_action_{action.ident}.html"
            code = html.createSymbol(action, "Action")
            code.write(path, name)

        # Generate state descriptions
        for state in self.states.values():
            name = f"{self.ident}_State_{state.ident}.html"
            code = html.createSymbol(state, "State")
            code.write(path, name)

        # Generate event descriptions
        for event in self.events.values():
            name = f"{self.ident}_Event_{event.ident}.html"
            code = html.createSymbol(event, "Event")
            code.write(path, name)

    def printHTMLTransitions(self, path, active_state):
        code = self.symtab.codeFormatter()

        code(
            """
<HTML>
<BODY link="blue" vlink="blue">

<H1 align="center">${{html.formatShorthand(self.short)}}:
"""
        )
        code.indent()
        for i, machine in enumerate(self.symtab.getAllType(StateMachine)):
            mid = machine.ident
            if i != 0:
                extra = " - "
            else:
                extra = ""
            if machine == self:
                code("$extra$mid")
            else:
                code(
                    '$extra<A target="Table" href="${mid}_table.html">$mid</A>'
                )
        code.dedent()

        code(
            """
</H1>

<TABLE border=1>
<TR>
  <TH> </TH>
"""
        )

        for event in self.events.values():
            href = f"{self.ident}_Event_{event.ident}.html"
            ref = self.frameRef(href, "Status", href, "1", event.short)
            code("<TH bgcolor=white>$ref</TH>")

        code("</TR>")
        # -- Body of table
        for state in self.states.values():
            # -- Each row
            if state == active_state:
                color = "yellow"
            else:
                color = "white"

            click = f"{self.ident}_table_{state.ident}.html"
            over = f"{self.ident}_State_{state.ident}.html"
            text = html.formatShorthand(state.short)
            ref = self.frameRef(click, "Table", over, "1", state.short)
            code(
                """
<TR>
  <TH bgcolor=$color>$ref</TH>
"""
            )

            # -- One column for each event
            for event in self.events.values():
                trans = self.table.get((state, event), None)
                if trans is None:
                    # This is the no transition case
                    if state == active_state:
                        color = "#C0C000"
                    else:
                        color = "lightgrey"

                    code("<TD bgcolor=$color>&nbsp;</TD>")
                    continue

                next = trans.nextState
                stall_action = False

                # -- Get the actions
                for action in trans.actions:
                    if (
                        action.ident == "z_stall"
                        or action.ident == "zz_recycleMandatoryQueue"
                    ):
                        stall_action = True

                # -- Print out "actions/next-state"
                if stall_action:
                    if state == active_state:
                        color = "#C0C000"
                    else:
                        color = "lightgrey"

                elif active_state and next.ident == active_state.ident:
                    color = "aqua"
                elif state == active_state:
                    color = "yellow"
                else:
                    color = "white"

                code("<TD bgcolor=$color>")
                for action in trans.actions:
                    href = f"{self.ident}_action_{action.ident}.html"
                    ref = self.frameRef(
                        href, "Status", href, "1", action.short
                    )
                    code("  $ref")
                if next != state:
                    if trans.actions:
                        code("/")
                    click = f"{self.ident}_table_{next.ident}.html"
                    over = f"{self.ident}_State_{next.ident}.html"
                    ref = self.frameRef(click, "Table", over, "1", next.short)
                    code("$ref")
                code("</TD>")

            # -- Each row
            if state == active_state:
                color = "yellow"
            else:
                color = "white"

            click = f"{self.ident}_table_{state.ident}.html"
            over = f"{self.ident}_State_{state.ident}.html"
            ref = self.frameRef(click, "Table", over, "1", state.short)
            code(
                """
  <TH bgcolor=$color>$ref</TH>
</TR>
"""
            )
        code(
            """
<!- Column footer->
<TR>
  <TH> </TH>
"""
        )

        for event in self.events.values():
            href = f"{self.ident}_Event_{event.ident}.html"
            ref = self.frameRef(href, "Status", href, "1", event.short)
            code("<TH bgcolor=white>$ref</TH>")
        code(
            """
</TR>
</TABLE>
</BODY></HTML>
"""
        )

        if active_state:
            name = f"{self.ident}_table_{active_state.ident}.html"
        else:
            name = f"{self.ident}_table.html"
        code.write(path, name)


__all__ = ["StateMachine"]<|MERGE_RESOLUTION|>--- conflicted
+++ resolved
@@ -63,13 +63,9 @@
     "MessageBuffer": "MessageBuffer",
     "DMASequencer": "DMASequencer",
     "RubyPrefetcher": "RubyPrefetcher",
-<<<<<<< HEAD
-    "Cycles": "Cycles",
-=======
     "prefetch::Base": "BasePrefetcher",
     "Cycles": "Cycles",
     "Addr": "Addr",
->>>>>>> 85eb9938
 }
 
 
@@ -1737,11 +1733,7 @@
         cases = OrderedDict()
 
         for trans in self.transitions:
-<<<<<<< HEAD
-            case_string = "%s_State_%s, %s_Event_%s" % (
-=======
             case_string = "{}_State_{}, {}_Event_{}".format(
->>>>>>> 85eb9938
                 self.ident,
                 trans.state.ident,
                 self.ident,
@@ -1785,17 +1777,10 @@
             # Check all of the request_types for resource constraints
             for request_type in request_types:
                 val = """
-<<<<<<< HEAD
-if (!checkResourceAvailable(%s_RequestType_%s, addr)) {
-    return TransitionResult_ResourceStall;
-}
-""" % (
-=======
 if (!checkResourceAvailable({}_RequestType_{}, addr)) {{
     return TransitionResult_ResourceStall;
 }}
 """.format(
->>>>>>> 85eb9938
                     self.ident,
                     request_type.ident,
                 )
