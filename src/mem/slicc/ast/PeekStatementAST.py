# Copyright (c) 2013 Advanced Micro Devices, Inc.
# Copyright (c) 1999-2008 Mark D. Hill and David A. Wood
# Copyright (c) 2009 The Hewlett-Packard Development Company
# All rights reserved.
#
# Redistribution and use in source and binary forms, with or without
# modification, are permitted provided that the following conditions are
# met: redistributions of source code must retain the above copyright
# notice, this list of conditions and the following disclaimer;
# redistributions in binary form must reproduce the above copyright
# notice, this list of conditions and the following disclaimer in the
# documentation and/or other materials provided with the distribution;
# neither the name of the copyright holders nor the names of its
# contributors may be used to endorse or promote products derived from
# this software without specific prior written permission.
#
# THIS SOFTWARE IS PROVIDED BY THE COPYRIGHT HOLDERS AND CONTRIBUTORS
# "AS IS" AND ANY EXPRESS OR IMPLIED WARRANTIES, INCLUDING, BUT NOT
# LIMITED TO, THE IMPLIED WARRANTIES OF MERCHANTABILITY AND FITNESS FOR
# A PARTICULAR PURPOSE ARE DISCLAIMED. IN NO EVENT SHALL THE COPYRIGHT
# OWNER OR CONTRIBUTORS BE LIABLE FOR ANY DIRECT, INDIRECT, INCIDENTAL,
# SPECIAL, EXEMPLARY, OR CONSEQUENTIAL DAMAGES (INCLUDING, BUT NOT
# LIMITED TO, PROCUREMENT OF SUBSTITUTE GOODS OR SERVICES; LOSS OF USE,
# DATA, OR PROFITS; OR BUSINESS INTERRUPTION) HOWEVER CAUSED AND ON ANY
# THEORY OF LIABILITY, WHETHER IN CONTRACT, STRICT LIABILITY, OR TORT
# (INCLUDING NEGLIGENCE OR OTHERWISE) ARISING IN ANY WAY OUT OF THE USE
# OF THIS SOFTWARE, EVEN IF ADVISED OF THE POSSIBILITY OF SUCH DAMAGE.

from slicc.ast.StatementAST import StatementAST
from slicc.symbols import Var


class PeekStatementAST(StatementAST):
    def __init__(self, slicc, queue_name, type_ast, pairs, statements, method):
        super().__init__(slicc, pairs)

        self.queue_name = queue_name
        self.type_ast = type_ast
        self.statements = statements
        self.method = method

    def __repr__(self):
<<<<<<< HEAD
        return "[PeekStatementAST: %r queue_name: %r type: %r %r]" % (
            self.method,
            self.queue_name,
            self.type_ast,
            self.statements,
=======
        return (
            "[PeekStatementAST: {!r} queue_name: {!r} type: {!r} {!r}]".format(
                self.method,
                self.queue_name,
                self.type_ast,
                self.statements,
            )
>>>>>>> 85eb9938
        )

    def generate(self, code, return_type, **kwargs):
        self.symtab.pushFrame()

        msg_type = self.type_ast.type

        # Add new local var to symbol table
        var = Var(
            self.symtab,
            "in_msg",
            self.location,
            msg_type,
            "(*in_msg_ptr)",
            self.pairs,
        )
        self.symtab.newSymbol(var)

        # Check the queue type
        self.queue_name.assertType("InPort")

        # Declare the new "in_msg_ptr" variable
        mtid = msg_type.c_ident
        qcode = self.queue_name.var.code
        code(
            """
{
    // Declare message
    [[maybe_unused]] const $mtid* in_msg_ptr;
    in_msg_ptr = dynamic_cast<const $mtid *>(($qcode).${{self.method}}());
    if (in_msg_ptr == NULL) {
        // If the cast fails, this is the wrong inport (wrong message type).
        // Throw an exception, and the caller will decide to either try a
        // different inport or punt.
        throw RejectException();
    }
"""
        )

        if "block_on" in self.pairs:
            address_field = self.pairs["block_on"]
            code(
                """
    if (m_is_blocking &&
        (m_block_map.count(in_msg_ptr->m_$address_field) == 1) &&
        (m_block_map[in_msg_ptr->m_$address_field] != &$qcode)) {
            $qcode.delayHead(clockEdge(), cyclesToTicks(Cycles(1)));
            continue;
    }
            """
            )

        if "wake_up" in self.pairs:
            address_field = self.pairs["wake_up"]
            code(
                """
    if (m_waiting_buffers.count(in_msg_ptr->m_$address_field) > 0) {
        wakeUpBuffers(in_msg_ptr->m_$address_field);
    }
            """
            )

        # The other statements
        self.statements.generate(code, return_type, **kwargs)
        self.symtab.popFrame()
        code("}")

    def findResources(self, resources):
        self.statements.findResources(resources)<|MERGE_RESOLUTION|>--- conflicted
+++ resolved
@@ -40,13 +40,6 @@
         self.method = method
 
     def __repr__(self):
-<<<<<<< HEAD
-        return "[PeekStatementAST: %r queue_name: %r type: %r %r]" % (
-            self.method,
-            self.queue_name,
-            self.type_ast,
-            self.statements,
-=======
         return (
             "[PeekStatementAST: {!r} queue_name: {!r} type: {!r} {!r}]".format(
                 self.method,
@@ -54,7 +47,6 @@
                 self.type_ast,
                 self.statements,
             )
->>>>>>> 85eb9938
         )
 
     def generate(self, code, return_type, **kwargs):
