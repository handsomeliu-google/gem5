--- conflicted
+++ resolved
@@ -77,11 +77,7 @@
         self.obj_expr_ast = obj_expr_ast
 
     def __repr__(self):
-<<<<<<< HEAD
-        return "[MethodCallExpr: %r%r %r]" % (
-=======
         return "[MethodCallExpr: {!r}{!r} {!r}]".format(
->>>>>>> 85eb9938
             self.proc_name,
             self.obj_expr_ast,
             self.expr_ast_vec,
