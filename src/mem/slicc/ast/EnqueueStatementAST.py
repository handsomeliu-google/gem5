--- conflicted
+++ resolved
@@ -49,11 +49,7 @@
         self.statements = statements
 
     def __repr__(self):
-<<<<<<< HEAD
-        return "[EnqueueStatementAst: %s %s %s]" % (
-=======
         return "[EnqueueStatementAst: {} {} {}]".format(
->>>>>>> 85eb9938
             self.queue_name,
             self.type_ast.ident,
             self.statements,
@@ -89,12 +85,6 @@
 
         if self.latexpr != None:
             ret_type, rcode = self.latexpr.inline(True)
-<<<<<<< HEAD
-            code(
-                "(${{self.queue_name.var.code}}).enqueue("
-                "out_msg, clockEdge(), cyclesToTicks(Cycles($rcode)));"
-            )
-=======
             if self.bypass_strict_fifo != None:
                 bypass_strict_fifo_code = self.bypass_strict_fifo.inline(False)
                 code(
@@ -106,7 +96,6 @@
                     "(${{self.queue_name.var.code}}).enqueue("
                     "out_msg, clockEdge(), cyclesToTicks(Cycles($rcode)));"
                 )
->>>>>>> 85eb9938
         else:
             code(
                 "(${{self.queue_name.var.code}}).enqueue(out_msg, "
