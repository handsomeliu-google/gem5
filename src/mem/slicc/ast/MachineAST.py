# Copyright (c) 1999-2008 Mark D. Hill and David A. Wood
# Copyright (c) 2009 The Hewlett-Packard Development Company
# All rights reserved.
#
# Redistribution and use in source and binary forms, with or without
# modification, are permitted provided that the following conditions are
# met: redistributions of source code must retain the above copyright
# notice, this list of conditions and the following disclaimer;
# redistributions in binary form must reproduce the above copyright
# notice, this list of conditions and the following disclaimer in the
# documentation and/or other materials provided with the distribution;
# neither the name of the copyright holders nor the names of its
# contributors may be used to endorse or promote products derived from
# this software without specific prior written permission.
#
# THIS SOFTWARE IS PROVIDED BY THE COPYRIGHT HOLDERS AND CONTRIBUTORS
# "AS IS" AND ANY EXPRESS OR IMPLIED WARRANTIES, INCLUDING, BUT NOT
# LIMITED TO, THE IMPLIED WARRANTIES OF MERCHANTABILITY AND FITNESS FOR
# A PARTICULAR PURPOSE ARE DISCLAIMED. IN NO EVENT SHALL THE COPYRIGHT
# OWNER OR CONTRIBUTORS BE LIABLE FOR ANY DIRECT, INDIRECT, INCIDENTAL,
# SPECIAL, EXEMPLARY, OR CONSEQUENTIAL DAMAGES (INCLUDING, BUT NOT
# LIMITED TO, PROCUREMENT OF SUBSTITUTE GOODS OR SERVICES; LOSS OF USE,
# DATA, OR PROFITS; OR BUSINESS INTERRUPTION) HOWEVER CAUSED AND ON ANY
# THEORY OF LIABILITY, WHETHER IN CONTRACT, STRICT LIABILITY, OR TORT
# (INCLUDING NEGLIGENCE OR OTHERWISE) ARISING IN ANY WAY OUT OF THE USE
# OF THIS SOFTWARE, EVEN IF ADVISED OF THE POSSIBILITY OF SUCH DAMAGE.

from slicc.ast.DeclAST import DeclAST
from slicc.symbols import (
    StateMachine,
    Type,
)



class MachineAST(DeclAST):
    def __init__(self, slicc, mtype, pairs_ast, config_parameters, decls):
        super().__init__(slicc, pairs_ast)

        self.ident = mtype.value
        self.pairs_ast = pairs_ast
        self.config_parameters = config_parameters
        self.decls = decls

    def __repr__(self):
        return f"[Machine: {self.ident!r}]"

    def files(self, parent=None):
<<<<<<< HEAD
        s = set(
            (
                f"{self.ident}_Controller.cc",
                f"{self.ident}_Controller.hh",
                f"{self.ident}_Controller.py",
                f"{self.ident}_Transitions.cc",
                f"{self.ident}_Wakeup.cc",
            )
        )
=======
        s = {
            f"{self.ident}_Controller.cc",
            f"{self.ident}_Controller.hh",
            f"{self.ident}_Controller.py",
            f"{self.ident}_Transitions.cc",
            f"{self.ident}_Wakeup.cc",
        }
>>>>>>> 85eb9938

        s |= self.decls.files(self.ident)
        return s

    def generate(self):
        # Make a new frame
        self.symtab.pushFrame()

        # Create a new machine
        machine = StateMachine(
            self.symtab,
            self.ident,
            self.location,
            self.pairs,
            self.config_parameters,
        )

        self.symtab.newCurrentMachine(machine)

        # Generate code for all the internal decls
        self.decls.generate()

        # Build the transition table
        machine.buildTable()

        # Pop the frame
        self.symtab.popFrame()

    def findMachines(self):
        mtype = self.ident
        machine_type = self.symtab.find("MachineType", Type)
        if not machine_type.checkEnum(mtype):
            self.error(f"Duplicate machine name: {machine_type}:{mtype}")<|MERGE_RESOLUTION|>--- conflicted
+++ resolved
@@ -32,7 +32,6 @@
 )
 
 
-
 class MachineAST(DeclAST):
     def __init__(self, slicc, mtype, pairs_ast, config_parameters, decls):
         super().__init__(slicc, pairs_ast)
@@ -46,17 +45,6 @@
         return f"[Machine: {self.ident!r}]"
 
     def files(self, parent=None):
-<<<<<<< HEAD
-        s = set(
-            (
-                f"{self.ident}_Controller.cc",
-                f"{self.ident}_Controller.hh",
-                f"{self.ident}_Controller.py",
-                f"{self.ident}_Transitions.cc",
-                f"{self.ident}_Wakeup.cc",
-            )
-        )
-=======
         s = {
             f"{self.ident}_Controller.cc",
             f"{self.ident}_Controller.hh",
@@ -64,7 +52,6 @@
             f"{self.ident}_Transitions.cc",
             f"{self.ident}_Wakeup.cc",
         }
->>>>>>> 85eb9938
 
         s |= self.decls.files(self.ident)
         return s
