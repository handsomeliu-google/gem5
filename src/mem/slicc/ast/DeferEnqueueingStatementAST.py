--- conflicted
+++ resolved
@@ -41,11 +41,7 @@
         self.statements = statements
 
     def __repr__(self):
-<<<<<<< HEAD
-        return "[DeferEnqueueingStatementAst: %s %s %s]" % (
-=======
         return "[DeferEnqueueingStatementAst: {} {} {}]".format(
->>>>>>> 85eb9938
             self.queue_name,
             self.type_ast.ident,
             self.statements,
