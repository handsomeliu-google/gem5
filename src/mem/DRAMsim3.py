--- conflicted
+++ resolved
@@ -48,16 +48,6 @@
     port = ResponsePort(
         "port for receiving requests fromthe CPU or other requestor"
     )
-<<<<<<< HEAD
-
-    configFile = Param.String(
-        "ext/dramsim3/DRAMsim3/configs/DDR4_8Gb_x8_2400.ini",
-        "The configuration file to use with DRAMSim3",
-    )
-    filePath = Param.String(
-        "ext/dramsim3/DRAMsim3/", "Directory to prepend to file names"
-    )
-=======
 
     configFile = Param.String(
         "ext/dramsim3/DRAMsim3/configs/DDR4_8Gb_x8_2400.ini",
@@ -86,5 +76,4 @@
   doi          = {10.1109/LCA.2020.2973991}
 }
 """,
-)
->>>>>>> 85eb9938
+)