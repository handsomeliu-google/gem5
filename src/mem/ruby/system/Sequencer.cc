/*
 * Copyright (c) 2019-2021 ARM Limited
 * All rights reserved.
 *
 * The license below extends only to copyright in the software and shall
 * not be construed as granting a license to any other intellectual
 * property including but not limited to intellectual property relating
 * to a hardware implementation of the functionality of the software
 * licensed hereunder.  You may use the software subject to the license
 * terms below provided that you ensure that this notice is replicated
 * unmodified and in its entirety in all distributions of the software,
 * modified or unmodified, in source code or in binary form.
 *
 * Copyright (c) 1999-2008 Mark D. Hill and David A. Wood
 * Copyright (c) 2013 Advanced Micro Devices, Inc.
 * All rights reserved.
 *
 * Redistribution and use in source and binary forms, with or without
 * modification, are permitted provided that the following conditions are
 * met: redistributions of source code must retain the above copyright
 * notice, this list of conditions and the following disclaimer;
 * redistributions in binary form must reproduce the above copyright
 * notice, this list of conditions and the following disclaimer in the
 * documentation and/or other materials provided with the distribution;
 * neither the name of the copyright holders nor the names of its
 * contributors may be used to endorse or promote products derived from
 * this software without specific prior written permission.
 *
 * THIS SOFTWARE IS PROVIDED BY THE COPYRIGHT HOLDERS AND CONTRIBUTORS
 * "AS IS" AND ANY EXPRESS OR IMPLIED WARRANTIES, INCLUDING, BUT NOT
 * LIMITED TO, THE IMPLIED WARRANTIES OF MERCHANTABILITY AND FITNESS FOR
 * A PARTICULAR PURPOSE ARE DISCLAIMED. IN NO EVENT SHALL THE COPYRIGHT
 * OWNER OR CONTRIBUTORS BE LIABLE FOR ANY DIRECT, INDIRECT, INCIDENTAL,
 * SPECIAL, EXEMPLARY, OR CONSEQUENTIAL DAMAGES (INCLUDING, BUT NOT
 * LIMITED TO, PROCUREMENT OF SUBSTITUTE GOODS OR SERVICES; LOSS OF USE,
 * DATA, OR PROFITS; OR BUSINESS INTERRUPTION) HOWEVER CAUSED AND ON ANY
 * THEORY OF LIABILITY, WHETHER IN CONTRACT, STRICT LIABILITY, OR TORT
 * (INCLUDING NEGLIGENCE OR OTHERWISE) ARISING IN ANY WAY OUT OF THE USE
 * OF THIS SOFTWARE, EVEN IF ADVISED OF THE POSSIBILITY OF SUCH DAMAGE.
 */

#include "mem/ruby/system/Sequencer.hh"

#include "arch/x86/ldstflags.hh"
#include "base/compiler.hh"
#include "base/logging.hh"
#include "base/str.hh"
#include "cpu/testers/rubytest/RubyTester.hh"
#include "debug/LLSC.hh"
#include "debug/MemoryAccess.hh"
#include "debug/ProtocolTrace.hh"
#include "debug/RubyHitMiss.hh"
#include "debug/RubySequencer.hh"
#include "debug/RubyStats.hh"
#include "mem/packet.hh"
#include "mem/ruby/profiler/Profiler.hh"
#include "mem/ruby/protocol/PrefetchBit.hh"
#include "mem/ruby/protocol/RubyAccessMode.hh"
#include "mem/ruby/slicc_interface/RubyRequest.hh"
#include "mem/ruby/slicc_interface/RubySlicc_Util.hh"
#include "mem/ruby/system/RubySystem.hh"
#include "sim/system.hh"

namespace gem5
{

namespace ruby
{

Sequencer::Sequencer(const Params &p)
    : RubyPort(p), m_IncompleteTimes(MachineType_NUM),
      deadlockCheckEvent([this]{ wakeup(); }, "Sequencer deadlock check")
{
    m_outstanding_count = 0;

    m_dataCache_ptr = p.dcache;
    m_max_outstanding_requests = p.max_outstanding_requests;
    m_deadlock_threshold = p.deadlock_threshold;

    m_coreId = p.coreid; // for tracking the two CorePair sequencers
    assert(m_max_outstanding_requests > 0);
    assert(m_deadlock_threshold > 0);

    m_unaddressedTransactionCnt = 0;

    m_runningGarnetStandalone = p.garnet_standalone;


    // These statistical variables are not for display.
    // The profiler will collate these across different
    // sequencers and display those collated statistics.
    m_outstandReqHist.init(10);
    m_latencyHist.init(10);
    m_hitLatencyHist.init(10);
    m_missLatencyHist.init(10);

    for (int i = 0; i < RubyRequestType_NUM; i++) {
        m_typeLatencyHist.push_back(new statistics::Histogram());
        m_typeLatencyHist[i]->init(10);

        m_hitTypeLatencyHist.push_back(new statistics::Histogram());
        m_hitTypeLatencyHist[i]->init(10);

        m_missTypeLatencyHist.push_back(new statistics::Histogram());
        m_missTypeLatencyHist[i]->init(10);
    }

    for (int i = 0; i < MachineType_NUM; i++) {
        m_hitMachLatencyHist.push_back(new statistics::Histogram());
        m_hitMachLatencyHist[i]->init(10);

        m_missMachLatencyHist.push_back(new statistics::Histogram());
        m_missMachLatencyHist[i]->init(10);

        m_IssueToInitialDelayHist.push_back(new statistics::Histogram());
        m_IssueToInitialDelayHist[i]->init(10);

        m_InitialToForwardDelayHist.push_back(new statistics::Histogram());
        m_InitialToForwardDelayHist[i]->init(10);

        m_ForwardToFirstResponseDelayHist.push_back(
            new statistics::Histogram());
        m_ForwardToFirstResponseDelayHist[i]->init(10);

        m_FirstResponseToCompletionDelayHist.push_back(
            new statistics::Histogram());
        m_FirstResponseToCompletionDelayHist[i]->init(10);
    }

    for (int i = 0; i < RubyRequestType_NUM; i++) {
        m_hitTypeMachLatencyHist.push_back(
            std::vector<statistics::Histogram *>());
        m_missTypeMachLatencyHist.push_back(
            std::vector<statistics::Histogram *>());

        for (int j = 0; j < MachineType_NUM; j++) {
            m_hitTypeMachLatencyHist[i].push_back(new statistics::Histogram());
            m_hitTypeMachLatencyHist[i][j]->init(10);

            m_missTypeMachLatencyHist[i].push_back(
                new statistics::Histogram());
            m_missTypeMachLatencyHist[i][j]->init(10);
        }
    }

}

Sequencer::~Sequencer()
{
}

void
Sequencer::llscLoadLinked(const Addr claddr)
{
    fatal_if(m_dataCache_ptr == NULL,
        "%s must have a dcache object to support LLSC requests.", name());
    AbstractCacheEntry *line = m_dataCache_ptr->lookup(claddr);
    if (line) {
        line->setLocked(m_version);
        DPRINTF(LLSC, "LLSC Monitor - inserting load linked - "
                      "addr=0x%lx - cpu=%u\n", claddr, m_version);
    }
}

void
Sequencer::llscClearMonitor(const Addr claddr)
{
    // clear monitor is called for all stores and evictions
    if (m_dataCache_ptr == NULL)
        return;
    AbstractCacheEntry *line = m_dataCache_ptr->lookup(claddr);
    if (line && line->isLocked(m_version)) {
        line->clearLocked();
        DPRINTF(LLSC, "LLSC Monitor - clearing due to store - "
                      "addr=0x%lx - cpu=%u\n", claddr, m_version);
    }
}

bool
Sequencer::llscStoreConditional(const Addr claddr)
{
    fatal_if(m_dataCache_ptr == NULL,
        "%s must have a dcache object to support LLSC requests.", name());
    AbstractCacheEntry *line = m_dataCache_ptr->lookup(claddr);
    if (!line)
        return false;

    DPRINTF(LLSC, "LLSC Monitor - clearing due to "
                  "store conditional - "
                  "addr=0x%lx - cpu=%u\n",
                  claddr, m_version);

    if (line->isLocked(m_version)) {
        line->clearLocked();
        return true;
    } else {
        line->clearLocked();
        return false;
    }
}

bool
Sequencer::llscCheckMonitor(const Addr address)
{
    assert(m_dataCache_ptr != NULL);
    const Addr claddr = makeLineAddress(address);
    AbstractCacheEntry *line = m_dataCache_ptr->lookup(claddr);
    if (!line)
        return false;

    if (line->isLocked(m_version)) {
        return true;
    } else {
        return false;
    }
}

void
Sequencer::llscClearLocalMonitor()
{
    m_dataCache_ptr->clearLockedAll(m_version);
}

void
Sequencer::wakeup()
{
    assert(drainState() != DrainState::Draining);

    // Check for deadlock of any of the requests
    Cycles current_time = curCycle();

    // Check across all outstanding requests
    [[maybe_unused]] int total_outstanding = 0;

    for (const auto &table_entry : m_RequestTable) {
        for (const auto &seq_req : table_entry.second) {
            if (current_time - seq_req.issue_time < m_deadlock_threshold)
                continue;

            panic("Possible Deadlock detected. Aborting!\n version: %d "
                  "request.paddr: 0x%x m_readRequestTable: %d current time: "
                  "%u issue_time: %d difference: %d\n", m_version,
                  seq_req.pkt->getAddr(), table_entry.second.size(),
                  current_time * clockPeriod(), seq_req.issue_time
                  * clockPeriod(), (current_time * clockPeriod())
                  - (seq_req.issue_time * clockPeriod()));
        }
        total_outstanding += table_entry.second.size();
    }

    assert(m_outstanding_count == total_outstanding);

    if (m_outstanding_count > 0) {
        // If there are still outstanding requests, keep checking
        schedule(deadlockCheckEvent, clockEdge(m_deadlock_threshold));
    }
}

int
Sequencer::functionalWrite(Packet *func_pkt)
{
    int num_written = RubyPort::functionalWrite(func_pkt);

    for (const auto &table_entry : m_RequestTable) {
        for (const auto& seq_req : table_entry.second) {
            if (seq_req.functionalWrite(func_pkt))
                ++num_written;
        }
    }

    return num_written;
}

void Sequencer::resetStats()
{
    m_outstandReqHist.reset();
    m_latencyHist.reset();
    m_hitLatencyHist.reset();
    m_missLatencyHist.reset();
    for (int i = 0; i < RubyRequestType_NUM; i++) {
        m_typeLatencyHist[i]->reset();
        m_hitTypeLatencyHist[i]->reset();
        m_missTypeLatencyHist[i]->reset();
        for (int j = 0; j < MachineType_NUM; j++) {
            m_hitTypeMachLatencyHist[i][j]->reset();
            m_missTypeMachLatencyHist[i][j]->reset();
        }
    }

    for (int i = 0; i < MachineType_NUM; i++) {
        m_missMachLatencyHist[i]->reset();
        m_hitMachLatencyHist[i]->reset();

        m_IssueToInitialDelayHist[i]->reset();
        m_InitialToForwardDelayHist[i]->reset();
        m_ForwardToFirstResponseDelayHist[i]->reset();
        m_FirstResponseToCompletionDelayHist[i]->reset();

        m_IncompleteTimes[i] = 0;
    }
}

// Insert the request in the request table. Return RequestStatus_Aliased
// if the entry was already present.
RequestStatus
Sequencer::insertRequest(PacketPtr pkt, RubyRequestType primary_type,
                         RubyRequestType secondary_type)
{
    // See if we should schedule a deadlock check
    if (!deadlockCheckEvent.scheduled() &&
        drainState() != DrainState::Draining) {
        schedule(deadlockCheckEvent, clockEdge(m_deadlock_threshold));
    }

    if (isTlbiCmdRequest(primary_type)) {
        assert(primary_type == secondary_type);

        switch (primary_type) {
        case RubyRequestType_TLBI_EXT_SYNC_COMP:
            // Don't have to store any data on this
            break;
        case RubyRequestType_TLBI:
        case RubyRequestType_TLBI_SYNC:
            {
                incrementUnaddressedTransactionCnt();

                // returns pair<inserted element, was inserted>
                [[maybe_unused]] auto insert_data = \
                    m_UnaddressedRequestTable.emplace(
                        getCurrentUnaddressedTransactionID(),
                        SequencerRequest(
                            pkt, primary_type, secondary_type, curCycle()));

                // if insert_data.second is false, wasn't inserted
                assert(insert_data.second &&
                       "Another TLBI request with the same ID exists");

                DPRINTF(RubySequencer, "Inserting TLBI request %016x\n",
                        getCurrentUnaddressedTransactionID());

                break;
            }

        default:
            panic("Unexpected TLBI RubyRequestType");
        }

        return RequestStatus_Ready;
    }

    Addr line_addr = makeLineAddress(pkt->getAddr());
    // Check if there is any outstanding request for the same cache line.
    auto &seq_req_list = m_RequestTable[line_addr];
    // Create a default entry
    seq_req_list.emplace_back(pkt, primary_type,
        secondary_type, curCycle());
    m_outstanding_count++;

    if (seq_req_list.size() > 1) {
        return RequestStatus_Aliased;
    }

    m_outstandReqHist.sample(m_outstanding_count);

    return RequestStatus_Ready;
}

void
Sequencer::markRemoved()
{
    m_outstanding_count--;
}

void
Sequencer::recordMissLatency(SequencerRequest* srequest, bool llscSuccess,
                             const MachineType respondingMach,
                             bool isExternalHit, Cycles initialRequestTime,
                             Cycles forwardRequestTime,
                             Cycles firstResponseTime)
{
    RubyRequestType type = srequest->m_type;
    Cycles issued_time = srequest->issue_time;
    Cycles completion_time = curCycle();

    assert(curCycle() >= issued_time);
    Cycles total_lat = completion_time - issued_time;

    if ((initialRequestTime != 0) && (initialRequestTime < issued_time)) {
        // if the request was combined in the protocol with an earlier request
        // for the same address, it is possible that it will return an
        // initialRequestTime corresponding the earlier request.  Since Cycles
        // is unsigned, we can't let this request get profiled below.

        total_lat = Cycles(0);
    }

    DPRINTFR(ProtocolTrace, "%15s %3s %10s%20s %6s>%-6s %s %d cycles\n",
             curTick(), m_version, "Seq", llscSuccess ? "Done" : "SC_Failed",
             "", "", printAddress(srequest->pkt->getAddr()), total_lat);

    m_latencyHist.sample(total_lat);
    m_typeLatencyHist[type]->sample(total_lat);

    if (isExternalHit) {
        m_missLatencyHist.sample(total_lat);
        m_missTypeLatencyHist[type]->sample(total_lat);

        if (respondingMach != MachineType_NUM) {
            m_missMachLatencyHist[respondingMach]->sample(total_lat);
            m_missTypeMachLatencyHist[type][respondingMach]->sample(total_lat);

            if ((issued_time <= initialRequestTime) &&
                (initialRequestTime <= forwardRequestTime) &&
                (forwardRequestTime <= firstResponseTime) &&
                (firstResponseTime <= completion_time)) {

                m_IssueToInitialDelayHist[respondingMach]->sample(
                    initialRequestTime - issued_time);
                m_InitialToForwardDelayHist[respondingMach]->sample(
                    forwardRequestTime - initialRequestTime);
                m_ForwardToFirstResponseDelayHist[respondingMach]->sample(
                    firstResponseTime - forwardRequestTime);
                m_FirstResponseToCompletionDelayHist[respondingMach]->sample(
                    completion_time - firstResponseTime);
            } else {
                m_IncompleteTimes[respondingMach]++;
            }
        }
    } else {
        m_hitLatencyHist.sample(total_lat);
        m_hitTypeLatencyHist[type]->sample(total_lat);

        if (respondingMach != MachineType_NUM) {
            m_hitMachLatencyHist[respondingMach]->sample(total_lat);
            m_hitTypeMachLatencyHist[type][respondingMach]->sample(total_lat);
        }
    }
}

void
Sequencer::writeCallbackScFail(Addr address, DataBlock& data)
{
    llscClearMonitor(address);
    writeCallback(address, data);
}

void
Sequencer::writeCallback(Addr address, DataBlock& data,
                         const bool externalHit, const MachineType mach,
                         const Cycles initialRequestTime,
                         const Cycles forwardRequestTime,
                         const Cycles firstResponseTime,
                         const bool noCoales)
{
    //
    // Free the whole list as we assume we have had the exclusive access
    // to this cache line when response for the write comes back
    //
    assert(address == makeLineAddress(address));
    assert(m_RequestTable.find(address) != m_RequestTable.end());
    auto &seq_req_list = m_RequestTable[address];

    // Perform hitCallback on every cpu request made to this cache block while
    // ruby request was outstanding. Since only 1 ruby request was made,
    // profile the ruby latency once.
    bool ruby_request = true;
    while (!seq_req_list.empty()) {
        SequencerRequest &seq_req = seq_req_list.front();
        // Atomic Request may be executed remotly in the cache hierarchy
        bool atomic_req =
           ((seq_req.m_type == RubyRequestType_ATOMIC_RETURN) ||
            (seq_req.m_type == RubyRequestType_ATOMIC_NO_RETURN));

        if ((noCoales || atomic_req) && !ruby_request) {
            // Do not process follow-up requests
            // (e.g. if full line no present)
            // Reissue to the cache hierarchy
            issueRequest(seq_req.pkt, seq_req.m_second_type);
            break;
        }

        if (ruby_request) {
            assert(seq_req.m_type != RubyRequestType_LD);
            assert(seq_req.m_type != RubyRequestType_Load_Linked);
            assert(seq_req.m_type != RubyRequestType_IFETCH);
            assert(seq_req.m_type != RubyRequestType_ATOMIC_RETURN);
            assert(seq_req.m_type != RubyRequestType_ATOMIC_NO_RETURN);
        }

        // handle write request
        if ((seq_req.m_type != RubyRequestType_LD) &&
            (seq_req.m_type != RubyRequestType_Load_Linked) &&
            (seq_req.m_type != RubyRequestType_IFETCH)) {
            // LL/SC support (tested with ARMv8)
            bool success = true;

            if (seq_req.m_type != RubyRequestType_Store_Conditional) {
                // Regular stores to addresses being monitored
                // will fail (remove) the monitor entry.
                llscClearMonitor(address);
            } else {
                // Store conditionals must first check the monitor
                // if they will succeed or not
                success = llscStoreConditional(address);
                seq_req.pkt->req->setExtraData(success ? 1 : 0);
            }

            // Handle SLICC block_on behavior for Locked_RMW accesses. NOTE: the
            // address variable here is assumed to be a line address, so when
            // blocking buffers, must check line addresses.
            if (seq_req.m_type == RubyRequestType_Locked_RMW_Read) {
                // blockOnQueue blocks all first-level cache controller queues
                // waiting on memory accesses for the specified address that go
                // to the specified queue. In this case, a Locked_RMW_Write must
                // go to the mandatory_q before unblocking the first-level
                // controller. This will block standard loads, stores, ifetches,
                // etc.
                m_controller->blockOnQueue(address, m_mandatory_q_ptr);
            } else if (seq_req.m_type == RubyRequestType_Locked_RMW_Write) {
                m_controller->unblock(address);
            }

            if (ruby_request) {
                recordMissLatency(&seq_req, success, mach, externalHit,
                                  initialRequestTime, forwardRequestTime,
                                  firstResponseTime);
            }

            markRemoved();
            hitCallback(&seq_req, data, success, mach, externalHit,
                        initialRequestTime, forwardRequestTime,
                        firstResponseTime, !ruby_request);
            ruby_request = false;
        } else {
            // handle read request
            assert(!ruby_request);
            markRemoved();
            hitCallback(&seq_req, data, true, mach, externalHit,
                        initialRequestTime, forwardRequestTime,
                        firstResponseTime, !ruby_request);
        }
        seq_req_list.pop_front();
    }

    // free all outstanding requests corresponding to this address
    if (seq_req_list.empty()) {
        m_RequestTable.erase(address);
    }
}

void
Sequencer::readCallback(Addr address, DataBlock& data,
                        bool externalHit, const MachineType mach,
                        Cycles initialRequestTime,
                        Cycles forwardRequestTime,
                        Cycles firstResponseTime)
{
    //
    // Free up read requests until we hit the first Write request
    // or end of the corresponding list.
    //
    assert(address == makeLineAddress(address));
    assert(m_RequestTable.find(address) != m_RequestTable.end());
    auto &seq_req_list = m_RequestTable[address];

    // Perform hitCallback on every cpu request made to this cache block while
    // ruby request was outstanding. Since only 1 ruby request was made,
    // profile the ruby latency once.
    bool ruby_request = true;
    while (!seq_req_list.empty()) {
        SequencerRequest &seq_req = seq_req_list.front();
        if (ruby_request) {
            assert((seq_req.m_type == RubyRequestType_LD) ||
                   (seq_req.m_type == RubyRequestType_Load_Linked) ||
                   (seq_req.m_type == RubyRequestType_IFETCH));
        }
        if ((seq_req.m_type != RubyRequestType_LD) &&
            (seq_req.m_type != RubyRequestType_Load_Linked) &&
            (seq_req.m_type != RubyRequestType_IFETCH)) {
            // Write request: reissue request to the cache hierarchy
            issueRequest(seq_req.pkt, seq_req.m_second_type);
            break;
        }
        if (ruby_request) {
            recordMissLatency(&seq_req, true, mach, externalHit,
                              initialRequestTime, forwardRequestTime,
                              firstResponseTime);
        }
        markRemoved();
        hitCallback(&seq_req, data, true, mach, externalHit,
                    initialRequestTime, forwardRequestTime,
                    firstResponseTime, !ruby_request);
        ruby_request = false;
        seq_req_list.pop_front();
    }

    // free all outstanding requests corresponding to this address
    if (seq_req_list.empty()) {
        m_RequestTable.erase(address);
    }
}

void
Sequencer::atomicCallback(Addr address, DataBlock& data,
                         const bool externalHit, const MachineType mach,
                         const Cycles initialRequestTime,
                         const Cycles forwardRequestTime,
                         const Cycles firstResponseTime)
{
    //
    // Free the first request (an atomic operation) from the list.
    // Then issue the next request to ruby system as we cannot
    // assume the cache line is present in the cache
    // (the opperation could be performed remotly)
    //
    assert(address == makeLineAddress(address));
    assert(m_RequestTable.find(address) != m_RequestTable.end());
    auto &seq_req_list = m_RequestTable[address];

    // Perform hitCallback only on the first cpu request that
    // issued the ruby request
    bool ruby_request = true;
    while (!seq_req_list.empty()) {
        SequencerRequest &seq_req = seq_req_list.front();

        if (ruby_request) {
            // Check that the request was an atomic memory operation
            // and record the latency
            assert((seq_req.m_type == RubyRequestType_ATOMIC_RETURN) ||
                   (seq_req.m_type == RubyRequestType_ATOMIC_NO_RETURN));
            recordMissLatency(&seq_req, true, mach, externalHit,
                              initialRequestTime, forwardRequestTime,
                              firstResponseTime);
        } else {
            // Read, Write or Atomic request:
            // reissue request to the cache hierarchy
            // (we don't know if op was performed remotly)
            issueRequest(seq_req.pkt, seq_req.m_second_type);
            break;
        }

        // Atomics clean the monitor entry
        llscClearMonitor(address);

        markRemoved();
        ruby_request = false;
        hitCallback(&seq_req, data, true, mach, externalHit,
                    initialRequestTime, forwardRequestTime,
                    firstResponseTime, false);
        seq_req_list.pop_front();
    }

    // free all outstanding requests corresponding to this address
    if (seq_req_list.empty()) {
        m_RequestTable.erase(address);
    }
}

void
Sequencer::hitCallback(SequencerRequest* srequest, DataBlock& data,
                       bool llscSuccess,
                       const MachineType mach, const bool externalHit,
                       const Cycles initialRequestTime,
                       const Cycles forwardRequestTime,
                       const Cycles firstResponseTime,
                       const bool was_coalesced)
{
    warn_once("Replacement policy updates recently became the responsibility "
              "of SLICC state machines. Make sure to setMRU() near callbacks "
              "in .sm files!");

    PacketPtr pkt = srequest->pkt;
    Addr request_address(pkt->getAddr());
    RubyRequestType type = srequest->m_type;

    if (was_coalesced) {
        // Notify the controller about a coalesced request so it can properly
        // account for it in its hit/miss stats and/or train prefetchers
        // (this is protocol-dependent)
        m_controller->notifyCoalesced(request_address, type, pkt->req,
                                      data, externalHit);
    }

    // Load-linked handling
    if (type == RubyRequestType_Load_Linked) {
        Addr line_addr = makeLineAddress(request_address);
        llscLoadLinked(line_addr);
    }

    DPRINTF(RubyHitMiss, "Cache %s at %#x\n",
                         externalHit ? "miss" : "hit",
                         printAddress(request_address));

    // update the data unless it is a non-data-carrying flush
    if (RubySystem::getWarmupEnabled()) {
        data.setData(pkt);
    } else if (!pkt->isFlush()) {
        if ((type == RubyRequestType_LD) ||
            (type == RubyRequestType_IFETCH) ||
            (type == RubyRequestType_RMW_Read) ||
            (type == RubyRequestType_Locked_RMW_Read) ||
            (type == RubyRequestType_Load_Linked) ||
            (type == RubyRequestType_ATOMIC_RETURN)) {
            pkt->setData(
                data.getData(getOffset(request_address), pkt->getSize()));

           if (type == RubyRequestType_ATOMIC_RETURN) {
               DPRINTF(RubySequencer, "ATOMIC RETURN data %s\n", data);
           } else {
               DPRINTF(RubySequencer, "read data %s\n", data);
           }
        } else if (pkt->req->isSwap()) {
            assert(!pkt->isMaskedWrite());
            std::vector<uint8_t> overwrite_val(pkt->getSize());
            pkt->writeData(&overwrite_val[0]);
            pkt->setData(
                data.getData(getOffset(request_address), pkt->getSize()));
            data.setData(&overwrite_val[0],
                         getOffset(request_address), pkt->getSize());
            DPRINTF(RubySequencer, "swap data %s\n", data);
        } else if (pkt->isAtomicOp()) {
            // Set the data in the packet to the old value in the cache
            pkt->setData(
                data.getData(getOffset(request_address), pkt->getSize()));
            DPRINTF(RubySequencer, "AMO original data %s\n", data);
            // execute AMO operation
            (*(pkt->getAtomicOp()))(
                data.getDataMod(getOffset(request_address)));
            DPRINTF(RubySequencer, "AMO new data %s\n", data);
        } else if (type != RubyRequestType_Store_Conditional || llscSuccess) {
            // Types of stores set the actual data here, apart from
            // failed Store Conditional requests
            data.setData(pkt);
            DPRINTF(RubySequencer, "set data %s\n", data);
        }
    }

    // If using the RubyTester, update the RubyTester sender state's
    // subBlock with the recieved data.  The tester will later access
    // this state.
    if (m_usingRubyTester) {
        DPRINTF(RubySequencer, "hitCallback %s 0x%x using RubyTester\n",
                pkt->cmdString(), pkt->getAddr());
        RubyTester::SenderState* testerSenderState =
            pkt->findNextSenderState<RubyTester::SenderState>();
        assert(testerSenderState);
        testerSenderState->subBlock.mergeFrom(data);
    }

    RubySystem *rs = m_ruby_system;
    if (RubySystem::getWarmupEnabled()) {
        assert(pkt->req);
        delete pkt;
        rs->m_cache_recorder->enqueueNextFetchRequest();
    } else if (RubySystem::getCooldownEnabled()) {
        delete pkt;
        rs->m_cache_recorder->enqueueNextFlushRequest();
    } else {
        ruby_hit_callback(pkt);
        testDrainComplete();
    }
}

void
Sequencer::unaddressedCallback(Addr unaddressedReqId,
                               RubyRequestType reqType,
                               const MachineType mach,
                               const Cycles initialRequestTime,
                               const Cycles forwardRequestTime,
                               const Cycles firstResponseTime)
{
    DPRINTF(RubySequencer, "unaddressedCallback ID:%08x type:%d\n",
            unaddressedReqId, reqType);

    switch (reqType) {
      case RubyRequestType_TLBI_EXT_SYNC:
      {
        // This should trigger the CPU to wait for stale translations
        // and send an EXT_SYNC_COMP once complete.

        // Don't look for the ID in our requestTable.
        // It won't be there because we didn't request this Sync
        ruby_stale_translation_callback(unaddressedReqId);
        break;
      }
      case RubyRequestType_TLBI:
      case RubyRequestType_TLBI_SYNC:
      {
        // These signal that a TLBI operation that this core initiated
        // of the respective type (TLBI or Sync) has finished.

        assert(m_UnaddressedRequestTable.find(unaddressedReqId)
               != m_UnaddressedRequestTable.end());

        {
            SequencerRequest &seq_req =
                m_UnaddressedRequestTable.at(unaddressedReqId);
            assert(seq_req.m_type == reqType);

            PacketPtr pkt = seq_req.pkt;

            ruby_unaddressed_callback(pkt);
            testDrainComplete();
        }

        m_UnaddressedRequestTable.erase(unaddressedReqId);
        break;
      }
      default:
        panic("Unexpected TLBI RubyRequestType");
    }
}

bool
Sequencer::empty() const
{
    return m_RequestTable.empty() &&
           m_UnaddressedRequestTable.empty();
}

RequestStatus
Sequencer::makeRequest(PacketPtr pkt)
{
    // HTM abort signals must be allowed to reach the Sequencer
    // the same cycle they are issued. They cannot be retried.
    if ((m_outstanding_count >= m_max_outstanding_requests) &&
        !pkt->req->isHTMAbort()) {
        return RequestStatus_BufferFull;
    }

    RubyRequestType primary_type = RubyRequestType_NULL;
    RubyRequestType secondary_type = RubyRequestType_NULL;

    if (pkt->isLLSC()) {
        // LL/SC instructions need to be handled carefully by the cache
        // coherence protocol to ensure they follow the proper semantics. In
        // particular, by identifying the operations as atomic, the protocol
        // should understand that migratory sharing optimizations should not
        // be performed (i.e. a load between the LL and SC should not steal
        // away exclusive permission).
        //
        // The following logic works correctly with the semantics
        // of armV8 LDEX/STEX instructions.

        if (pkt->isWrite()) {
            DPRINTF(RubySequencer, "Issuing SC\n");
            primary_type = RubyRequestType_Store_Conditional;
#if defined (PROTOCOL_MESI_Three_Level) || defined (PROTOCOL_MESI_Three_Level_HTM)
            secondary_type = RubyRequestType_Store_Conditional;
#else
            secondary_type = RubyRequestType_ST;
#endif
        } else {
            DPRINTF(RubySequencer, "Issuing LL\n");
            assert(pkt->isRead());
            primary_type = RubyRequestType_Load_Linked;
            secondary_type = RubyRequestType_LD;
        }
    } else if (pkt->req->isLockedRMW()) {
        //
        // x86 locked instructions are translated to store cache coherence
        // requests because these requests should always be treated as read
        // exclusive operations and should leverage any migratory sharing
        // optimization built into the protocol.
        //
        if (pkt->isWrite()) {
            DPRINTF(RubySequencer, "Issuing Locked RMW Write\n");
            primary_type = RubyRequestType_Locked_RMW_Write;
        } else {
            DPRINTF(RubySequencer, "Issuing Locked RMW Read\n");
            assert(pkt->isRead());
            primary_type = RubyRequestType_Locked_RMW_Read;
        }
        secondary_type = RubyRequestType_ST;
    } else if (pkt->req->isTlbiCmd()) {
        primary_type = secondary_type = tlbiCmdToRubyRequestType(pkt);
        DPRINTF(RubySequencer, "Issuing TLBI\n");
<<<<<<< HEAD
=======
#if defined (PROTOCOL_CHI)
    } else if (pkt->isAtomicOp()) {
        if (pkt->req->isAtomicReturn()){
            DPRINTF(RubySequencer, "Issuing ATOMIC RETURN \n");
            primary_type = secondary_type =
                           RubyRequestType_ATOMIC_RETURN;
        } else {
            DPRINTF(RubySequencer, "Issuing ATOMIC NO RETURN\n");
            primary_type = secondary_type =
                           RubyRequestType_ATOMIC_NO_RETURN;

        }
#endif
>>>>>>> 85eb9938
    } else {
        //
        // To support SwapReq, we need to check isWrite() first: a SwapReq
        // should always be treated like a write, but since a SwapReq implies
        // both isWrite() and isRead() are true, check isWrite() first here.
        //
        if (pkt->isWrite()) {
            //
            // Note: M5 packets do not differentiate ST from RMW_Write
            //
            primary_type = secondary_type = RubyRequestType_ST;
        } else if (pkt->isRead()) {
            // hardware transactional memory commands
            if (pkt->req->isHTMCmd()) {
                primary_type = secondary_type = htmCmdToRubyRequestType(pkt);
            } else if (pkt->req->isInstFetch()) {
                primary_type = secondary_type = RubyRequestType_IFETCH;
            } else {
                if (pkt->req->isReadModifyWrite()) {
                    primary_type = RubyRequestType_RMW_Read;
                    secondary_type = RubyRequestType_ST;
                } else {
                    primary_type = secondary_type = RubyRequestType_LD;
                }
            }
        } else if (pkt->isFlush()) {
          primary_type = secondary_type = RubyRequestType_FLUSH;
        } else {
            panic("Unsupported ruby packet type\n");
        }
    }

    // Check if the line is blocked for a Locked_RMW
    if (!pkt->req->isMemMgmt() &&
        m_controller->isBlocked(makeLineAddress(pkt->getAddr())) &&
        (primary_type != RubyRequestType_Locked_RMW_Write)) {
        // Return that this request's cache line address aliases with
        // a prior request that locked the cache line. The request cannot
        // proceed until the cache line is unlocked by a Locked_RMW_Write
        return RequestStatus_Aliased;
    }

    RequestStatus status = insertRequest(pkt, primary_type, secondary_type);

    // It is OK to receive RequestStatus_Aliased, it can be considered Issued
    if (status != RequestStatus_Ready && status != RequestStatus_Aliased)
        return status;
    // non-aliased with any existing request in the request table, just issue
    // to the cache
    if (status != RequestStatus_Aliased)
        issueRequest(pkt, secondary_type);

    // TODO: issue hardware prefetches here
    return RequestStatus_Issued;
}

void
Sequencer::issueRequest(PacketPtr pkt, RubyRequestType secondary_type)
{
    assert(pkt != NULL);
    ContextID proc_id = pkt->req->hasContextId() ?
        pkt->req->contextId() : InvalidContextID;

    ContextID core_id = coreId();

    // If valid, copy the pc to the ruby request
    Addr pc = 0;
    if (pkt->req->hasPC()) {
        pc = pkt->req->getPC();
    }

    // check if the packet has data as for example prefetch and flush
    // requests do not
    std::shared_ptr<RubyRequest> msg;
    if (pkt->req->isMemMgmt()) {
        msg = std::make_shared<RubyRequest>(clockEdge(),
                                            pc, secondary_type,
                                            RubyAccessMode_Supervisor, pkt,
                                            proc_id, core_id);

        DPRINTFR(ProtocolTrace, "%15s %3s %10s%20s %6s>%-6s %s\n",
                curTick(), m_version, "Seq", "Begin", "", "",
                RubyRequestType_to_string(secondary_type));

        if (pkt->req->isTlbiCmd()) {
            msg->m_isTlbi = true;
            switch (secondary_type) {
              case RubyRequestType_TLBI_EXT_SYNC_COMP:
                msg->m_tlbiTransactionUid = pkt->req->getExtraData();
                break;
              case RubyRequestType_TLBI:
              case RubyRequestType_TLBI_SYNC:
                msg->m_tlbiTransactionUid = \
                    getCurrentUnaddressedTransactionID();
                break;
              default:
                panic("Unexpected TLBI RubyRequestType");
            }
            DPRINTF(RubySequencer, "Issuing TLBI %016x\n",
                    msg->m_tlbiTransactionUid);
        }
    } else {
        msg = std::make_shared<RubyRequest>(clockEdge(), pkt->getAddr(),
                                            pkt->getSize(), pc, secondary_type,
                                            RubyAccessMode_Supervisor, pkt,
                                            PrefetchBit_No, proc_id, core_id);

<<<<<<< HEAD
=======
        if (pkt->isAtomicOp() &&
            ((secondary_type == RubyRequestType_ATOMIC_RETURN) ||
             (secondary_type == RubyRequestType_ATOMIC_NO_RETURN))){
            // Create the blocksize, access mask and atomicops
            uint32_t offset = getOffset(pkt->getAddr());
            std::vector<std::pair<int,AtomicOpFunctor*>> atomicOps;
            atomicOps.push_back(std::make_pair<int,AtomicOpFunctor*>
                                (offset, pkt->getAtomicOp()));

            msg->setWriteMask(offset, pkt->getSize(), atomicOps);
        }

>>>>>>> 85eb9938
        DPRINTFR(ProtocolTrace, "%15s %3s %10s%20s %6s>%-6s %#x %s\n",
                curTick(), m_version, "Seq", "Begin", "", "",
                printAddress(msg->getPhysicalAddress()),
                RubyRequestType_to_string(secondary_type));
    }

    // hardware transactional memory
    // If the request originates in a transaction,
    // then mark the Ruby message as such.
    if (pkt->isHtmTransactional()) {
        msg->m_htmFromTransaction = true;
        msg->m_htmTransactionUid = pkt->getHtmTransactionUid();
    }

    Tick latency = cyclesToTicks(
                        m_controller->mandatoryQueueLatency(secondary_type));
    assert(latency > 0);

    assert(m_mandatory_q_ptr != NULL);
    m_mandatory_q_ptr->enqueue(msg, clockEdge(), latency);
}

template <class KEY, class VALUE>
std::ostream &
operator<<(std::ostream &out, const std::unordered_map<KEY, VALUE> &map)
{
    for (const auto &table_entry : map) {
        out << "[ " << table_entry.first << " =";
        for (const auto &seq_req : table_entry.second) {
            out << " " << RubyRequestType_to_string(seq_req.m_second_type);
        }
    }
    out << " ]";

    return out;
}

void
Sequencer::print(std::ostream& out) const
{
    out << "[Sequencer: " << m_version
        << ", outstanding requests: " << m_outstanding_count
        << ", request table: " << m_RequestTable
        << "]";
}

void
Sequencer::recordRequestType(SequencerRequestType requestType) {
    DPRINTF(RubyStats, "Recorded statistic: %s\n",
            SequencerRequestType_to_string(requestType));
}

void
Sequencer::evictionCallback(Addr address)
{
    llscClearMonitor(address);
    ruby_eviction_callback(address);
}

void
Sequencer::incrementUnaddressedTransactionCnt()
{
    m_unaddressedTransactionCnt++;
    // Limit m_unaddressedTransactionCnt to 32 bits,
    // top 32 bits should always be zeroed out
    uint64_t aligned_txid = \
        m_unaddressedTransactionCnt << RubySystem::getBlockSizeBits();

    if (aligned_txid > 0xFFFFFFFFull) {
        m_unaddressedTransactionCnt = 0;
    }
}

uint64_t
Sequencer::getCurrentUnaddressedTransactionID() const
{
    return (
        uint64_t(m_version & 0xFFFFFFFF) << 32) |
        (m_unaddressedTransactionCnt << RubySystem::getBlockSizeBits()
    );
}

} // namespace ruby
} // namespace gem5<|MERGE_RESOLUTION|>--- conflicted
+++ resolved
@@ -875,8 +875,6 @@
     } else if (pkt->req->isTlbiCmd()) {
         primary_type = secondary_type = tlbiCmdToRubyRequestType(pkt);
         DPRINTF(RubySequencer, "Issuing TLBI\n");
-<<<<<<< HEAD
-=======
 #if defined (PROTOCOL_CHI)
     } else if (pkt->isAtomicOp()) {
         if (pkt->req->isAtomicReturn()){
@@ -890,7 +888,6 @@
 
         }
 #endif
->>>>>>> 85eb9938
     } else {
         //
         // To support SwapReq, we need to check isWrite() first: a SwapReq
@@ -998,8 +995,6 @@
                                             RubyAccessMode_Supervisor, pkt,
                                             PrefetchBit_No, proc_id, core_id);
 
-<<<<<<< HEAD
-=======
         if (pkt->isAtomicOp() &&
             ((secondary_type == RubyRequestType_ATOMIC_RETURN) ||
              (secondary_type == RubyRequestType_ATOMIC_NO_RETURN))){
@@ -1012,7 +1007,6 @@
             msg->setWriteMask(offset, pkt->getSize(), atomicOps);
         }
 
->>>>>>> 85eb9938
         DPRINTFR(ProtocolTrace, "%15s %3s %10s%20s %6s>%-6s %#x %s\n",
                 curTick(), m_version, "Seq", "Begin", "", "",
                 printAddress(msg->getPhysicalAddress()),
