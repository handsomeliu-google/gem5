/*
<<<<<<< HEAD
 * Copyright (c) 2017,2019-2022 ARM Limited
=======
 * Copyright (c) 2017,2019-2023 ARM Limited
>>>>>>> 85eb9938
 * All rights reserved.
 *
 * The license below extends only to copyright in the software and shall
 * not be construed as granting a license to any other intellectual
 * property including but not limited to intellectual property relating
 * to a hardware implementation of the functionality of the software
 * licensed hereunder.  You may use the software subject to the license
 * terms below provided that you ensure that this notice is replicated
 * unmodified and in its entirety in all distributions of the software,
 * modified or unmodified, in source code or in binary form.
 *
 * Copyright (c) 2009-2014 Mark D. Hill and David A. Wood
 * All rights reserved.
 *
 * Redistribution and use in source and binary forms, with or without
 * modification, are permitted provided that the following conditions are
 * met: redistributions of source code must retain the above copyright
 * notice, this list of conditions and the following disclaimer;
 * redistributions in binary form must reproduce the above copyright
 * notice, this list of conditions and the following disclaimer in the
 * documentation and/or other materials provided with the distribution;
 * neither the name of the copyright holders nor the names of its
 * contributors may be used to endorse or promote products derived from
 * this software without specific prior written permission.
 *
 * THIS SOFTWARE IS PROVIDED BY THE COPYRIGHT HOLDERS AND CONTRIBUTORS
 * "AS IS" AND ANY EXPRESS OR IMPLIED WARRANTIES, INCLUDING, BUT NOT
 * LIMITED TO, THE IMPLIED WARRANTIES OF MERCHANTABILITY AND FITNESS FOR
 * A PARTICULAR PURPOSE ARE DISCLAIMED. IN NO EVENT SHALL THE COPYRIGHT
 * OWNER OR CONTRIBUTORS BE LIABLE FOR ANY DIRECT, INDIRECT, INCIDENTAL,
 * SPECIAL, EXEMPLARY, OR CONSEQUENTIAL DAMAGES (INCLUDING, BUT NOT
 * LIMITED TO, PROCUREMENT OF SUBSTITUTE GOODS OR SERVICES; LOSS OF USE,
 * DATA, OR PROFITS; OR BUSINESS INTERRUPTION) HOWEVER CAUSED AND ON ANY
 * THEORY OF LIABILITY, WHETHER IN CONTRACT, STRICT LIABILITY, OR TORT
 * (INCLUDING NEGLIGENCE OR OTHERWISE) ARISING IN ANY WAY OUT OF THE USE
 * OF THIS SOFTWARE, EVEN IF ADVISED OF THE POSSIBILITY OF SUCH DAMAGE.
 */

#ifndef __MEM_RUBY_SLICC_INTERFACE_ABSTRACTCONTROLLER_HH__
#define __MEM_RUBY_SLICC_INTERFACE_ABSTRACTCONTROLLER_HH__

#include <exception>
#include <iostream>
#include <string>
#include <unordered_map>

#include "base/addr_range.hh"
#include "base/addr_range_map.hh"
#include "base/callback.hh"
#include "mem/packet.hh"
#include "mem/qport.hh"
#include "mem/ruby/common/Address.hh"
#include "mem/ruby/common/Consumer.hh"
#include "mem/ruby/common/DataBlock.hh"
#include "mem/ruby/common/Histogram.hh"
#include "mem/ruby/common/MachineID.hh"
#include "mem/ruby/network/MessageBuffer.hh"
#include "mem/ruby/protocol/AccessPermission.hh"
#include "mem/ruby/system/CacheRecorder.hh"
#include "params/RubyController.hh"
#include "sim/clocked_object.hh"
#include "sim/eventq.hh"

namespace gem5
{

namespace ruby
{

class Network;
class GPUCoalescer;
class DMASequencer;

// used to communicate that an in_port peeked the wrong message type
class RejectException: public std::exception
{
    virtual const char* what() const throw()
    { return "Port rejected message based on type"; }
};

class AbstractController : public ClockedObject, public Consumer
{
  public:
    PARAMS(RubyController);
    AbstractController(const Params &p);
    void init();

    NodeID getVersion() const { return m_machineID.getNum(); }
    MachineType getType() const { return m_machineID.getType(); }

    void initNetworkPtr(Network* net_ptr) { m_net_ptr = net_ptr; }

    // return instance name
    void blockOnQueue(Addr, MessageBuffer*);
    bool isBlocked(Addr) const;
    void unblock(Addr);
    bool isBlocked(Addr);

    virtual MessageBuffer* getMandatoryQueue() const = 0;
    virtual MessageBuffer* getMemReqQueue() const = 0;
    virtual MessageBuffer* getMemRespQueue() const = 0;

    // That function must be called by controller when dequeuing mem resp queue
    // for memory controller to receive the retry request in time
    void memRespQueueDequeued();
    // Or that function can be called to perform both dequeue and notification
    // at once.
    void dequeueMemRespQueue();

    virtual AccessPermission getAccessPermission(const Addr &addr) = 0;

    virtual void print(std::ostream & out) const = 0;
    virtual void wakeup() = 0;
    virtual void resetStats() = 0;
    virtual void regStats();

    virtual void recordCacheTrace(int cntrl, CacheRecorder* tr) = 0;
    virtual Sequencer* getCPUSequencer() const = 0;
    virtual DMASequencer* getDMASequencer() const = 0;
    virtual GPUCoalescer* getGPUCoalescer() const = 0;

    // This latency is used by the sequencer when enqueueing requests.
    // Different latencies may be used depending on the request type.
    // This is the hit latency unless the top-level cache controller
    // introduces additional cycles in the response path.
    virtual Cycles mandatoryQueueLatency(const RubyRequestType& param_type)
    { return m_mandatory_queue_latency; }

    //! These functions are used by ruby system to read/write the data blocks
    //! that exist with in the controller.
    virtual bool functionalReadBuffers(PacketPtr&) = 0;
    virtual void functionalRead(const Addr &addr, PacketPtr)
    { panic("functionalRead(Addr,PacketPtr) not implemented"); }

    //! Functional read that reads only blocks not present in the mask.
    //! Return number of bytes read.
    virtual bool functionalReadBuffers(PacketPtr&, WriteMask &mask) = 0;
    virtual void functionalRead(const Addr &addr, PacketPtr pkt,
                               WriteMask &mask)
    { panic("functionalRead(Addr,PacketPtr,WriteMask) not implemented"); }

    void functionalMemoryRead(PacketPtr);
    //! The return value indicates the number of messages written with the
    //! data from the packet.
    virtual int functionalWriteBuffers(PacketPtr&) = 0;
    virtual int functionalWrite(const Addr &addr, PacketPtr) = 0;
    int functionalMemoryWrite(PacketPtr);

    //! Function for enqueuing a prefetch request
    virtual void enqueuePrefetch(const Addr &, const RubyRequestType&)
    { fatal("Prefetches not implemented!");}

    //! Notifies controller of a request coalesced at the sequencer.
    //! By default, it does nothing. Behavior is protocol-specific
    virtual void notifyCoalesced(const Addr& addr,
                                 const RubyRequestType& type,
                                 const RequestPtr& req,
                                 const DataBlock& data_blk,
                                 const bool& was_miss)
    { }

    //! Function for collating statistics from all the controllers of this
    //! particular type. This function should only be called from the
    //! version 0 of this controller type.
    virtual void collateStats()
    {fatal("collateStats() should be overridden!");}

    //! Initialize the message buffers.
    virtual void initNetQueues() = 0;

    /** A function used to return the port associated with this bus object. */
    Port &getPort(const std::string &if_name,
                  PortID idx=InvalidPortID);

    bool recvTimingResp(PacketPtr pkt);
    Tick recvAtomic(PacketPtr pkt);

    const AddrRangeList &getAddrRanges() const { return addrRanges; }

  public:
    MachineID getMachineID() const { return m_machineID; }
    RequestorID getRequestorId() const { return m_id; }

    statistics::Histogram& getDelayHist() { return stats.delayHistogram; }
    statistics::Histogram& getDelayVCHist(uint32_t index)
    { return *(stats.delayVCHistogram[index]); }

    bool respondsTo(Addr addr)
    {
        for (auto &range: addrRanges)
            if (range.contains(addr)) return true;
        return false;
    }

    /**
     * Map an address to the correct MachineID
     *
     * This function querries the network for the NodeID of the
     * destination for a given request using its address and the type
     * of the destination. For example for a request with a given
     * address to a directory it will return the MachineID of the
     * authorative directory.
     *
     * @param the destination address
     * @param the type of the destination
     * @return the MachineID of the destination
     */
    MachineID mapAddressToMachine(Addr addr, MachineType mtype) const;

    /**
     * Maps an address to the correct dowstream MachineID (i.e. the component
     * in the next level of the cache hierarchy towards memory)
     *
     * This function uses the local list of possible destinations instead of
     * querying the network.
     *
     * @param the destination address
     * @param the type of the destination (optional)
     * @return the MachineID of the destination
     */
    MachineID mapAddressToDownstreamMachine(Addr addr,
                                    MachineType mtype = MachineType_NUM) const;

    /** List of downstream destinations (towards memory) */
    const NetDest& allDownstreamDest() const { return downstreamDestinations; }

    /** List of upstream destinations (towards the CPU) */
    const NetDest& allUpstreamDest() const { return upstreamDestinations; }

  protected:
    //! Profiles original cache requests including PUTs
    void profileRequest(const std::string &request);
    //! Profiles the delay associated with messages.
    void profileMsgDelay(uint32_t virtualNetwork, Cycles delay);

    // Tracks outstanding transactions for latency profiling
    struct TransMapPair { unsigned transaction; unsigned state; Tick time; };
    std::unordered_map<Addr, TransMapPair> m_inTransAddressed;
    std::unordered_map<Addr, TransMapPair> m_outTransAddressed;

    std::unordered_map<Addr, TransMapPair> m_inTransUnaddressed;
    std::unordered_map<Addr, TransMapPair> m_outTransUnaddressed;

    /**
     * Profiles an event that initiates a protocol transactions for a specific
     * line (e.g. events triggered by incoming request messages).
     * A histogram with the latency of the transactions is generated for
     * all combinations of trigger event, initial state, and final state.
     * This function also supports "unaddressed" transactions,
     * those not associated with an address in memory but
     * instead associated with a unique ID.
     *
     * @param addr address of the line, or unique transaction ID
     * @param type event that started the transaction
     * @param initialState state of the line before the transaction
     * @param isAddressed is addr a line address or a unique ID
     */
    template<typename EventType, typename StateType>
    void incomingTransactionStart(Addr addr,
        EventType type, StateType initialState, bool retried,
        bool isAddressed=true)
    {
        auto& m_inTrans =
          isAddressed ? m_inTransAddressed : m_inTransUnaddressed;
        assert(m_inTrans.find(addr) == m_inTrans.end());
        m_inTrans[addr] = {type, initialState, curTick()};
        if (retried)
          ++(*stats.inTransRetryCnt[type]);
    }

    /**
     * Profiles an event that ends a transaction.
     * This function also supports "unaddressed" transactions,
     * those not associated with an address in memory but
     * instead associated with a unique ID.
     *
     * @param addr address or unique ID with an outstanding transaction
     * @param finalState state of the line after the transaction
     * @param isAddressed is addr a line address or a unique ID
     */
    template<typename StateType>
    void incomingTransactionEnd(Addr addr, StateType finalState,
        bool isAddressed=true)
    {
        auto& m_inTrans =
          isAddressed ? m_inTransAddressed : m_inTransUnaddressed;
        auto iter = m_inTrans.find(addr);
        assert(iter != m_inTrans.end());
        auto &trans = iter->second;

        auto stat_iter_ev = stats.inTransStateChanges.find(trans.transaction);
        gem5_assert(stat_iter_ev != stats.inTransStateChanges.end(),
          "%s: event type=%d not marked as in_trans in SLICC",
          name(), trans.transaction);

        auto stat_iter_state = stat_iter_ev->second.find(trans.state);
        gem5_assert(stat_iter_state != stat_iter_ev->second.end(),
          "%s: event type=%d has no transition from state=%d",
          name(), trans.transaction, trans.state);

        ++(*stat_iter_state->second[(unsigned)finalState]);

        stats.inTransLatHist[iter->second.transaction]->sample(
                                ticksToCycles(curTick() - trans.time));

       m_inTrans.erase(iter);
    }

    /**
     * Profiles an event that initiates a transaction in a peer controller
     * (e.g. an event that sends a request message)
     * This function also supports "unaddressed" transactions,
     * those not associated with an address in memory but
     * instead associated with a unique ID.
     *
     * @param addr address of the line or a unique transaction ID
     * @param type event that started the transaction
     * @param isAddressed is addr a line address or a unique ID
     */
    template<typename EventType>
    void outgoingTransactionStart(Addr addr, EventType type,
        bool isAddressed=true)
    {
        auto& m_outTrans =
          isAddressed ? m_outTransAddressed : m_outTransUnaddressed;
        assert(m_outTrans.find(addr) == m_outTrans.end());
        m_outTrans[addr] = {type, 0, curTick()};
    }

    /**
     * Profiles the end of an outgoing transaction.
     * (e.g. receiving the response for a requests)
     * This function also supports "unaddressed" transactions,
     * those not associated with an address in memory but
     * instead associated with a unique ID.
     *
     * @param addr address of the line with an outstanding transaction
     * @param isAddressed is addr a line address or a unique ID
     */
    void outgoingTransactionEnd(Addr addr, bool retried,
        bool isAddressed=true)
    {
        auto& m_outTrans =
          isAddressed ? m_outTransAddressed : m_outTransUnaddressed;
        auto iter = m_outTrans.find(addr);
        assert(iter != m_outTrans.end());
        auto &trans = iter->second;

        auto stat_iter = stats.outTransLatHist.find(trans.transaction);
        gem5_assert(stat_iter != stats.outTransLatHist.end(),
          "%s: event type=%d not marked as out_trans in SLICC",
          name(), trans.transaction);

        stat_iter->second->sample(
            ticksToCycles(curTick() - trans.time));
        if (retried)
          ++(*stats.outTransRetryCnt[trans.transaction]);
        m_outTrans.erase(iter);
    }

    void stallBuffer(MessageBuffer* buf, Addr addr);
    void wakeUpBuffer(MessageBuffer* buf, Addr addr);
    void wakeUpBuffers(Addr addr);
    void wakeUpAllBuffers(Addr addr);
    void wakeUpAllBuffers();
    bool serviceMemoryQueue();

    /**
     * Functions needed by CacheAccessor. These are implemented in SLICC,
     * thus the const& for all args to match the generated code.
     */
    virtual bool inCache(const Addr &addr, const bool &is_secure)
    { fatal("inCache: prefetching not supported"); return false; }

    virtual bool hasBeenPrefetched(const Addr &addr, const bool &is_secure)
    { fatal("hasBeenPrefetched: prefetching not supported"); return false; }

    virtual bool hasBeenPrefetched(const Addr &addr, const bool &is_secure,
                                   const RequestorID &requestor)
    { fatal("hasBeenPrefetched: prefetching not supported"); return false; }

    virtual bool inMissQueue(const Addr &addr, const bool &is_secure)
    { fatal("inMissQueue: prefetching not supported"); return false; }

    virtual bool coalesce()
    { fatal("coalesce: prefetching not supported"); return false; }

    friend class RubyPrefetcherProxy;

  protected:
    const NodeID m_version;
    MachineID m_machineID;
    const NodeID m_clusterID;

    // RequestorID used by some components of gem5.
    const RequestorID m_id;

    Network *m_net_ptr;
    bool m_is_blocking;
    std::map<Addr, MessageBuffer*> m_block_map;

    typedef std::vector<MessageBuffer*> MsgVecType;
    typedef std::set<MessageBuffer*> MsgBufType;
    typedef std::map<Addr, MsgVecType* > WaitingBufType;
    WaitingBufType m_waiting_buffers;

    unsigned int m_in_ports;
    unsigned int m_cur_in_port;
    const int m_number_of_TBEs;
    const int m_transitions_per_cycle;
    const unsigned int m_buffer_size;
    Cycles m_recycle_latency;
    const Cycles m_mandatory_queue_latency;
    bool m_waiting_mem_retry;
    bool m_mem_ctrl_waiting_retry;

    /**
     * Port that forwards requests and receives responses from the
     * memory controller.
     */
    class MemoryPort : public RequestPort
    {
      private:
        // Controller that operates this port.
        AbstractController *controller;

      public:
        MemoryPort(const std::string &_name, AbstractController *_controller,
                   PortID id = InvalidPortID);

      protected:
        // Function for receiving a timing response from the peer port.
        // Currently the pkt is handed to the coherence controller
        // associated with this port.
        bool recvTimingResp(PacketPtr pkt);

        void recvReqRetry();
    };

    /* Request port to the memory controller. */
    MemoryPort memoryPort;

    // State that is stored in packets sent to the memory controller.
    struct SenderState : public Packet::SenderState
    {
        // Id of the machine from which the request originated.
        MachineID id;

        SenderState(MachineID _id) : id(_id)
        {}
    };

  private:
    /** The address range to which the controller responds on the CPU side. */
    const AddrRangeList addrRanges;

    std::unordered_map<MachineType, AddrRangeMap<MachineID, 3>>
      downstreamAddrMap;

    NetDest downstreamDestinations;
    NetDest upstreamDestinations;
<<<<<<< HEAD
=======

    void sendRetryRespToMem();
    MemberEventWrapper<&AbstractController::sendRetryRespToMem> mRetryRespEvent;
>>>>>>> 85eb9938

  public:
    struct ControllerStats : public statistics::Group
    {
        ControllerStats(statistics::Group *parent);

        // Initialized by the SLICC compiler for all events with the
        // "in_trans" property.
        // Only histograms with samples will appear in the stats
        std::unordered_map<unsigned, statistics::Histogram*> inTransLatHist;
        std::unordered_map<unsigned, statistics::Scalar*> inTransRetryCnt;
        // Initialized by the SLICC compiler for all combinations of events
        // with the "in_trans" property, potential initial states, and
        // potential final states. Potential initial states are states that
        // appear in transitions triggered by that event. Currently all states
        // are considered as potential final states.
        std::unordered_map<unsigned, std::unordered_map<unsigned,
          std::vector<statistics::Scalar*>>> inTransStateChanges;

        // Initialized by the SLICC compiler for all events with the
        // "out_trans" property.
        // Only histograms with samples will appear in the stats.
        std::unordered_map<unsigned, statistics::Histogram*> outTransLatHist;
        std::unordered_map<unsigned, statistics::Scalar*>
          outTransRetryCnt;

        //! Counter for the number of cycles when the transitions carried out
        //! were equal to the maximum allowed
        statistics::Scalar fullyBusyCycles;

        //! Histogram for profiling delay for the messages this controller
        //! cares for
        statistics::Histogram delayHistogram;
        std::vector<statistics::Histogram *> delayVCHistogram;
    } stats;

};

} // namespace ruby
} // namespace gem5

#endif // __MEM_RUBY_SLICC_INTERFACE_ABSTRACTCONTROLLER_HH__<|MERGE_RESOLUTION|>--- conflicted
+++ resolved
@@ -1,9 +1,5 @@
 /*
-<<<<<<< HEAD
- * Copyright (c) 2017,2019-2022 ARM Limited
-=======
  * Copyright (c) 2017,2019-2023 ARM Limited
->>>>>>> 85eb9938
  * All rights reserved.
  *
  * The license below extends only to copyright in the software and shall
@@ -465,12 +461,9 @@
 
     NetDest downstreamDestinations;
     NetDest upstreamDestinations;
-<<<<<<< HEAD
-=======
 
     void sendRetryRespToMem();
     MemberEventWrapper<&AbstractController::sendRetryRespToMem> mRetryRespEvent;
->>>>>>> 85eb9938
 
   public:
     struct ControllerStats : public statistics::Group
