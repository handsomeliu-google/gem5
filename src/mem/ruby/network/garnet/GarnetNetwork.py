# Copyright (c) 2008 Princeton University
# Copyright (c) 2009 Advanced Micro Devices, Inc.
# All rights reserved.
#
# Redistribution and use in source and binary forms, with or without
# modification, are permitted provided that the following conditions are
# met: redistributions of source code must retain the above copyright
# notice, this list of conditions and the following disclaimer;
# redistributions in binary form must reproduce the above copyright
# notice, this list of conditions and the following disclaimer in the
# documentation and/or other materials provided with the distribution;
# neither the name of the copyright holders nor the names of its
# contributors may be used to endorse or promote products derived from
# this software without specific prior written permission.
#
# THIS SOFTWARE IS PROVIDED BY THE COPYRIGHT HOLDERS AND CONTRIBUTORS
# "AS IS" AND ANY EXPRESS OR IMPLIED WARRANTIES, INCLUDING, BUT NOT
# LIMITED TO, THE IMPLIED WARRANTIES OF MERCHANTABILITY AND FITNESS FOR
# A PARTICULAR PURPOSE ARE DISCLAIMED. IN NO EVENT SHALL THE COPYRIGHT
# OWNER OR CONTRIBUTORS BE LIABLE FOR ANY DIRECT, INDIRECT, INCIDENTAL,
# SPECIAL, EXEMPLARY, OR CONSEQUENTIAL DAMAGES (INCLUDING, BUT NOT
# LIMITED TO, PROCUREMENT OF SUBSTITUTE GOODS OR SERVICES; LOSS OF USE,
# DATA, OR PROFITS; OR BUSINESS INTERRUPTION) HOWEVER CAUSED AND ON ANY
# THEORY OF LIABILITY, WHETHER IN CONTRACT, STRICT LIABILITY, OR TORT
# (INCLUDING NEGLIGENCE OR OTHERWISE) ARISING IN ANY WAY OUT OF THE USE
# OF THIS SOFTWARE, EVEN IF ADVISED OF THE POSSIBILITY OF SUCH DAMAGE.
#
# Author: Tushar Krishna
#

from m5.citations import add_citation
from m5.objects.BasicRouter import BasicRouter
from m5.objects.ClockedObject import ClockedObject
from m5.objects.Network import RubyNetwork
from m5.params import *
from m5.proxy import *



class GarnetNetwork(RubyNetwork):
    type = "GarnetNetwork"
    cxx_header = "mem/ruby/network/garnet/GarnetNetwork.hh"
    cxx_class = "gem5::ruby::garnet::GarnetNetwork"

    num_rows = Param.Int(0, "number of rows if 2D (mesh/torus/..) topology")
    ni_flit_size = Param.UInt32(16, "network interface flit size in bytes")
    vcs_per_vnet = Param.UInt32(4, "virtual channels per virtual network")
    buffers_per_data_vc = Param.UInt32(4, "buffers per data virtual channel")
    buffers_per_ctrl_vc = Param.UInt32(1, "buffers per ctrl virtual channel")
    routing_algorithm = Param.Int(0, "0: Weight-based Table, 1: XY, 2: Custom")
    enable_fault_model = Param.Bool(False, "enable network fault model")
    fault_model = Param.FaultModel(NULL, "network fault model")
    garnet_deadlock_threshold = Param.UInt32(
        50000, "network-level deadlock threshold"
    )


class GarnetNetworkInterface(ClockedObject):
    type = "GarnetNetworkInterface"
    cxx_class = "gem5::ruby::garnet::NetworkInterface"
    cxx_header = "mem/ruby/network/garnet/NetworkInterface.hh"

    id = Param.UInt32("ID in relation to other network interfaces")
    vcs_per_vnet = Param.UInt32(
        Parent.vcs_per_vnet, "virtual channels per virtual network"
    )
    virt_nets = Param.UInt32(
        Parent.number_of_virtual_networks, "number of virtual networks"
    )
    garnet_deadlock_threshold = Param.UInt32(
        Parent.garnet_deadlock_threshold, "network-level deadlock threshold"
    )


class GarnetRouter(BasicRouter):
    type = "GarnetRouter"
    cxx_class = "gem5::ruby::garnet::Router"
    cxx_header = "mem/ruby/network/garnet/Router.hh"
    vcs_per_vnet = Param.UInt32(
        Parent.vcs_per_vnet, "virtual channels per virtual network"
    )
    virt_nets = Param.UInt32(
        Parent.number_of_virtual_networks, "number of virtual networks"
    )
    width = Param.UInt32(
        Parent.ni_flit_size, "bit width supported by the router"
<<<<<<< HEAD
    )
=======
    )


add_citation(
    GarnetNetwork,
    """@inproceedings{Bharadwaj:2020:kite,
  author       = {Srikant Bharadwaj and
                  Jieming Yin and
                  Bradford M. Beckmann and
                  Tushar Krishna},
  title        = {Kite: {A} Family of Heterogeneous Interposer Topologies Enabled via
                  Accurate Interconnect Modeling},
  booktitle    = {57th {ACM/IEEE} Design Automation Conference, {DAC} 2020, San Francisco,
                  CA, USA, July 20-24, 2020},
  pages        = {1--6},
  publisher    = {{IEEE}},
  year         = {2020},
  url          = {https://doi.org/10.1109/DAC18072.2020.9218539},
  doi          = {10.1109/DAC18072.2020.9218539}
}
@inproceedings{Agarwal:2009:garnet,
  author       = {Niket Agarwal and
                  Tushar Krishna and
                  Li{-}Shiuan Peh and
                  Niraj K. Jha},
  title        = {{GARNET:} {A} detailed on-chip network model inside a full-system
                  simulator},
  booktitle    = {{IEEE} International Symposium on Performance Analysis of Systems
                  and Software, {ISPASS} 2009, April 26-28, 2009, Boston, Massachusetts,
                  USA, Proceedings},
  pages        = {33--42},
  publisher    = {{IEEE} Computer Society},
  year         = {2009},
  url          = {https://doi.org/10.1109/ISPASS.2009.4919636},
  doi          = {10.1109/ISPASS.2009.4919636}
}
""",
)
>>>>>>> 85eb9938
<|MERGE_RESOLUTION|>--- conflicted
+++ resolved
@@ -34,7 +34,6 @@
 from m5.objects.Network import RubyNetwork
 from m5.params import *
 from m5.proxy import *
-
 
 
 class GarnetNetwork(RubyNetwork):
@@ -84,9 +83,6 @@
     )
     width = Param.UInt32(
         Parent.ni_flit_size, "bit width supported by the router"
-<<<<<<< HEAD
-    )
-=======
     )
 
 
@@ -124,5 +120,4 @@
   doi          = {10.1109/ISPASS.2009.4919636}
 }
 """,
-)
->>>>>>> 85eb9938
+)