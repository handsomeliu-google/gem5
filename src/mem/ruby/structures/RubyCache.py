# Copyright (c) 2009 Advanced Micro Devices, Inc.
# All rights reserved.
#
# Redistribution and use in source and binary forms, with or without
# modification, are permitted provided that the following conditions are
# met: redistributions of source code must retain the above copyright
# notice, this list of conditions and the following disclaimer;
# redistributions in binary form must reproduce the above copyright
# notice, this list of conditions and the following disclaimer in the
# documentation and/or other materials provided with the distribution;
# neither the name of the copyright holders nor the names of its
# contributors may be used to endorse or promote products derived from
# this software without specific prior written permission.
#
# THIS SOFTWARE IS PROVIDED BY THE COPYRIGHT HOLDERS AND CONTRIBUTORS
# "AS IS" AND ANY EXPRESS OR IMPLIED WARRANTIES, INCLUDING, BUT NOT
# LIMITED TO, THE IMPLIED WARRANTIES OF MERCHANTABILITY AND FITNESS FOR
# A PARTICULAR PURPOSE ARE DISCLAIMED. IN NO EVENT SHALL THE COPYRIGHT
# OWNER OR CONTRIBUTORS BE LIABLE FOR ANY DIRECT, INDIRECT, INCIDENTAL,
# SPECIAL, EXEMPLARY, OR CONSEQUENTIAL DAMAGES (INCLUDING, BUT NOT
# LIMITED TO, PROCUREMENT OF SUBSTITUTE GOODS OR SERVICES; LOSS OF USE,
# DATA, OR PROFITS; OR BUSINESS INTERRUPTION) HOWEVER CAUSED AND ON ANY
# THEORY OF LIABILITY, WHETHER IN CONTRACT, STRICT LIABILITY, OR TORT
# (INCLUDING NEGLIGENCE OR OTHERWISE) ARISING IN ANY WAY OUT OF THE USE
# OF THIS SOFTWARE, EVEN IF ADVISED OF THE POSSIBILITY OF SUCH DAMAGE.

from m5.objects.ReplacementPolicies import *
from m5.params import *
from m5.proxy import *
from m5.SimObject import SimObject


class RubyCache(SimObject):
    type = "RubyCache"
    cxx_class = "gem5::ruby::CacheMemory"
    cxx_header = "mem/ruby/structures/CacheMemory.hh"

    size = Param.MemorySize("capacity in bytes")
    assoc = Param.Int("")
    replacement_policy = Param.BaseReplacementPolicy(TreePLRURP(), "")
    start_index_bit = Param.Int(6, "index start, default 6 for 64-byte line")
    is_icache = Param.Bool(False, "is instruction only cache")
    block_size = Param.MemorySize(
        "0B", "block size in bytes. 0 means default RubyBlockSize"
    )
<<<<<<< HEAD
=======

    # Atomic parameters only applicable to GPU atomics
    # Zero atomic latency corresponds to instantanous atomic ALU operations
    atomicLatency = Param.Cycles(0, "Cycles for an atomic ALU operation")
    atomicALUs = Param.Int(64, "Number of atomic ALUs")
>>>>>>> 85eb9938

    dataArrayBanks = Param.Int(1, "Number of banks for the data array")
    tagArrayBanks = Param.Int(1, "Number of banks for the tag array")
    dataAccessLatency = Param.Cycles(1, "cycles for a data array access")
    tagAccessLatency = Param.Cycles(1, "cycles for a tag array access")
    resourceStalls = Param.Bool(False, "stall if there is a resource failure")
    ruby_system = Param.RubySystem(Parent.any, "")<|MERGE_RESOLUTION|>--- conflicted
+++ resolved
@@ -43,14 +43,11 @@
     block_size = Param.MemorySize(
         "0B", "block size in bytes. 0 means default RubyBlockSize"
     )
-<<<<<<< HEAD
-=======
 
     # Atomic parameters only applicable to GPU atomics
     # Zero atomic latency corresponds to instantanous atomic ALU operations
     atomicLatency = Param.Cycles(0, "Cycles for an atomic ALU operation")
     atomicALUs = Param.Int(64, "Number of atomic ALUs")
->>>>>>> 85eb9938
 
     dataArrayBanks = Param.Int(1, "Number of banks for the data array")
     tagArrayBanks = Param.Int(1, "Number of banks for the tag array")
