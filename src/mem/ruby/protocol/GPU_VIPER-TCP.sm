/*
 * Copyright (c) 2011-2015 Advanced Micro Devices, Inc.
 * Copyright (c) 2023 Matthew D. Sinclair
 * All rights reserved.
 *
 * Redistribution and use in source and binary forms, with or without
 * modification, are permitted provided that the following conditions are met:
 *
 * 1. Redistributions of source code must retain the above copyright notice,
 * this list of conditions and the following disclaimer.
 *
 * 2. Redistributions in binary form must reproduce the above copyright notice,
 * this list of conditions and the following disclaimer in the documentation
 * and/or other materials provided with the distribution.
 *
 * 3. Neither the name of the copyright holder nor the names of its
 * contributors may be used to endorse or promote products derived from this
 * software without specific prior written permission.
 *
 * THIS SOFTWARE IS PROVIDED BY THE COPYRIGHT HOLDERS AND CONTRIBUTORS "AS IS"
 * AND ANY EXPRESS OR IMPLIED WARRANTIES, INCLUDING, BUT NOT LIMITED TO, THE
 * IMPLIED WARRANTIES OF MERCHANTABILITY AND FITNESS FOR A PARTICULAR PURPOSE
 * ARE DISCLAIMED. IN NO EVENT SHALL THE COPYRIGHT HOLDER OR CONTRIBUTORS BE
 * LIABLE FOR ANY DIRECT, INDIRECT, INCIDENTAL, SPECIAL, EXEMPLARY, OR
 * CONSEQUENTIAL DAMAGES (INCLUDING, BUT NOT LIMITED TO, PROCUREMENT OF
 * SUBSTITUTE GOODS OR SERVICES; LOSS OF USE, DATA, OR PROFITS; OR BUSINESS
 * INTERRUPTION) HOWEVER CAUSED AND ON ANY THEORY OF LIABILITY, WHETHER IN
 * CONTRACT, STRICT LIABILITY, OR TORT (INCLUDING NEGLIGENCE OR OTHERWISE)
 * ARISING IN ANY WAY OUT OF THE USE OF THIS SOFTWARE, EVEN IF ADVISED OF THE
 * POSSIBILITY OF SUCH DAMAGE.
 *
 * Author: Blake Hechtman
 */

machine(MachineType:TCP, "GPU TCP (L1 Data Cache)")
 : VIPERCoalescer* coalescer;
   Sequencer* sequencer;
   bool use_seq_not_coal;
   CacheMemory * L1cache;
   bool WB; /*is this cache Writeback?*/
   bool disableL1; /* bypass L1 cache? */
   int TCC_select_num_bits;
   Cycles issue_latency := 40;  // time to send data down to TCC
   Cycles l2_hit_latency := 18;

  MessageBuffer * requestFromTCP, network="To", virtual_network="1", vnet_type="request";
  MessageBuffer * responseFromTCP, network="To", virtual_network="3", vnet_type="response";
  MessageBuffer * unblockFromCore, network="To", virtual_network="5", vnet_type="unblock";

  MessageBuffer * probeToTCP, network="From", virtual_network="1", vnet_type="request";
  MessageBuffer * responseToTCP, network="From", virtual_network="3", vnet_type="response";
  MessageBuffer * mandatoryQueue;

{
  state_declaration(State, desc="TCP Cache States", default="TCP_State_I") {
    I, AccessPermission:Invalid,   desc="Invalid";
    // Note: currently IV in the TCP is only for pending loads to a given cache
    // line. Since the TCP is write through, stores should be allowed to pass
    // through without requiring them to wait.
    IV, AccessPermission:Invalid,  desc="Going from I to V, waiting on TCC data";
    V, AccessPermission:Read_Only, desc="Valid";
    A, AccessPermission:Invalid,   desc="Waiting on Atomic";

    F, AccessPermission:Invalid,   desc="Flushing; Waiting for Ack";
  }

  enumeration(Event, desc="TCP Events") {
    // Core initiated
<<<<<<< HEAD
    Load,           desc="Load";
    LoadBypassEvict, desc="Bypass L1 on a load. Evict if cache block already allocated";
    Store,          desc="Store to L1 (L1 is dirty)";
    StoreThrough,   desc="Store directly to L2(L1 is clean)";
    Atomic,         desc="Atomic";
    Flush,          desc="Flush if dirty(wbL1 for Store Release)";
    Evict,          desc="Evict if clean(invL1 for Load Acquire)";
=======
    Load,            desc="Load";
    LoadBypassEvict, desc="Bypass L1 on a load. Evict if cache block already allocated";
    Store,           desc="Store to L1 (L1 is dirty)";
    StoreThrough,    desc="Store directly to L2(L1 is clean)";
    Atomic,          desc="Atomic";
    Flush,           desc="Flush if dirty(wbL1 for Store Release)";
    Evict,           desc="Evict if clean(invL1 for Load Acquire)";
>>>>>>> 85eb9938
    // Mem sys initiated
    Repl,            desc="Replacing block from cache";

    // TCC initiated
    TCC_Ack,         desc="TCC Ack to Core Request";
    TCC_AckWB,       desc="TCC Ack for WB";
    // Disable L1 cache
    Bypass,          desc="Bypass the entire L1 cache";
 }

  enumeration(RequestType,
              desc="To communicate stats from transitions to recordStats") {
    DataArrayRead,    desc="Read the data array";
    DataArrayWrite,   desc="Write the data array";
    TagArrayRead,     desc="Read the data array";
    TagArrayWrite,    desc="Write the data array";
    TagArrayFlash,    desc="Flash clear the data array";
  }


  structure(Entry, desc="...", interface="AbstractCacheEntry") {
    State CacheState,           desc="cache state";
    bool Dirty,                 desc="Is the data dirty (diff than memory)?";
    DataBlock DataBlk,          desc="data for the block";
    bool FromL2, default="false", desc="block just moved from L2";
    WriteMask writeMask, desc="written bytes masks";
  }

  structure(TBE, desc="...") {
    State TBEState,    desc="Transient state";
    DataBlock DataBlk, desc="data for the block, required for concurrent writebacks";
    bool Dirty,        desc="Is the data dirty (different than memory)?";
    int NumPendingMsgs,desc="Number of acks/data messages that this processor is waiting for";
    bool Shared,       desc="Victim hit by shared probe";
    bool isGLCSet,     desc="Bypass L1 Cache";
    bool isSLCSet,     desc="Bypass L1 and L2 Cache";
   }

  structure(TBETable, external="yes") {
    TBE lookup(Addr);
    void allocate(Addr);
    void deallocate(Addr);
    bool isPresent(Addr);
  }

  TBETable TBEs, template="<TCP_TBE>", constructor="m_number_of_TBEs";
  int TCC_select_low_bit, default="RubySystem::getBlockSizeBits()";
  int WTcnt, default="0";
  int Fcnt, default="0";
  bool inFlush, default="false";

  void set_cache_entry(AbstractCacheEntry b);
  void unset_cache_entry();
  void set_tbe(TBE b);
  void unset_tbe();
  void wakeUpAllBuffers();
  void wakeUpBuffers(Addr a);
  void wakeUpAllBuffers(Addr a);
  Cycles curCycle();

  // Internal functions
  Tick clockEdge();
  Tick cyclesToTicks(Cycles c);
  Entry getCacheEntry(Addr address), return_by_pointer="yes" {
    Entry cache_entry := static_cast(Entry, "pointer", L1cache.lookup(address));
    return cache_entry;
  }

  DataBlock getDataBlock(Addr addr), return_by_ref="yes" {
    TBE tbe := TBEs.lookup(addr);
    if(is_valid(tbe)) {
      return tbe.DataBlk;
    } else {
      return getCacheEntry(addr).DataBlk;
    }
  }

  State getState(TBE tbe, Entry cache_entry, Addr addr) {
    if (is_valid(tbe)) {
      return tbe.TBEState;
    } else if (is_valid(cache_entry)) {
      return cache_entry.CacheState;
    }
    return State:I;
  }

  void setState(TBE tbe, Entry cache_entry, Addr addr, State state) {
    if (is_valid(tbe)) {
      tbe.TBEState := state;
    }

    if (is_valid(cache_entry)) {
      cache_entry.CacheState := state;
    }
  }

  void functionalRead(Addr addr, Packet *pkt) {
    TBE tbe := TBEs.lookup(addr);
    if(is_valid(tbe)) {
      testAndRead(addr, tbe.DataBlk, pkt);
    } else {
      functionalMemoryRead(pkt);
    }
  }

  int functionalWrite(Addr addr, Packet *pkt) {
    int num_functional_writes := 0;

    TBE tbe := TBEs.lookup(addr);
    if(is_valid(tbe)) {
      num_functional_writes := num_functional_writes +
            testAndWrite(addr, tbe.DataBlk, pkt);
    }

    num_functional_writes := num_functional_writes +
        functionalMemoryWrite(pkt);
    return num_functional_writes;
  }

  AccessPermission getAccessPermission(Addr addr) {
    TBE tbe := TBEs.lookup(addr);
    if(is_valid(tbe)) {
      return TCP_State_to_permission(tbe.TBEState);
    }

    Entry cache_entry := getCacheEntry(addr);
    if(is_valid(cache_entry)) {
      return TCP_State_to_permission(cache_entry.CacheState);
    }

    return AccessPermission:NotPresent;
  }

  bool isValid(Addr addr) {
      AccessPermission perm := getAccessPermission(addr);
      if (perm == AccessPermission:NotPresent ||
          perm == AccessPermission:Invalid ||
          perm == AccessPermission:Busy) {
          return false;
      } else {
          return true;
      }
  }

  void setAccessPermission(Entry cache_entry, Addr addr, State state) {
    if (is_valid(cache_entry)) {
      cache_entry.changePermission(TCP_State_to_permission(state));
    }
  }

  void recordRequestType(RequestType request_type, Addr addr) {
    if (request_type == RequestType:DataArrayRead) {
        L1cache.recordRequestType(CacheRequestType:DataArrayRead, addr);
    } else if (request_type == RequestType:DataArrayWrite) {
        L1cache.recordRequestType(CacheRequestType:DataArrayWrite, addr);
    } else if (request_type == RequestType:TagArrayRead) {
        L1cache.recordRequestType(CacheRequestType:TagArrayRead, addr);
    } else if (request_type == RequestType:TagArrayFlash) {
        L1cache.recordRequestType(CacheRequestType:TagArrayRead, addr);
    } else if (request_type == RequestType:TagArrayWrite) {
        L1cache.recordRequestType(CacheRequestType:TagArrayWrite, addr);
    }
  }

  bool checkResourceAvailable(RequestType request_type, Addr addr) {
    if (request_type == RequestType:DataArrayRead) {
      return L1cache.checkResourceAvailable(CacheResourceType:DataArray, addr);
    } else if (request_type == RequestType:DataArrayWrite) {
      return L1cache.checkResourceAvailable(CacheResourceType:DataArray, addr);
    } else if (request_type == RequestType:TagArrayRead) {
      return L1cache.checkResourceAvailable(CacheResourceType:TagArray, addr);
    } else if (request_type == RequestType:TagArrayWrite) {
      return L1cache.checkResourceAvailable(CacheResourceType:TagArray, addr);
    } else if (request_type == RequestType:TagArrayFlash) {
      // FIXME should check once per cache, rather than once per cacheline
      return L1cache.checkResourceAvailable(CacheResourceType:TagArray, addr);
    } else {
      error("Invalid RequestType type in checkResourceAvailable");
      return true;
    }
  }

  // Out Ports

  out_port(requestNetwork_out, CPURequestMsg, requestFromTCP);

  // In Ports

  in_port(responseToTCP_in, ResponseMsg, responseToTCP) {
    if (responseToTCP_in.isReady(clockEdge())) {
      peek(responseToTCP_in, ResponseMsg, block_on="addr") {
        Entry cache_entry := getCacheEntry(in_msg.addr);
        TBE tbe := TBEs.lookup(in_msg.addr);
        DPRINTF(RubySlicc, "In responseToTCP_in with %s\n", in_msg);

        if (in_msg.Type == CoherenceResponseType:TDSysResp) {
          if (disableL1 || in_msg.isGLCSet || in_msg.isSLCSet) {
              // If L1 is disabled or requests have GLC or SLC flag set,
              // then, the requests should not cache in the L1. The response
              // from L2/global memory should bypass the cache
              trigger(Event:Bypass, in_msg.addr, cache_entry, tbe);
          } else {
            if (is_valid(cache_entry) || L1cache.cacheAvail(in_msg.addr)) {
              trigger(Event:TCC_Ack, in_msg.addr, cache_entry, tbe);
            } else {
              Addr victim := L1cache.cacheProbe(in_msg.addr);
              trigger(Event:Repl, victim, getCacheEntry(victim), TBEs.lookup(victim));
            }
          }
        } else if (in_msg.Type == CoherenceResponseType:TDSysWBAck ||
                     in_msg.Type == CoherenceResponseType:NBSysWBAck) {
            trigger(Event:TCC_AckWB, in_msg.addr, cache_entry, tbe);
            DPRINTF(RubySlicc, "Issuing TCC_AckWB\n");
          } else {
            error("Unexpected Response Message to Core");
          }
      }
    }
  }

  in_port(mandatoryQueue_in, RubyRequest, mandatoryQueue, desc="...") {
    if (mandatoryQueue_in.isReady(clockEdge())) {
      peek(mandatoryQueue_in, RubyRequest, block_on="LineAddress") {
        Entry cache_entry := getCacheEntry(in_msg.LineAddress);
        TBE tbe := TBEs.lookup(in_msg.LineAddress);
        DPRINTF(RubySlicc, "%s\n", in_msg);
        if (in_msg.Type == RubyRequestType:LD) {
<<<<<<< HEAD
          if ((in_msg.isGLCSet || in_msg.isSLCSet) && is_valid(cache_entry)) {
            // Read requests with GLC or SLC bit set should not cache in the L1.
            // They need to bypass the L1 and go to the L2. If an entry exists
            // in the L1, it needs to be evicted
=======
          // Read requests with GLC or SLC bit set should not cache in the L1.
          // They need to bypass the L1 and go to the L2.  If an entry exists in
          // the L1, it needs to be evicted, and if no entry or invalid entry in
          // the L1, still need to bypass.  The LoadBypassEvict Event handles
          // both cases in its transitions below, so call LoadBypassEvict for
          // both.
          if ((in_msg.isGLCSet || in_msg.isSLCSet)) {
>>>>>>> 85eb9938
            trigger(Event:LoadBypassEvict, in_msg.LineAddress, cache_entry, tbe);
          }
          else {
            trigger(Event:Load, in_msg.LineAddress, cache_entry, tbe);
          }
        } else if (in_msg.Type == RubyRequestType:ATOMIC ||
                   in_msg.Type == RubyRequestType:ATOMIC_RETURN ||
                   in_msg.Type == RubyRequestType:ATOMIC_NO_RETURN) {
          trigger(Event:Atomic, in_msg.LineAddress, cache_entry, tbe);
        } else if (in_msg.Type == RubyRequestType:ST) {
          if(disableL1 || in_msg.isGLCSet || in_msg.isSLCSet) {
            // Write requests with GLC or SLC bit set, or when L1 is disabled,
            // should not cache in the L1. They need to perform a store through
            trigger(Event:StoreThrough, in_msg.LineAddress, cache_entry, tbe);
          } else {
            if (is_valid(cache_entry) || L1cache.cacheAvail(in_msg.LineAddress)) {
              trigger(Event:StoreThrough, in_msg.LineAddress, cache_entry, tbe);
            } else {
              Addr victim := L1cache.cacheProbe(in_msg.LineAddress);
              trigger(Event:Repl, victim, getCacheEntry(victim), TBEs.lookup(victim));
            }
          } // end if (disableL1)
        } else if (in_msg.Type == RubyRequestType:FLUSH) {
            trigger(Event:Flush, in_msg.LineAddress, cache_entry, tbe);
        } else if (in_msg.Type == RubyRequestType:REPLACEMENT){
            trigger(Event:Evict, in_msg.LineAddress, cache_entry, tbe);
        } else {
          error("Unexpected Request Message from VIC");
        }
      }
    }
  }

  // Actions

  action(ic_invCache, "ic", desc="invalidate cache") {
    if(is_valid(cache_entry)) {
      cache_entry.writeMask.clear();
      L1cache.deallocate(address);
    }
    unset_cache_entry();
  }

  action(n_issueRdBlk, "n", desc="Issue RdBlk") {
    enqueue(requestNetwork_out, CPURequestMsg, issue_latency) {
      out_msg.addr := address;
      out_msg.Type := CoherenceRequestType:RdBlk;
      out_msg.Requestor := machineID;
      out_msg.Destination.add(mapAddressToRange(address,MachineType:TCC,
                              TCC_select_low_bit, TCC_select_num_bits));
      out_msg.MessageSize := MessageSizeType:Request_Control;
      out_msg.InitialRequestTime := curCycle();
      peek(mandatoryQueue_in, RubyRequest) {
        out_msg.isGLCSet := in_msg.isGLCSet;
        out_msg.isSLCSet := in_msg.isSLCSet;
      }
    }
  }

  action(rb_bypassDone, "rb", desc="bypass L1 of read access") {
    peek(responseToTCP_in, ResponseMsg) {
      DataBlock tmp:= in_msg.DataBlk;
      if (use_seq_not_coal) {
        sequencer.readCallback(address, tmp, false, MachineType:L1Cache);
      } else {
        coalescer.readCallback(address, MachineType:L1Cache, tmp);
      }
      if(is_valid(cache_entry)) {
        unset_cache_entry();
      }
    }
  }

  action(wab_bypassDone, "wab", desc="bypass L1 of write access") {
    peek(responseToTCP_in, ResponseMsg) {
      DataBlock tmp := in_msg.DataBlk;
      if (use_seq_not_coal) {
        sequencer.writeCallback(address, tmp, false, MachineType:L1Cache);
      } else {
        coalescer.writeCallback(address, MachineType:L1Cache, tmp);
      }
    }
  }

  action(norl_issueRdBlkOrloadDone, "norl", desc="local load done") {
    peek(mandatoryQueue_in, RubyRequest){
      if (cache_entry.writeMask.containsMask(in_msg.writeMask)) {
          if (use_seq_not_coal) {
            sequencer.readCallback(address, cache_entry.DataBlk, false, MachineType:L1Cache);
          } else {
            coalescer.readCallback(address, MachineType:L1Cache, cache_entry.DataBlk);
          }
      } else {
        enqueue(requestNetwork_out, CPURequestMsg, issue_latency) {
          out_msg.addr := address;
          out_msg.Type := CoherenceRequestType:RdBlk;
          out_msg.Requestor := machineID;
          out_msg.Destination.add(mapAddressToRange(address,MachineType:TCC,
                              TCC_select_low_bit, TCC_select_num_bits));
          out_msg.MessageSize := MessageSizeType:Request_Control;
          out_msg.InitialRequestTime := curCycle();
          out_msg.isGLCSet := in_msg.isGLCSet;
          out_msg.isSLCSet := in_msg.isSLCSet;
        }
      }
    }
  }

  action(wt_writeThrough, "wt", desc="Flush dirty data") {
    WTcnt := WTcnt + 1;
    APPEND_TRANSITION_COMMENT("write++ = ");
    APPEND_TRANSITION_COMMENT(WTcnt);
    enqueue(requestNetwork_out, CPURequestMsg, issue_latency) {
      out_msg.addr := address;
      out_msg.Requestor := machineID;
      assert(is_valid(cache_entry));
      out_msg.DataBlk := cache_entry.DataBlk;
      out_msg.writeMask.clear();
      out_msg.writeMask.orMask(cache_entry.writeMask);
      out_msg.Destination.add(mapAddressToRange(address,MachineType:TCC,
                              TCC_select_low_bit, TCC_select_num_bits));
      out_msg.MessageSize := MessageSizeType:Data;
      out_msg.Type := CoherenceRequestType:WriteThrough;
      out_msg.InitialRequestTime := curCycle();
      out_msg.Shared := false;

      // forward inst sequence number to lower TCC
      peek(mandatoryQueue_in, RubyRequest) {
        out_msg.instSeqNum := in_msg.instSeqNum;
        out_msg.isGLCSet := in_msg.isGLCSet;
        out_msg.isSLCSet := in_msg.isSLCSet;
      }
    }
  }

  action(at_atomicThrough, "at", desc="send Atomic") {
    peek(mandatoryQueue_in, RubyRequest) {
      enqueue(requestNetwork_out, CPURequestMsg, issue_latency) {
        out_msg.addr := address;
        out_msg.Requestor := machineID;
        out_msg.writeMask.clear();
        out_msg.writeMask.orMask(in_msg.writeMask);
        out_msg.Destination.add(mapAddressToRange(address,MachineType:TCC,
                                TCC_select_low_bit, TCC_select_num_bits));
        out_msg.MessageSize := MessageSizeType:Data;
        out_msg.InitialRequestTime := curCycle();
        out_msg.Shared := false;
        peek(mandatoryQueue_in, RubyRequest) {
<<<<<<< HEAD
=======
          if (in_msg.Type == RubyRequestType:ATOMIC_RETURN) {
            out_msg.Type := CoherenceRequestType:AtomicReturn;
          } else {
            assert(in_msg.Type == RubyRequestType:ATOMIC_NO_RETURN);
            out_msg.Type := CoherenceRequestType:AtomicNoReturn;
          }
>>>>>>> 85eb9938
          out_msg.instSeqNum := in_msg.instSeqNum;
          out_msg.isGLCSet := in_msg.isGLCSet;
          out_msg.isSLCSet := in_msg.isSLCSet;
        }
      }
    }
  }

  action(a_allocate, "a", desc="allocate block") {
    if (is_invalid(cache_entry)) {
      set_cache_entry(L1cache.allocate(address, new Entry));
    }
    cache_entry.writeMask.clear();
  }

  action(t_allocateTBE, "t", desc="allocate TBE Entry") {
    check_allocate(TBEs);
    TBEs.allocate(address);
    set_tbe(TBEs.lookup(address));

    // pass GLC/SLC information along
    if (mandatoryQueue_in.isReady(clockEdge())) {
      peek(mandatoryQueue_in, RubyRequest) {
        DPRINTF(RubySlicc, "Address: %p\n", address);
        tbe.isGLCSet := in_msg.isGLCSet;
        tbe.isSLCSet := in_msg.isSLCSet;
      }
    }
  }

  action(d_deallocateTBE, "d", desc="Deallocate TBE") {
    TBEs.deallocate(address);
    unset_tbe();
  }

  action(sf_setFlush, "sf", desc="set flush") {
    inFlush := true;
    APPEND_TRANSITION_COMMENT(" inFlush is true");
    enqueue(requestNetwork_out, CPURequestMsg, issue_latency) {
      out_msg.addr := address;
      out_msg.Requestor := machineID;
      assert(is_valid(cache_entry));
      out_msg.DataBlk := cache_entry.DataBlk;
      out_msg.writeMask.clear();
      out_msg.writeMask.orMask(cache_entry.writeMask);
      out_msg.Destination.add(mapAddressToRange(address,MachineType:TCC,
                              TCC_select_low_bit, TCC_select_num_bits));
      out_msg.MessageSize := MessageSizeType:Data;
      out_msg.Type := CoherenceRequestType:WriteFlush;
      out_msg.InitialRequestTime := curCycle();
      out_msg.Shared := false;
      out_msg.isSLCSet := false;
      peek(mandatoryQueue_in, RubyRequest) {
        out_msg.instSeqNum := in_msg.instSeqNum;
      }
    }
  }

  action(p_popMandatoryQueue, "pm", desc="Pop Mandatory Queue") {
    mandatoryQueue_in.dequeue(clockEdge());
  }

  action(pr_popResponseQueue, "pr", desc="Pop Response Queue") {
    responseToTCP_in.dequeue(clockEdge());
  }

<<<<<<< HEAD
=======
  action(st_stallAndWaitRequest, "st", desc="Stall and wait on the address") {
    stall_and_wait(mandatoryQueue_in, address);
  }

>>>>>>> 85eb9938
  action(l_loadDoneHit, "ldh", desc="local load done (hits in TCP)") {
    assert(is_valid(cache_entry));
    if (use_seq_not_coal) {
      sequencer.readCallback(address, cache_entry.DataBlk, true, MachineType:L1Cache);
    } else {
      coalescer.readCallback(address, MachineType:L1Cache, cache_entry.DataBlk);
    }
  }

  action(l_loadDoneMiss, "ldm", desc="local load done (misses in TCP)") {
    assert(is_valid(cache_entry));
    if (use_seq_not_coal) {
      sequencer.readCallback(address, cache_entry.DataBlk, false, MachineType:L1Cache);
    } else {
      coalescer.readCallback(address, MachineType:L1Cache, cache_entry.DataBlk);
    }
  }

  action(ldmi_loadDoneMissInv, "ldmi",
         desc="local load done (misses in TCP and line was evicted)") {
    // since line was evicted, can't rely on data from cache entry, so use from
    // the response message
    peek(responseToTCP_in, ResponseMsg) {
      DataBlock tmp:= in_msg.DataBlk;
      if (use_seq_not_coal) {
        sequencer.readCallback(address, tmp, false, MachineType:L1Cache);
      } else {
        coalescer.readCallback(address, MachineType:L1Cache, tmp);
      }
    }
  }

  action(ad_atomicDone, "ad", desc="atomic done") {
    assert(is_valid(cache_entry));
    coalescer.atomicCallback(address, MachineType:L1Cache, cache_entry.DataBlk);
  }

  action(s_storeDoneHit, "sdh", desc="local store done (hits in TCP)") {
    assert(is_valid(cache_entry));

    if (use_seq_not_coal) {
      sequencer.writeCallback(address, cache_entry.DataBlk, true, MachineType:L1Cache);
    } else {
      coalescer.writeCallback(address, MachineType:L1Cache, cache_entry.DataBlk);
    }
    cache_entry.Dirty := true;
  }

  action(s_storeDoneMiss, "sdm", desc="local store done (misses in TCP)") {
    assert(is_valid(cache_entry));

    if (use_seq_not_coal) {
      sequencer.writeCallback(address, cache_entry.DataBlk, false, MachineType:L1Cache);
    } else {
      coalescer.writeCallback(address, MachineType:L1Cache, cache_entry.DataBlk);
    }
    cache_entry.Dirty := true;
  }

  action(f_flushDone, "f", desc="flush done") {
    assert(is_valid(cache_entry));

    if (use_seq_not_coal) {
        sequencer.writeCallback(address, cache_entry.DataBlk, false, MachineType:L1Cache);
    } else {
        coalescer.writeCallback(address, MachineType:L1Cache, cache_entry.DataBlk);
    }
  }

  action(inv_invDone, "inv", desc="local inv done") {
    if (use_seq_not_coal) {
        DPRINTF(RubySlicc, "Sequencer does not define invCallback!\n");
        assert(false);
    } else {
      coalescer.invTCPCallback(address);
    }
  }

  action(wd_wtDone, "wd", desc="writethrough done") {
    if (use_seq_not_coal) {
      DPRINTF(RubySlicc, "Sequencer does not define writeCompleteCallback!\n");
      assert(false);
    } else {
      peek(responseToTCP_in, ResponseMsg) {
        coalescer.writeCompleteCallback(address, in_msg.instSeqNum);
      }
    }
  }

  action(dw_dirtyWrite, "dw", desc="update write mask"){
    peek(mandatoryQueue_in, RubyRequest) {
      cache_entry.DataBlk.copyPartial(in_msg.WTData,in_msg.writeMask);
      cache_entry.writeMask.orMask(in_msg.writeMask);
    }
  }
  action(w_writeCache, "w", desc="write data to cache") {
    peek(responseToTCP_in, ResponseMsg) {
      assert(is_valid(cache_entry));
      DataBlock tmp := in_msg.DataBlk;
      tmp.copyPartial(cache_entry.DataBlk,cache_entry.writeMask);
      cache_entry.DataBlk := tmp;
    }
  }

  action(mru_updateMRU, "mru", desc="Touch block for replacement policy") {
    L1cache.setMRU(address);
  }

  action(wada_wakeUpAllDependentsAddr, "wada", desc="Wake up any requests waiting for this address") {
    wakeUpAllBuffers(address);
  }

//  action(zz_recycleMandatoryQueue, "\z", desc="recycle mandatory queue") {
//    mandatoryQueue_in.recycle(clockEdge(), cyclesToTicks(recycle_latency));
//  }

  action(z_stall, "z", desc="stall; built-in") {
      // built-int action
  }

  // added for profiling
  action(uu_profileDataMiss, "\udm", desc="Profile the demand miss"){
    L1cache.profileDemandMiss();
  }

  action(uu_profileDataHit, "\udh", desc="Profile the demand hit"){
    L1cache.profileDemandHit();
  }

  // Transitions
  // ArrayRead/Write assumptions:
  // All requests read Tag Array
  // TBE allocation write the TagArray to I
  // TBE only checked on misses
  // Stores will also write dirty bits in the tag
  // WriteThroughs still need to use cache entry as staging buffer for wavefront

  // Stalling transitions do NOT check the tag array...and if they do,
  // they can cause a resource stall deadlock!

  // if another request arrives for the same cache line that has a pending
  // atomic or load, put it on the wakeup buffer instead of z_stall'ing it.  By
  // doing so we reduce resource contention since they won't try again every cycle
  // and will instead only try again once woken up
  transition({A, IV}, {Load, LoadBypassEvict, Atomic, Store, StoreThrough, Flush}) {
      st_stallAndWaitRequest;
  }

  // if we have a load that misses, allocate TBE entry and transition to IV
  // to prevent subsequent requests to same cache line from also going to TCC
  // while this request is pending
  transition(I, Load, IV) {TagArrayRead} {
    t_allocateTBE;
    n_issueRdBlk;
    uu_profileDataMiss;
    p_popMandatoryQueue;
  }

  transition(V, Load) {TagArrayRead, DataArrayRead} {
    l_loadDoneHit;
    mru_updateMRU;
    uu_profileDataHit;
    p_popMandatoryQueue;
  }

  // Transition to be called when a load request with GLC or SLC flag set arrives
  // at L1. This transition invalidates any existing entry and forwards the
  // request to L2.
  transition(V, LoadBypassEvict, I) {TagArrayRead, TagArrayWrite} {
    uu_profileDataMiss;
    ic_invCache;
    n_issueRdBlk;
    p_popMandatoryQueue;
  }

  // Transition to be called when a load request with GLC or SLC flag set arrives
  // at L1. Since the entry is invalid, there isn't anything to forward to L2,
  // so just issue read.
  transition(I, LoadBypassEvict) {TagArrayRead, TagArrayWrite} {
    uu_profileDataMiss;
    n_issueRdBlk;
    p_popMandatoryQueue;
  }

  transition({V, I}, Atomic, A) {TagArrayRead, TagArrayWrite} {
    t_allocateTBE;
    mru_updateMRU;
    at_atomicThrough;
    p_popMandatoryQueue;
  }

  transition(I, StoreThrough) {TagArrayRead, TagArrayWrite, DataArrayWrite} {
    a_allocate;
    dw_dirtyWrite;
    s_storeDoneMiss;
    uu_profileDataMiss;
    wt_writeThrough;
    ic_invCache;
    p_popMandatoryQueue;
  }

  transition(V, StoreThrough, I) {TagArrayRead, TagArrayWrite, DataArrayWrite} {
    dw_dirtyWrite;
    s_storeDoneHit;
    uu_profileDataHit;
    wt_writeThrough;
    ic_invCache;
    p_popMandatoryQueue;
  }

  // if we got a response for a load where the line is in I, then
  // another request must have come in that replaced the line in question in
  // the cache.  Thus, complete this request without allocating the line, but
  // still deallocate TBE and wakeup any dependent addresses.
  // (Note: this assumes TCC_AckWB is what stores use)
  transition(I, TCC_Ack) {TagArrayRead, TagArrayWrite} {
    wada_wakeUpAllDependentsAddr;
    // NOTE: Because we invalidated the cache line, the assert in l_loadDoneMiss
    // will fail -- unlike atomics that automatically go to I when the line returns
    // loads do not automatically go to I.  Resolve this by passing data from
    // message.
    ldmi_loadDoneMissInv;
    d_deallocateTBE;
    pr_popResponseQueue;
  }

  // if line is currently in IV, then TCC_Ack is returning the data for a
  // pending load, so transition to V, deallocate TBE, and wakeup any dependent
  // requests so they will be replayed now that this request has returned.
  transition(IV, TCC_Ack, V) {TagArrayRead, TagArrayWrite, DataArrayRead, DataArrayWrite} {
    a_allocate;
    w_writeCache;
<<<<<<< HEAD
    l_loadDoneMiss;
=======
    wada_wakeUpAllDependentsAddr;
    l_loadDoneMiss;
    d_deallocateTBE;
>>>>>>> 85eb9938
    pr_popResponseQueue;
  }

  // if a bypass request arrives back at the TCP, regardless of whether the line
  // is in I (from the bypass request) or IV (from a subsequent non-bypassing
  // load), retain the current state and complete the bypassing request.
  transition({I, IV}, Bypass) {
    rb_bypassDone;
    pr_popResponseQueue;
  }

  transition(A, Bypass, I){
    d_deallocateTBE;
    wab_bypassDone;
    pr_popResponseQueue;
  }

  transition(A, TCC_Ack, I) {TagArrayRead, DataArrayRead, DataArrayWrite} {
    a_allocate;
    w_writeCache;
    ad_atomicDone;
    ic_invCache;
    wada_wakeUpAllDependentsAddr;
    d_deallocateTBE;
    pr_popResponseQueue;
  }

  transition(V, TCC_Ack, V) {TagArrayRead, DataArrayRead, DataArrayWrite} {
    w_writeCache;
    l_loadDoneHit;
    pr_popResponseQueue;
  }

  transition({I, V}, Repl, I) {TagArrayRead, TagArrayWrite} {
    ic_invCache;
  }

  transition({A}, Repl) {TagArrayRead, TagArrayWrite} {
    ic_invCache;
  }

  // if a line with a pending load gets evicted, transition the line to I and
  // invalidate it.
  transition(IV, Repl, I) {TagArrayRead, TagArrayWrite} {
    ic_invCache;
  }

  transition({V,I}, Flush, F) {TagArrayFlash} {
    a_allocate;
    sf_setFlush;
    p_popMandatoryQueue;
  }

  transition({I, V}, Evict, I) {TagArrayFlash} {
    inv_invDone;
    ic_invCache;
    p_popMandatoryQueue;
  }

  transition(A, Evict) {TagArrayFlash} {
    inv_invDone;
    p_popMandatoryQueue;
  }

  // if a line is in IV and a TCC_AckWB comes back, we must have had a WT
  // store followed by a load. Thus, complete the store without affecting
  // TBE or line state.
  // TCC_AckWB only snoops TBE
  transition({V, I, IV, A}, TCC_AckWB) {
    wd_wtDone;
    pr_popResponseQueue;
  }

  transition(F, TCC_AckWB, I) {
    f_flushDone;
    pr_popResponseQueue;
    ic_invCache;
  }
}<|MERGE_RESOLUTION|>--- conflicted
+++ resolved
@@ -66,15 +66,6 @@
 
   enumeration(Event, desc="TCP Events") {
     // Core initiated
-<<<<<<< HEAD
-    Load,           desc="Load";
-    LoadBypassEvict, desc="Bypass L1 on a load. Evict if cache block already allocated";
-    Store,          desc="Store to L1 (L1 is dirty)";
-    StoreThrough,   desc="Store directly to L2(L1 is clean)";
-    Atomic,         desc="Atomic";
-    Flush,          desc="Flush if dirty(wbL1 for Store Release)";
-    Evict,          desc="Evict if clean(invL1 for Load Acquire)";
-=======
     Load,            desc="Load";
     LoadBypassEvict, desc="Bypass L1 on a load. Evict if cache block already allocated";
     Store,           desc="Store to L1 (L1 is dirty)";
@@ -82,7 +73,6 @@
     Atomic,          desc="Atomic";
     Flush,           desc="Flush if dirty(wbL1 for Store Release)";
     Evict,           desc="Evict if clean(invL1 for Load Acquire)";
->>>>>>> 85eb9938
     // Mem sys initiated
     Repl,            desc="Replacing block from cache";
 
@@ -310,12 +300,6 @@
         TBE tbe := TBEs.lookup(in_msg.LineAddress);
         DPRINTF(RubySlicc, "%s\n", in_msg);
         if (in_msg.Type == RubyRequestType:LD) {
-<<<<<<< HEAD
-          if ((in_msg.isGLCSet || in_msg.isSLCSet) && is_valid(cache_entry)) {
-            // Read requests with GLC or SLC bit set should not cache in the L1.
-            // They need to bypass the L1 and go to the L2. If an entry exists
-            // in the L1, it needs to be evicted
-=======
           // Read requests with GLC or SLC bit set should not cache in the L1.
           // They need to bypass the L1 and go to the L2.  If an entry exists in
           // the L1, it needs to be evicted, and if no entry or invalid entry in
@@ -323,7 +307,6 @@
           // both cases in its transitions below, so call LoadBypassEvict for
           // both.
           if ((in_msg.isGLCSet || in_msg.isSLCSet)) {
->>>>>>> 85eb9938
             trigger(Event:LoadBypassEvict, in_msg.LineAddress, cache_entry, tbe);
           }
           else {
@@ -472,15 +455,12 @@
         out_msg.InitialRequestTime := curCycle();
         out_msg.Shared := false;
         peek(mandatoryQueue_in, RubyRequest) {
-<<<<<<< HEAD
-=======
           if (in_msg.Type == RubyRequestType:ATOMIC_RETURN) {
             out_msg.Type := CoherenceRequestType:AtomicReturn;
           } else {
             assert(in_msg.Type == RubyRequestType:ATOMIC_NO_RETURN);
             out_msg.Type := CoherenceRequestType:AtomicNoReturn;
           }
->>>>>>> 85eb9938
           out_msg.instSeqNum := in_msg.instSeqNum;
           out_msg.isGLCSet := in_msg.isGLCSet;
           out_msg.isSLCSet := in_msg.isSLCSet;
@@ -547,13 +527,10 @@
     responseToTCP_in.dequeue(clockEdge());
   }
 
-<<<<<<< HEAD
-=======
   action(st_stallAndWaitRequest, "st", desc="Stall and wait on the address") {
     stall_and_wait(mandatoryQueue_in, address);
   }
 
->>>>>>> 85eb9938
   action(l_loadDoneHit, "ldh", desc="local load done (hits in TCP)") {
     assert(is_valid(cache_entry));
     if (use_seq_not_coal) {
@@ -786,13 +763,9 @@
   transition(IV, TCC_Ack, V) {TagArrayRead, TagArrayWrite, DataArrayRead, DataArrayWrite} {
     a_allocate;
     w_writeCache;
-<<<<<<< HEAD
-    l_loadDoneMiss;
-=======
     wada_wakeUpAllDependentsAddr;
     l_loadDoneMiss;
     d_deallocateTBE;
->>>>>>> 85eb9938
     pr_popResponseQueue;
   }
 
