--- conflicted
+++ resolved
@@ -61,10 +61,7 @@
     WrVicBlk,               desc="L1 Write Through";
     WrVicBlkBack,           desc="L1 Write Through(dirty cache)";
     WrVicBlkEvict,          desc="L1 Write Through(dirty cache) and evict";
-<<<<<<< HEAD
-=======
     AtomicWait,             desc="Atomic Op that must wait for pending loads";
->>>>>>> 85eb9938
     Atomic,                 desc="Atomic Op";
     AtomicPassOn,           desc="Atomic Op Passed on to Directory";
     AtomicDone,             desc="AtomicOps Complete";
@@ -111,18 +108,6 @@
   }
 
   structure(TBE, desc="...") {
-<<<<<<< HEAD
-    State TBEState,     desc="Transient state";
-    DataBlock DataBlk,  desc="data for the block";
-    bool Dirty,         desc="Is the data dirty?";
-    bool Shared,        desc="Victim hit by shared probe";
-    MachineID From,     desc="Waiting for writeback from...";
-    NetDest Destination, desc="Data destination";
-    int numAtomics,     desc="number remaining atomics";
-    int atomicDoneCnt,  desc="number AtomicDones triggered";
-    bool isGLCSet,      desc="Bypass L1 Cache";
-    bool isSLCSet,      desc="Bypass L1 and L2 Cache";
-=======
     State TBEState,                  desc="Transient state";
     DataBlock DataBlk,               desc="data for the block";
     bool Dirty,                      desc="Is the data dirty?";
@@ -135,7 +120,6 @@
     bool isGLCSet,                   desc="Bypass L1 Cache";
     bool isSLCSet,                   desc="Bypass L1 and L2 Cache";
     WriteMask atomicWriteMask,       desc="Atomic write mask";
->>>>>>> 85eb9938
   }
 
   structure(TBETable, external="yes") {
@@ -311,21 +295,6 @@
       peek(responseFromNB_in, ResponseMsg, block_on="addr") {
         TBE tbe := TBEs.lookup(in_msg.addr);
         Entry cache_entry := getCacheEntry(in_msg.addr);
-<<<<<<< HEAD
-        bool is_slc_set := false;
-
-        if (!is_invalid(tbe)) {
-            is_slc_set := tbe.isSLCSet;
-        }
-
-        if (is_slc_set) {
-            // If the SLC bit is set, the response needs to bypass the cache
-            // and should not be allocated an entry.
-            trigger(Event:Bypass, in_msg.addr, cache_entry, tbe);
-        } else if (in_msg.Type == CoherenceResponseType:NBSysResp) {
-          if(presentOrAvail(in_msg.addr)) {
-            trigger(Event:Data, in_msg.addr, cache_entry, tbe);
-=======
         /*
           MOESI_AMD_Base-dir acts as the directory, and it always passes
           SLC information back to L2 because of races at L2 with requests
@@ -349,7 +318,6 @@
           // allocated an entry.
           if(is_slc_set || (!WB && in_msg.State == CoherenceState:Modified)) {
             trigger(Event:Bypass, in_msg.addr, cache_entry, tbe);
->>>>>>> 85eb9938
           } else {
             if(presentOrAvail(in_msg.addr)) {
               // Responses with atomic data will only reach here if the
@@ -406,14 +374,6 @@
             } else {
                 trigger(Event:WrVicBlk, in_msg.addr, cache_entry, tbe);
             }
-<<<<<<< HEAD
-        } else if (in_msg.Type == CoherenceRequestType:Atomic) {
-          // Currently the Atomic requests do not have GLC/SLC bit handing
-          // support. The assert ensures that the requests do not have
-          // these set, and therefore do not expect to bypass the cache
-          assert(!in_msg.isSLCSet);
-          trigger(Event:Atomic, in_msg.addr, cache_entry, tbe);
-=======
         } else if (in_msg.Type == CoherenceRequestType:Atomic ||
                    in_msg.Type == CoherenceRequestType:AtomicReturn ||
                    in_msg.Type == CoherenceRequestType:AtomicNoReturn) {
@@ -441,7 +401,6 @@
               trigger(Event:Atomic, in_msg.addr, cache_entry, tbe);
             }
           }
->>>>>>> 85eb9938
         } else if (in_msg.Type == CoherenceRequestType:RdBlk) {
           if (in_msg.isSLCSet) {
             // If SLC bit is set, the request needs to go directly to memory.
@@ -450,11 +409,8 @@
           } else {
             trigger(Event:RdBlk, in_msg.addr, cache_entry, tbe);
           }
-<<<<<<< HEAD
-=======
         } else if (in_msg.Type == CoherenceRequestType:WriteFlush) {
             trigger(Event:Flush, in_msg.addr, cache_entry, tbe);
->>>>>>> 85eb9938
         } else {
           DPRINTF(RubySlicc, "%s\n", in_msg);
           error("Unexpected Response Message to Core");
@@ -516,23 +472,14 @@
         out_msg.Destination.add(in_msg.CURequestor);
       }
       DPRINTF(RubySlicc, "%s\n", out_msg);
-      peek(responseFromNB_in, ResponseMsg) {
-        out_msg.isGLCSet := tbe.isGLCSet;
-        out_msg.isSLCSet := tbe.isSLCSet;
-      }
     }
     enqueue(unblockToNB_out, UnblockMsg, 1) {
       out_msg.addr := address;
       out_msg.Destination.add(mapAddressToMachine(address, MachineType:Directory));
       out_msg.MessageSize := MessageSizeType:Unblock_Control;
       peek(responseFromNB_in, ResponseMsg) {
-<<<<<<< HEAD
-        out_msg.isGLCSet := tbe.isGLCSet;
-        out_msg.isSLCSet := tbe.isSLCSet;
-=======
         out_msg.isGLCSet := in_msg.isGLCSet;
         out_msg.isSLCSet := in_msg.isSLCSet;
->>>>>>> 85eb9938
       }
       DPRINTF(RubySlicc, "%s\n", out_msg);
     }
@@ -544,54 +491,23 @@
           out_msg.addr := address;
           out_msg.Type := CoherenceResponseType:TDSysResp;
           out_msg.Sender := machineID;
-<<<<<<< HEAD
-          out_msg.Destination := tbe.Destination;
-=======
           // reuse CURequestor field to allow multiple concurrent loads and
           // track where they should go back to (since TBE can't distinguish
           // destinations)
           out_msg.Destination.clear();
           out_msg.Destination.add(in_msg.CURequestor);
->>>>>>> 85eb9938
           out_msg.DataBlk := in_msg.DataBlk;
           out_msg.MessageSize := MessageSizeType:Response_Data;
           out_msg.Dirty := false;
           out_msg.State := CoherenceState:Shared;
-<<<<<<< HEAD
-          out_msg.isGLCSet := tbe.isGLCSet;
-          out_msg.isSLCSet := tbe.isSLCSet;
+          out_msg.isGLCSet := in_msg.isGLCSet;
+          out_msg.isSLCSet := in_msg.isSLCSet;
           DPRINTF(RubySlicc, "%s\n", out_msg);
         }
         enqueue(unblockToNB_out, UnblockMsg, 1) {
           out_msg.addr := address;
           out_msg.Destination.add(mapAddressToMachine(address, MachineType:Directory));
           out_msg.MessageSize := MessageSizeType:Unblock_Control;
-          DPRINTF(RubySlicc, "%s\n", out_msg);
-        }
-    }
-  }
-
-  action(rd_requestData, "r", desc="Miss in L2, pass on") {
-    if(tbe.Destination.count()==1){
-      peek(coreRequestNetwork_in, CPURequestMsg) {
-        enqueue(requestToNB_out, CPURequestMsg, l2_request_latency) {
-=======
-          out_msg.isGLCSet := in_msg.isGLCSet;
-          out_msg.isSLCSet := in_msg.isSLCSet;
-          DPRINTF(RubySlicc, "%s\n", out_msg);
-        }
-        enqueue(unblockToNB_out, UnblockMsg, 1) {
->>>>>>> 85eb9938
-          out_msg.addr := address;
-          out_msg.Destination.add(mapAddressToMachine(address, MachineType:Directory));
-<<<<<<< HEAD
-          out_msg.Shared := false; // unneeded for this request
-          out_msg.MessageSize := in_msg.MessageSize;
-          out_msg.isGLCSet := tbe.isGLCSet;
-          out_msg.isSLCSet := tbe.isSLCSet;
-=======
-          out_msg.MessageSize := MessageSizeType:Unblock_Control;
->>>>>>> 85eb9938
           DPRINTF(RubySlicc, "%s\n", out_msg);
         }
     }
@@ -705,13 +621,8 @@
           out_msg.Sender := machineID;
           out_msg.MessageSize := in_msg.MessageSize;
           out_msg.DataBlk := in_msg.DataBlk;
-<<<<<<< HEAD
-          out_msg.isGLCSet := tbe.isGLCSet;
-          out_msg.isSLCSet := tbe.isSLCSet;
-=======
           out_msg.isGLCSet := in_msg.isGLCSet;
           out_msg.isSLCSet := in_msg.isSLCSet;
->>>>>>> 85eb9938
         }
     }
   }
@@ -751,10 +662,6 @@
            in_msg.Type == CoherenceRequestType:AtomicNoReturn){
           tbe.Destination.add(in_msg.Requestor);
         }
-<<<<<<< HEAD
-        tbe.isGLCSet := in_msg.isGLCSet;
-        tbe.isSLCSet := in_msg.isSLCSet;
-=======
         /*
           If there are multiple concurrent requests to the same cache line, each
           one will overwrite the previous ones GLC/SLC information here.
@@ -773,7 +680,6 @@
           tbe.atomicWriteMask.clear();
           tbe.atomicWriteMask.orMask(in_msg.writeMask);
         }
->>>>>>> 85eb9938
       }
     }
   }
@@ -955,13 +861,8 @@
         out_msg.addr := address;
         out_msg.Type := TriggerType:AtomicDone;
         peek(responseFromNB_in, ResponseMsg) {
-<<<<<<< HEAD
-          out_msg.isGLCSet := tbe.isGLCSet;
-          out_msg.isSLCSet := tbe.isSLCSet;
-=======
           out_msg.isGLCSet := in_msg.isGLCSet;
           out_msg.isSLCSet := in_msg.isSLCSet;
->>>>>>> 85eb9938
         }
       }
     }
@@ -1055,14 +956,6 @@
   }
 
   transition(W, RdBlk, WI) {TagArrayRead, DataArrayRead} {
-<<<<<<< HEAD
-    t_allocateTBE;
-    wb_writeBack;
-    // need to try this request again after writing back the current entry -- to
-    // do so, put it with other stalled requests in a buffer to reduce resource
-    // contention since they won't try again every cycle and will instead only
-    // try again once woken up
-=======
     // don't profile as hit or miss since it will be tried again
     t_allocateTBE;
     wb_writeBack;
@@ -1072,7 +965,6 @@
       contention since they won't try again every cycle and will instead only
       try again once woken up.
      */
->>>>>>> 85eb9938
     st_stallAndWaitRequest;
   }
 
@@ -1097,17 +989,10 @@
     p_popRequestQueue;
   }
 
-<<<<<<< HEAD
-// Transition to be called when a read request with SLC flag set arrives at
-// entry in state W. It evicts and invalidates the cache entry before
-// forwarding the request to global memory
-  transition(W, RdBypassEvict, I) {TagArrayRead} {
-=======
   // Transition to be called when a read request with SLC flag set arrives at
   // entry in state W. It evicts and invalidates the cache entry before
   // forwarding the request to global memory
   transition(W, RdBypassEvict, WIB) {TagArrayRead} {
->>>>>>> 85eb9938
     p_profileMiss;
     t_allocateTBE;
     wb_writeBack;
@@ -1116,17 +1001,10 @@
     p_popRequestQueue;
   }
 
-<<<<<<< HEAD
-// Transition to be called when a read request with SLC flag set arrives at
-// entry in state M. It evicts and invalidates the cache entry before
-// forwarding the request to global memory to main memory
-  transition(M, RdBypassEvict, I) {TagArrayRead} {
-=======
   // Transition to be called when a read request with SLC flag set arrives at
   // entry in state M. It evicts and invalidates the cache entry before
   // forwarding the request to global memory to main memory
   transition(M, RdBypassEvict, WIB) {TagArrayRead} {
->>>>>>> 85eb9938
     p_profileMiss;
     t_allocateTBE;
     wb_writeBack;
@@ -1135,15 +1013,9 @@
     p_popRequestQueue;
   }
 
-<<<<<<< HEAD
-// Transition to be called when a read request with SLC flag set arrives at
-// entry in state V. It invalidates the cache entry before forwarding the
-// request to global memory.
-=======
   // Transition to be called when a read request with SLC flag set arrives at
   // entry in state V. It invalidates the cache entry before forwarding the
   // request to global memory.
->>>>>>> 85eb9938
   transition(V, RdBypassEvict, I) {TagArrayRead} {
     p_profileMiss;
     t_allocateTBE;
@@ -1152,15 +1024,6 @@
     p_popRequestQueue;
   }
 
-<<<<<<< HEAD
-// Transition to be called when a read request with SLC flag arrives at entry
-// in transient state. The request stalls until the pending transition is complete.
-  transition({WI, IV}, RdBypassEvict)  {
-    st_stallAndWaitRequest;
-  }
-
-  transition(V, Atomic, A) {TagArrayRead} {
-=======
   // Transition to be called when a read request with SLC flag arrives at entry
   // in transient state. The request stalls until the pending transition is complete.
   transition({WI, WIB, IV}, RdBypassEvict)  {
@@ -1207,7 +1070,6 @@
   // and are triggered when an atomic request is received that is not in TCC,
   // and/or if SLC is set.
   transition(V, AtomicPassOn, A) {TagArrayRead} {
->>>>>>> 85eb9938
     p_profileHit;
     i_invL2;
     t_allocateTBE;
@@ -1233,11 +1095,7 @@
     st_stallAndWaitRequest;
   }
 
-<<<<<<< HEAD
-  transition({M, W}, Atomic, WI) {TagArrayRead} {
-=======
   transition({M, W}, AtomicPassOn, WI) {TagArrayRead, DataArrayRead} {
->>>>>>> 85eb9938
     t_allocateTBE;
     wb_writeBack;
     // after writing back the current line, we need to wait for it to be done
@@ -1287,15 +1145,9 @@
     p_popRequestQueue;
   }
 
-<<<<<<< HEAD
-// Transition to be called when a write request with SLC bit set arrives at an
-// entry with state V. The entry has to be evicted and invalidated before the
-// request is forwarded to global memory
-=======
   // Transition to be called when a write request with SLC bit set arrives at an
   // entry with state V. The entry has to be evicted and invalidated before the
   // request is forwarded to global memory
->>>>>>> 85eb9938
   transition(V, WrVicBlkEvict, I) {TagArrayRead, TagArrayWrite, DataArrayWrite} {
     p_profileMiss;
     ut_updateTag;
@@ -1305,15 +1157,9 @@
     p_popRequestQueue;
   }
 
-<<<<<<< HEAD
-// Transition to be called when a write request with SLC bit set arrives at an
-// entry with state W. The entry has to be evicted and invalidated before the
-// request is forwarded to global memory.
-=======
   // Transition to be called when a write request with SLC bit set arrives at an
   // entry with state W. The entry has to be evicted and invalidated before the
   // request is forwarded to global memory.
->>>>>>> 85eb9938
   transition(W, WrVicBlkEvict, I) {TagArrayRead, TagArrayWrite, DataArrayWrite} {
     p_profileMiss;
     ut_updateTag;
@@ -1358,15 +1204,9 @@
     pp_popProbeQueue;
   }
 
-<<<<<<< HEAD
-// Transition to be called when the response for a request with SLC bit set
-// arrives. The request has to be forwarded to the core that needs it while
-// making sure no entry is allocated.
-=======
   // Transition to be called when the response for a request with SLC bit set
   // arrives. The request has to be forwarded to the core that needs it while
   // making sure no entry is allocated.
->>>>>>> 85eb9938
   transition(I, Bypass, I) {
     rb_bypassDone;
     pr_popResponseQueue;
@@ -1374,8 +1214,6 @@
     dt_deallocateTBE;
   }
 
-<<<<<<< HEAD
-=======
   transition(A, Bypass) {TagArrayRead, TagArrayWrite} {
     bapdr_sendBypassedAtomicPerformedInDirectoryResponse;
     dnpa_decrementNumPendingDirectoryAtomics;
@@ -1388,7 +1226,6 @@
     dt_deallocateTBE;
   }
 
->>>>>>> 85eb9938
   transition(IV, Data, V) {TagArrayRead, TagArrayWrite, DataArrayWrite} {
     a_allocateBlock;
     ut_updateTag;
@@ -1461,13 +1298,10 @@
   transition(WI, WBAck,I) {
     dt_deallocateTBE;
     wada_wakeUpAllDependentsAddr;
-<<<<<<< HEAD
-=======
     pr_popResponseQueue;
   }
 
   transition(WIB, WBAck,I) {
->>>>>>> 85eb9938
     pr_popResponseQueue;
   }
 
