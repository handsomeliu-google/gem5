--- conflicted
+++ resolved
@@ -1,9 +1,5 @@
 /*
-<<<<<<< HEAD
- * Copyright (c) 2021-2022 ARM Limited
-=======
  * Copyright (c) 2021-2023 Arm Limited
->>>>>>> 85eb9938
  * All rights reserved
  *
  * The license below extends only to copyright in the software and shall
@@ -355,8 +351,6 @@
   ProcessNextState;
 }
 
-<<<<<<< HEAD
-=======
 // WriteUniqueZero cacheline not present
 transition({I,RU,RSC,RSD,RUSD,RUSC},
            WriteUniqueZero,
@@ -379,7 +373,6 @@
   ProcessNextState;
 }
 
->>>>>>> 85eb9938
 // WriteUniquePtl
 
 transition({UD,UD_RSD,UD_RSC,UC,UC_RSC},
@@ -879,11 +872,7 @@
 transition({BUSY_BLKD,BUSY_INTR},
             {ReadShared, ReadNotSharedDirty, ReadUnique, ReadUnique_PoC,
             ReadOnce, CleanUnique, CleanUnique_Stale,
-<<<<<<< HEAD
-            Load, Store, Prefetch,
-=======
             Load, Store, AtomicLoad, AtomicStore, Prefetch,
->>>>>>> 85eb9938
             WriteBackFull, WriteBackFull_Stale,
             WriteEvictFull, WriteEvictFull_Stale,
             WriteCleanFull, WriteCleanFull_Stale,
