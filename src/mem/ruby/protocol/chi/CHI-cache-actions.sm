/*
<<<<<<< HEAD
 * Copyright (c) 2021-2022 ARM Limited
=======
 * Copyright (c) 2021-2023 ARM Limited
>>>>>>> 85eb9938
 * All rights reserved
 *
 * The license below extends only to copyright in the software and shall
 * not be construed as granting a license to any other intellectual
 * property including but not limited to intellectual property relating
 * to a hardware implementation of the functionality of the software
 * licensed hereunder.  You may use the software subject to the license
 * terms below provided that you ensure that this notice is replicated
 * unmodified and in its entirety in all distributions of the software,
 * modified or unmodified, in source code or in binary form.
 *
 * Redistribution and use in source and binary forms, with or without
 * modification, are permitted provided that the following conditions are
 * met: redistributions of source code must retain the above copyright
 * notice, this list of conditions and the following disclaimer;
 * redistributions in binary form must reproduce the above copyright
 * notice, this list of conditions and the following disclaimer in the
 * documentation and/or other materials provided with the distribution;
 * neither the name of the copyright holders nor the names of its
 * contributors may be used to endorse or promote products derived from
 * this software without specific prior written permission.
 *
 * THIS SOFTWARE IS PROVIDED BY THE COPYRIGHT HOLDERS AND CONTRIBUTORS
 * "AS IS" AND ANY EXPRESS OR IMPLIED WARRANTIES, INCLUDING, BUT NOT
 * LIMITED TO, THE IMPLIED WARRANTIES OF MERCHANTABILITY AND FITNESS FOR
 * A PARTICULAR PURPOSE ARE DISCLAIMED. IN NO EVENT SHALL THE COPYRIGHT
 * OWNER OR CONTRIBUTORS BE LIABLE FOR ANY DIRECT, INDIRECT, INCIDENTAL,
 * SPECIAL, EXEMPLARY, OR CONSEQUENTIAL DAMAGES (INCLUDING, BUT NOT
 * LIMITED TO, PROCUREMENT OF SUBSTITUTE GOODS OR SERVICES; LOSS OF USE,
 * DATA, OR PROFITS; OR BUSINESS INTERRUPTION) HOWEVER CAUSED AND ON ANY
 * THEORY OF LIABILITY, WHETHER IN CONTRACT, STRICT LIABILITY, OR TORT
 * (INCLUDING NEGLIGENCE OR OTHERWISE) ARISING IN ANY WAY OUT OF THE USE
 * OF THIS SOFTWARE, EVEN IF ADVISED OF THE POSSIBILITY OF SUCH DAMAGE.
 */


////////////////////////////////////////////////////////////////////////////
// CHI-cache actions definitions
////////////////////////////////////////////////////////////////////////////

action(AllocateTBE_Request, desc="") {
  if (storTBEs.areNSlotsAvailable(1)) {
    // reserve a slot for this request
    storTBEs.incrementReserved();

    // Move request to rdy queue
    peek(reqInPort, CHIRequestMsg) {
      enqueue(reqRdyOutPort, CHIRequestMsg, allocation_latency) {
        assert(in_msg.addr == address);
        assert(in_msg.is_local_pf == false);
        out_msg := in_msg;
      }
    }

  } else {
    // we don't have resources to track this request; enqueue a retry
    peek(reqInPort, CHIRequestMsg) {
      assert(in_msg.allowRetry);
      enqueue(retryTriggerOutPort, RetryTriggerMsg, 0) {
        out_msg.addr := in_msg.addr;
        out_msg.usesTxnId := false;
        out_msg.event := Event:SendRetryAck;
        out_msg.retryDest := in_msg.requestor;
<<<<<<< HEAD
=======
        out_msg.txnId := in_msg.txnId;
>>>>>>> 85eb9938
        retryQueue.emplace(in_msg.addr,false,in_msg.requestor);
      }
    }
  }

  reqInPort.dequeue(clockEdge());
}

action(AllocateTBE_Request_WithCredit, desc="") {
  // TBE slot already reserved
  // Move request to rdy queue
  peek(reqInPort, CHIRequestMsg) {
    assert(in_msg.allowRetry == false);
    enqueue(reqRdyOutPort, CHIRequestMsg, allocation_latency) {
      assert(in_msg.addr == address);
      out_msg := in_msg;
    }
  }
  reqInPort.dequeue(clockEdge());
}

action(AllocateTBE_Snoop, desc="") {
  // No retry for snoop requests; just create resource stall
  check_allocate(storSnpTBEs);

  storSnpTBEs.incrementReserved();

  // Move request to rdy queue
  peek(snpInPort, CHIRequestMsg) {
    enqueue(snpRdyOutPort, CHIRequestMsg, allocation_latency) {
      assert(in_msg.addr == address);
      out_msg := in_msg;
    }

    // also remove snoop source from waiting retry destinations to prevent
    // deadlocks in which this snoop is blocked by a transaction that needs to
    // send a request to the snoop destination before going to BUSY_INTR,
    // but the destination needs the snoop to complete before sending retry
    // credit
    destsWaitingRetry.remove(in_msg.requestor);
  }
  snpInPort.dequeue(clockEdge());
}

action(AllocateTBE_DvmSnoop, desc="") {
  // No retry for snoop requests; just create resource stall
  check_allocate(storDvmSnpTBEs);

  storDvmSnpTBEs.incrementReserved();

  // Move request to rdy queue
  peek(snpInPort, CHIRequestMsg) {
    enqueue(snpRdyOutPort, CHIRequestMsg, allocation_latency) {
      assert(in_msg.usesTxnId);
      assert(in_msg.addr == address);
      out_msg := in_msg;
    }
  }
  snpInPort.dequeue(clockEdge());
}

action(AllocateTBE_SeqRequest, desc="") {
  // No retry for sequencer requests; just create resource stall
  check_allocate(storTBEs);

  // reserve a slot for this request
  storTBEs.incrementReserved();

  // Move request to rdy queue
  peek(seqInPort, RubyRequest) {
    enqueue(reqRdyOutPort, CHIRequestMsg, allocation_latency) {
      out_msg.addr := in_msg.LineAddress;
      assert((in_msg.Size > 0) && (in_msg.Size <= blockSize));
      out_msg.accAddr := in_msg.PhysicalAddress;
      out_msg.accSize := in_msg.Size;
      out_msg.requestor := machineID;
      out_msg.fwdRequestor := machineID;
      out_msg.seqReq := in_msg.getRequestPtr();
      out_msg.isSeqReqValid := true;
      assert(in_msg.Prefetch == PrefetchBit:No);
      out_msg.is_local_pf := false;
      out_msg.is_remote_pf := false;
      out_msg.txnId := max_outstanding_transactions;

      out_msg.atomic_op.clear();
      out_msg.atomic_op.orMask(in_msg.writeMask);

      if ((in_msg.Type == RubyRequestType:LD) ||
          (in_msg.Type == RubyRequestType:IFETCH)) {
        out_msg.type := CHIRequestType:Load;
      } else if (in_msg.Type == RubyRequestType:ST) {
        if (in_msg.Size == blockSize) {
          out_msg.type := CHIRequestType:StoreLine;
        } else {
          out_msg.type := CHIRequestType:Store;
        }
      } else if (in_msg.Type == RubyRequestType:ATOMIC_RETURN) {
        out_msg.type := CHIRequestType:AtomicLoad;
      } else if (in_msg.Type == RubyRequestType:ATOMIC_NO_RETURN){
        out_msg.type := CHIRequestType:AtomicStore;
      } else {
        error("Invalid RubyRequestType");
      }
    }
  }
  seqInPort.dequeue(clockEdge());
}

action(AllocateTBE_SeqDvmRequest, desc="") {
  // No retry for sequencer requests; just create resource stall
  check_allocate(storDvmTBEs);

  // reserve a slot for this request
  storDvmTBEs.incrementReserved();

  // Move request to rdy queue
  peek(seqInPort, RubyRequest) {
    enqueue(reqRdyOutPort, CHIRequestMsg, allocation_latency) {
      // DVM operations do not relate to memory addresses
      // Use the DVM transaction ID instead
      out_msg.usesTxnId := true;
      out_msg.txnId := in_msg.tlbiTransactionUid;

      // TODO - zero these out?
      out_msg.addr := in_msg.tlbiTransactionUid;
      out_msg.accAddr := in_msg.tlbiTransactionUid;
      out_msg.accSize := blockSize;
      assert(in_msg.Prefetch == PrefetchBit:No);
      out_msg.is_local_pf := false;
      out_msg.is_remote_pf := false;

      out_msg.requestor := machineID;
      out_msg.fwdRequestor := machineID;
      out_msg.seqReq := in_msg.getRequestPtr();
      out_msg.isSeqReqValid := true;


      if (in_msg.Type == RubyRequestType:TLBI) {
        out_msg.type := CHIRequestType:DvmTlbi_Initiate;
      } else if (in_msg.Type == RubyRequestType:TLBI_SYNC) {
        out_msg.type := CHIRequestType:DvmSync_Initiate;
      } else if (in_msg.Type == RubyRequestType:TLBI_EXT_SYNC_COMP) {
        out_msg.type := CHIRequestType:DvmSync_ExternCompleted;
      } else {
        error("Invalid RubyRequestType");
      }
    }
  }
  seqInPort.dequeue(clockEdge());
}

action(AllocateTBE_SeqDvmRequest, desc="") {
  // No retry for sequencer requests; just create resource stall
  check_allocate(storDvmTBEs);

  // reserve a slot for this request
  storDvmTBEs.incrementReserved();

  // Move request to rdy queue
  peek(seqInPort, RubyRequest) {
    enqueue(reqRdyOutPort, CHIRequestMsg, allocation_latency) {
      // DVM operations do not relate to memory addresses
      // Use the DVM transaction ID instead
      out_msg.usesTxnId := true;
      out_msg.txnId := in_msg.tlbiTransactionUid;

      // TODO - zero these out?
      out_msg.addr := in_msg.tlbiTransactionUid;
      out_msg.accAddr := in_msg.tlbiTransactionUid;
      out_msg.accSize := blockSize;
      assert(in_msg.Prefetch == PrefetchBit:No);
      out_msg.is_local_pf := false;
      out_msg.is_remote_pf := false;

      out_msg.requestor := machineID;
      out_msg.fwdRequestor := machineID;
      out_msg.seqReq := in_msg.getRequestPtr();
      out_msg.isSeqReqValid := true;


      if (in_msg.Type == RubyRequestType:TLBI) {
        out_msg.type := CHIRequestType:DvmTlbi_Initiate;
      } else if (in_msg.Type == RubyRequestType:TLBI_SYNC) {
        out_msg.type := CHIRequestType:DvmSync_Initiate;
      } else if (in_msg.Type == RubyRequestType:TLBI_EXT_SYNC_COMP) {
        out_msg.type := CHIRequestType:DvmSync_ExternCompleted;
      } else {
        error("Invalid RubyRequestType");
      }
    }
  }
  seqInPort.dequeue(clockEdge());
}

action(AllocateTBE_PfRequest, desc="Allocate TBE for prefetch request") {
  // No retry for prefetch requests; just create resource stall
  check_allocate(storTBEs);

  // reserve a slot for this request
  storTBEs.incrementReserved();

  // Move request to rdy queue
  peek(pfInPort, RubyRequest) {
    enqueue(reqRdyOutPort, CHIRequestMsg, 0) {
      out_msg.addr := in_msg.LineAddress;
      assert((in_msg.Size > 0) && (in_msg.Size <= blockSize));
      out_msg.accAddr := in_msg.PhysicalAddress;
      out_msg.accSize := in_msg.Size;
      out_msg.requestor := machineID;
      out_msg.fwdRequestor := machineID;
      out_msg.seqReq := in_msg.getRequestPtr();
      out_msg.isSeqReqValid := true;
      assert(in_msg.Prefetch != PrefetchBit:No);
      out_msg.is_local_pf := true;
      out_msg.is_remote_pf := false;
      out_msg.txnId := max_outstanding_transactions;

      if (in_msg.Type == RubyRequestType:LD) {
        out_msg.type := CHIRequestType:Load;
      } else if (in_msg.Type == RubyRequestType:ST) {
        error("CHI is not supporting prefetch store requests");
      } else {
        error("Invalid RubyRequestType");
      }
    }
  }
  pfInPort.dequeue(clockEdge());
}

action(Initiate_Request, desc="") {
  State initial := getState(tbe, cache_entry, address);
  bool was_retried := false;
  peek(reqRdyPort, CHIRequestMsg) {
    set_tbe(allocateRequestTBE(address, in_msg));
    // only a msg that was already retried doesn't allow a retry
    was_retried := in_msg.allowRetry == false;
  }
  DirEntry dir_entry := getDirEntry(address);
  copyCacheAndDir(cache_entry, dir_entry, tbe, initial);

  tbe.use_DMT := is_HN && enable_DMT;
  tbe.use_DCT := enable_DCT;

  bool alloc_entry := needCacheEntry(tbe.reqType,
                                     cache_entry, dir_entry,
                                     tbe.is_local_pf);
  bool dealloc_entry := needDeallocCacheEntry(tbe.reqType);
  assert((alloc_entry && dealloc_entry) == false);

  // always drops any data when not caching it or when this transaction
  // requires deallocation
  tbe.dataToBeInvalid := dealloc_entry ||
                         (is_invalid(cache_entry) && (alloc_entry == false));
  tbe.doCacheFill := alloc_entry || is_valid(cache_entry);

  // model the initial tag array read
  tbe.actions.pushNB(Event:TagArrayRead);

  incomingTransactionStart(address, curTransitionEvent(), initial, was_retried);
}

action(Initiate_Request_DVM, desc="") {
  peek(reqRdyPort, CHIRequestMsg) {
    // "address" for DVM = transaction ID
    TBE tbe := allocateDvmRequestTBE(address, in_msg);
    set_tbe(tbe);
  }
}

action(Initiate_Request_Stale, desc="") {
  State initial := getState(tbe, cache_entry, address);
  bool was_retried := false;
  peek(reqRdyPort, CHIRequestMsg) {
    set_tbe(allocateRequestTBE(address, in_msg));
    was_retried := in_msg.allowRetry == false;
  }
  copyCacheAndDir(cache_entry, getDirEntry(address), tbe, initial);

  // usually we consider data locally invalid on RU states even if we
  // have a copy; so it override it to valid so we can comeback to UD_RU/UC_RU
  // at the end of this transaction
  if (tbe.dir_ownerExists && tbe.dir_ownerIsExcl && is_valid(cache_entry)) {
    // treat the data we got from the cache as valid
    tbe.dataBlk := cache_entry.DataBlk;
    tbe.dataBlkValid.fillMask();
    tbe.dataValid := true;
  }

  incomingTransactionStart(address, curTransitionEvent(), initial, was_retried);
}

action(Initiate_Snoop, desc="") {
  State initial := getState(tbe, cache_entry, address);
  peek(snpRdyPort, CHIRequestMsg) {
    set_tbe(allocateSnoopTBE(address, in_msg));
  }
  copyCacheAndDir(cache_entry, getDirEntry(address), tbe, initial);

  // if we end up with valid data drop it if no entry allocated
  tbe.dataToBeInvalid := is_invalid(cache_entry);

  // model the initial tag array read
  tbe.actions.pushNB(Event:TagArrayRead);

  incomingTransactionStart(address, curTransitionEvent(), initial, false);
}

action(Initiate_Snoop_Hazard, desc="") {
  assert(is_valid(tbe));
  assert(tbe.is_req_tbe || tbe.is_repl_tbe);

  // Switch to the new snoop TBE
  TBE prev_tbe := tbe;
  peek(snpRdyPort, CHIRequestMsg) {
    set_tbe(allocateSnoopTBE(address, in_msg));
  }
  assert(tbe.is_snp_tbe);
  if (prev_tbe.is_req_tbe) {
    assert(prev_tbe.is_repl_tbe == false);
    tbe.is_req_hazard := true;
  } else {
    assert(prev_tbe.is_repl_tbe);
    tbe.is_repl_hazard := true;
  }

  // Use state from prev TBE
  tbe.pendReqType := prev_tbe.pendReqType;
  copyCacheAndDirTBEs(prev_tbe, tbe);
  tbe.wakeup_pending_req := prev_tbe.wakeup_pending_req;
  tbe.wakeup_pending_snp := prev_tbe.wakeup_pending_snp;
  tbe.wakeup_pending_tgr := prev_tbe.wakeup_pending_tgr;
}

action(RestoreFromHazard, desc="") {
  TBE hazard_tbe := getHazardTBE(tbe);

  // update
  setDataToBeStates(tbe);

  copyCacheAndDirTBEs(tbe, hazard_tbe);
  hazard_tbe.wakeup_pending_req := tbe.wakeup_pending_req;
  hazard_tbe.wakeup_pending_snp := tbe.wakeup_pending_snp;
  hazard_tbe.wakeup_pending_tgr := tbe.wakeup_pending_tgr;

  deallocateSnpTBE(tbe);
  set_tbe(hazard_tbe);

  // if the pending request is a WB or Evict then it becomes a stale request
  // if data is no longer in the expected state
  if (tbe.pendReqType == CHIRequestType:WriteBackFull) {
    tbe.is_stale := (tbe.dataValid && tbe.dataDirty) == false;
  } else if (tbe.pendReqType == CHIRequestType:WriteCleanFull) {
    tbe.is_stale := (tbe.dataValid && tbe.dataDirty) == false;
  } else if (hazard_tbe.pendReqType == CHIRequestType:WriteEvictFull) {
    tbe.is_stale := (tbe.dataValid && tbe.dataUnique) == false;
  } else if (hazard_tbe.pendReqType == CHIRequestType:Evict) {
    tbe.is_stale := tbe.dataValid == false;
  } else if (hazard_tbe.pendReqType == CHIRequestType:CleanUnique) {
    tbe.is_stale := tbe.dataValid == false;
  }

  // a pending action from the original request may have been stalled during
  // the hazard and needs to wakeup up now
  wakeupPendingTgrs(tbe);
}

action(Initiate_Replacement, desc="") {
  assert(is_invalid(tbe));
  State initial := getState(tbe, cache_entry, address);
  if (unify_repl_TBEs) {
    peek(replTriggerInPort, ReplacementMsg) {
      set_tbe(allocateReplacementTBEOnSlot(address, in_msg.slot));
      DPRINTF(RubySlicc, "Allocated replacement TBE on slot %d\n", tbe.storSlot);
    }
  } else {
    set_tbe(allocateReplacementTBE(address));
    DPRINTF(RubySlicc, "Allocated replacement TBE on new slot %d\n", tbe.storSlot);
  }
  copyCacheAndDir(cache_entry, getDirEntry(address), tbe, initial);

  // model the initial tag array read
  tbe.actions.pushNB(Event:TagArrayRead);

  incomingTransactionStart(address, curTransitionEvent(), initial, false);
}



action(StallRequest, desc="") {
  // was stalled because of an existing request
  assert(is_valid(tbe));
  assert(tbe.addr == address);
  // tracks pending
  tbe.wakeup_pending_req := true;
  stall_and_wait(reqRdyPort, address);
}

action(StallSnoop, desc="") {
  // was stalled because of an existing request
  assert(is_valid(tbe));
  assert(tbe.addr == address);
  // tracks pending
  tbe.wakeup_pending_snp := true;
  stall_and_wait(snpRdyPort, address);
}

action(StallLocalEviction, desc="") {
  // was stalled because of an existing request
  assert(is_valid(tbe));
  assert(tbe.addr == address);

  // Just pop the queue and When this transaction finishes wake-up the original
  // msgs that caused this eviction
  tbe.wakeup_pending_tgr := true;
  replTriggerInPort.dequeue(clockEdge());
}

action(StallSnoop_NoTBE, desc="") {
  stall_and_wait(snpRdyPort, address);
}

action(StallActionOnHazard, desc="") {
  assert(is_valid(tbe));
  assert(tbe.is_req_hazard || tbe.is_repl_hazard);
  tbe.wakeup_pending_tgr := true;
  stall_and_wait(triggerInPort, address);
}

action(Initiate_ReadShared_Miss, desc="") {
  tbe.actions.push(Event:ReadMissPipe);
  if (is_HN && tbe.use_DMT) {
    tbe.requestorToBeExclusiveOwner := true;
    tbe.dataMaybeDirtyUpstream := true; // SNF always replies with CompData_UC
    if (enable_DMT_early_dealloc) {
      tbe.actions.push(Event:SendRespSepData);
    }
    tbe.actions.push(Event:WaitCompAck);
    tbe.actions.pushNB(Event:SendReadNoSnpDMT);
  } else if (is_HN) {
    tbe.actions.push(Event:SendReadNoSnp);
    tbe.actions.push(Event:WaitCompAck);
    tbe.actions.pushNB(Event:SendCompData);
  } else {
    tbe.actions.push(Event:SendReadShared);
    tbe.actions.push(Event:WaitCompAck);
    tbe.actions.pushNB(Event:SendCompData);
  }
  tbe.actions.push(Event:CheckCacheFill);
  tbe.actions.push(Event:TagArrayWrite);
}

action(Initiate_ReadShared_Hit, desc="") {
  tbe.actions.push(Event:ReadHitPipe);
  tbe.actions.push(Event:DataArrayRead);
  tbe.actions.push(Event:WaitCompAck);
  tbe.actions.pushNB(Event:SendCompData);
  tbe.actions.pushNB(Event:TagArrayWrite);
}

action(Initiate_ReadShared_HitUpstream, desc="") {
  tbe.actions.push(Event:ReadMissPipe);
  if (tbe.use_DCT) {
    tbe.actions.push(Event:SendSnpSharedFwdToOwner);
    tbe.actions.pushNB(Event:WaitCompAck);
    tbe.updateDirOnCompAck := false;
  } else {
    tbe.actions.push(Event:SendSnpShared);
    tbe.actions.push(Event:WaitCompAck);
    tbe.actions.pushNB(Event:SendCompData);
  }
  tbe.actions.push(Event:MaintainCoherence);
}

action(Initiate_ReadShared_HitUpstream_NoOwner, desc="") {
  tbe.actions.push(Event:ReadMissPipe);
  if (tbe.use_DCT) {
    tbe.actions.push(Event:SendSnpSharedFwdToSharer);
    tbe.actions.pushNB(Event:WaitCompAck);
    tbe.updateDirOnCompAck := false;
  } else {
    tbe.actions.push(Event:SendSnpOnce);
    tbe.actions.push(Event:WaitCompAck);
    tbe.actions.pushNB(Event:SendCompData);
  }
  tbe.actions.push(Event:MaintainCoherence);
}


action(Initiate_ReadOnce_Miss, desc="") {
  // drop at the end if not doing a fill
  tbe.dataToBeInvalid := tbe.doCacheFill == false;

  tbe.actions.push(Event:ReadMissPipe);
  if (is_HN && tbe.use_DMT) {
    assert(is_invalid(cache_entry));
    tbe.requestorToBeExclusiveOwner := true;
    tbe.dataMaybeDirtyUpstream := true; // SNF always replies with CompData_UC
    if (enable_DMT_early_dealloc) {
      tbe.actions.push(Event:SendRespSepData);
    }
    tbe.actions.push(Event:WaitCompAck);
    tbe.actions.pushNB(Event:SendReadNoSnpDMT);
  } else if (is_HN) {
    tbe.actions.push(Event:SendReadNoSnp);
    tbe.actions.push(Event:WaitCompAck);
    tbe.actions.pushNB(Event:SendCompData);
  } else {
    // if not allocating an entry send a ReadOnce
    if (tbe.dataToBeInvalid) {
      tbe.actions.push(Event:SendReadOnce);
    } else {
      tbe.actions.push(Event:SendReadShared);
    }
    tbe.actions.push(Event:WaitCompAck);
    tbe.actions.pushNB(Event:SendCompData);
  }

  tbe.updateDirOnCompAck := false;

  tbe.actions.push(Event:CheckCacheFill);
  tbe.actions.push(Event:TagArrayWrite);
}

action(Initiate_ReadOnce_Hit, desc="") {
  tbe.actions.push(Event:ReadHitPipe);
  tbe.actions.push(Event:DataArrayRead);
  tbe.actions.push(Event:WaitCompAck);
  tbe.actions.pushNB(Event:SendCompData);
  tbe.updateDirOnCompAck := false;
}

action(Initiate_ReadOnce_HitUpstream, desc="") {
  tbe.actions.push(Event:ReadMissPipe);
  if (tbe.use_DCT) {
    tbe.actions.push(Event:SendSnpOnceFwd);
    tbe.actions.pushNB(Event:WaitCompAck);
  } else {
    tbe.actions.push(Event:SendSnpOnce);
    tbe.actions.push(Event:WaitCompAck);
    tbe.actions.pushNB(Event:SendCompData);
  }
  tbe.updateDirOnCompAck := false;
  // no need to update or access tags/data on ReadOnce served from upstream

  if (is_invalid(cache_entry)) {
    // if we receive data, invalidate at the end so it can be dropped
    tbe.dataToBeInvalid := true;
  } else if (tbe.dataValid == false) {
    // possible on UD_RU,UC_RU where cache_entry valid but tbe.dataValid == false
    // this prevents going to RU if no data is received from snoop
    tbe.dataValid := true;
  }
}



action(Initiate_ReadUnique_Miss, desc="") {
  tbe.actions.push(Event:ReadMissPipe);
  if (is_HN && tbe.use_DMT) {
    tbe.requestorToBeExclusiveOwner := true;
    tbe.dataMaybeDirtyUpstream := true; // SNF always replies with CompData_UC
    if (enable_DMT_early_dealloc) {
      tbe.actions.push(Event:SendRespSepData);
    }
    tbe.actions.push(Event:WaitCompAck);
    tbe.actions.pushNB(Event:SendReadNoSnpDMT);
  } else if (is_HN) {
    tbe.actions.push(Event:SendReadNoSnp);
    tbe.actions.push(Event:WaitCompAck);
    tbe.actions.pushNB(Event:SendCompData);
  } else {
    tbe.actions.push(Event:SendReadUnique);
    tbe.actions.push(Event:WaitCompAck);
    tbe.actions.pushNB(Event:SendCompData);
  }
  tbe.actions.push(Event:CheckCacheFill);
  tbe.actions.push(Event:TagArrayWrite);
}

action(Initiate_ReadUnique_AutoUpgrade, desc="") {
  assert(is_HN);
  tbe.dataUnique := true;
}

action(Initiate_ReadUnique_Upgrade, desc="") {
  // must use the transitions with auto upgrade otherwise
  assert(is_HN == false);
  assert((tbe.dataValid && tbe.dataUnique) == false);
  assert((tbe.dir_ownerExists && tbe.dir_ownerIsExcl) == false);

  // CompData or CompUC will always be send by us after permission is received
  // from downstream
  tbe.use_DCT := false;

  tbe.actions.push(Event:ReadMissPipe);
  if (tbe.dataMaybeDirtyUpstream) {
    tbe.actions.push(Event:SendSnpUnique);
  } else if (tbe.dir_sharers.count() > 0) {
    // no one will send us data unless we explicitly ask
    tbe.actions.push(Event:SendSnpUniqueRetToSrc);
  } else {
    assert(tbe.dataValid);
  }
  // then attempt to upgrade our data
  tbe.actions.push(Event:SendCleanUnique);
  tbe.actions.push(Event:CheckUpgrade_FromRU);

  // send up the upgraded data or fresh data if we failed, see CheckUpgrade_FromRU
  tbe.actions.push(Event:WaitCompAck);
  tbe.actions.pushNB(Event:SendCompData);
  tbe.actions.push(Event:CheckCacheFill);
  tbe.actions.push(Event:TagArrayWrite);
}

action(Initiate_ReadUnique_Hit, desc="") {
  tbe.actions.push(Event:ReadHitPipe);
  tbe.actions.push(Event:DataArrayRead);
  tbe.actions.push(Event:WaitCompAck);
  tbe.actions.pushNB(Event:SendCompData);
  tbe.actions.pushNB(Event:TagArrayWrite);
}

action(Initiate_ReadUnique_HitUpstream, desc="") {
  tbe.actions.push(Event:ReadMissPipe);
  // SnpUniqueFwd can be used only if the line is cached at a single
  // requester; so force it off if that's the case
  tbe.use_DCT := tbe.use_DCT && (tbe.dir_sharers.count() == 1) &&
                 (tbe.dir_sharers.isElement(tbe.requestor) == false);
  if (tbe.use_DCT) {
    tbe.actions.push(Event:SendSnpUniqueFwd);
    tbe.actions.pushNB(Event:WaitCompAck);
    tbe.updateDirOnCompAck := false;
  } else if (tbe.dataMaybeDirtyUpstream) {
    tbe.actions.push(Event:SendSnpUnique);
    tbe.actions.push(Event:WaitCompAck);
    tbe.actions.pushNB(Event:SendCompData);
  } else {
    // no one will send us data unless we explicitly ask
    tbe.actions.push(Event:SendSnpUniqueRetToSrc);
    tbe.actions.push(Event:WaitCompAck);
    tbe.actions.pushNB(Event:SendCompData);
  }
  // just tag update since data any data would become stale
  tbe.actions.pushNB(Event:TagArrayWrite);
}

action(Initiate_ReadUnique_Hit_InvUpstream, desc="") {
  tbe.actions.push(Event:ReadHitPipe);
  tbe.actions.push(Event:SendSnpCleanInvalid);
  tbe.actions.pushNB(Event:DataArrayRead);
  tbe.actions.push(Event:WaitCompAck);
  tbe.actions.pushNB(Event:SendCompData);
  tbe.actions.pushNB(Event:TagArrayWrite);
}

action(Initiate_CleanUnique, desc="") {
  tbe.actions.push(Event:ReadMissPipe); // TODO need another latency pipe ??

  // invalidates everyone except requestor
  if (tbe.dir_sharers.count() > 1) {
    tbe.actions.push(Event:SendSnpCleanInvalidNoReq);
  }
  // auto upgrade if HN
  tbe.dataUnique := tbe.dataUnique || is_HN;
  // get unique permission
  if (tbe.dataUnique == false) {
    tbe.actions.push(Event:SendCleanUnique);
    tbe.actions.push(Event:CheckUpgrade_FromCU);
  }
  // next actions will depend on the data state after snoops+CleanUnique
  tbe.actions.push(Event:FinishCleanUnique);
}

action(Initiate_CleanUnique_Stale, desc="") {
  // requestor don't have the line anymore; send response but don't update the
  // directory on CompAck. The requestor knows we are not tracking it and will
  // send a ReadUnique later
  tbe.actions.push(Event:SendCompUCRespStale);
  tbe.actions.push(Event:WaitCompAck);
  tbe.updateDirOnCompAck := false;
}

action(Finish_CleanUnique, desc="") {
  // This is should be executed at the end of a transaction
  assert(tbe.actions.empty());

  // everyone may have been hit by an invalidation so check again
  if (tbe.dir_sharers.isElement(tbe.requestor) == false) {
    tbe.updateDirOnCompAck := false;
    assert(tbe.dataValid == false);
    assert(tbe.is_stale);
    tbe.is_stale := false;
    tbe.actions.push(Event:SendCompUCRespStale);
    tbe.actions.push(Event:WaitCompAck);
    tbe.actions.push(Event:TagArrayWrite);
  } else {
    // must be the only one in sharers map
    assert(tbe.dir_sharers.count() == 1);
    assert(tbe.dataUnique);

    // needed by UpdateDirState_FromReqResp triggered by the expected CompAck
    tbe.dataMaybeDirtyUpstream := true;
    tbe.requestorToBeExclusiveOwner := true;
    tbe.dir_ownerExists := false;

    tbe.actions.push(Event:SendCompUCResp);
    tbe.actions.push(Event:WaitCompAck);

    // Ensure we writeback or update the cache if the owner has data as
    // clean data and we have it dirty.
    // MaintainCoherence queues the TagArrayWrite
    tbe.actions.push(Event:MaintainCoherence);
  }
}


action(Initiate_LoadHit, desc="") {
  // Local prefetch requests do not read data array
  if (tbe.is_local_pf == false) {
    tbe.actions.push(Event:DataArrayRead);
  }
  tbe.actions.push(Event:LoadHit);
}

action(Initiate_LoadMiss, desc="") {
  if (tbe.doCacheFill) {
    tbe.actions.push(Event:SendReadShared);
    tbe.actions.push(Event:CheckCacheFill);
    tbe.actions.push(Event:TagArrayWrite);
  } else {
    tbe.actions.push(Event:SendReadOnce);
    tbe.dataToBeInvalid := true;
  }
}



action(Initiate_StoreHit, desc="") {
  tbe.actions.push(Event:DataArrayRead);
  tbe.actions.push(Event:StoreHit);
  tbe.actions.push(Event:CheckCacheFill);
  tbe.actions.push(Event:TagArrayWrite);
}

action(Initiate_StoreMiss, desc="") {
  if (tbe.doCacheFill) {
    tbe.actions.push(Event:SendReadUnique);
    tbe.actions.push(Event:CheckCacheFill);
    tbe.actions.push(Event:TagArrayWrite);
  } else {
    tbe.actions.push(Event:SendWriteUnique);
    tbe.actions.push(Event:SendWUDataCB);
    tbe.dataToBeInvalid := true;
  }
}

action(Initiate_Atomic_UC, desc="") {
  if ((policy_type == 0) || // ALL NEAR
      (policy_type == 1) || // UNIQUE NEAR
      (policy_type == 2)    // PRESENT NEAR
      ){
    tbe.actions.push(Event:DataArrayRead);
    tbe.actions.push(Event:DelayAtomic);
    tbe.actions.push(Event:AtomicHit);
    tbe.actions.pushNB(Event:DataArrayWrite);
    tbe.actions.pushNB(Event:TagArrayWrite);
  } else {
    error("Invalid policy type");
  }
}

action(Initiate_Atomic_UD, desc="") {
  if ((policy_type == 0) || // ALL NEAR
      (policy_type == 1) || // UNIQUE NEAR
      (policy_type == 2)    // PRESENT NEAR
      ){
    tbe.actions.push(Event:DataArrayRead);
    tbe.actions.push(Event:DelayAtomic);
    tbe.actions.push(Event:AtomicHit);
    tbe.actions.pushNB(Event:DataArrayWrite);
    tbe.actions.pushNB(Event:TagArrayWrite);
  } else {
    error("Invalid policy type");
  }
}

action(Initiate_AtomicReturn_I, desc="") {
  if (policy_type == 0){ // ALL NEAR
    tbe.actions.push(Event:SendReadUnique);
    tbe.actions.push(Event:WriteFEPipe);
    tbe.actions.push(Event:CheckCacheFill);
    tbe.actions.push(Event:WriteBEPipe);
    tbe.actions.push(Event:TagArrayWrite);
    tbe.atomic_to_be_done := true;
  } else if ((policy_type == 1) || // UNIQUE NEAR
             (policy_type == 2)) { // PRESENT NEAR
    tbe.actions.push(Event:SendAtomicReturn_NoWait);
    tbe.dataToBeInvalid := true;
    tbe.doCacheFill := false;
    tbe.atomic_to_be_done := false;
  } else {
    error("Invalid policy type");
  }
}

action(Initiate_AtomicNoReturn_I, desc="") {
  if (policy_type == 0){ // ALL NEAR
    tbe.actions.push(Event:SendReadUnique);
    tbe.actions.push(Event:WriteFEPipe);
    tbe.actions.push(Event:CheckCacheFill);
    tbe.actions.push(Event:WriteBEPipe);
    tbe.actions.push(Event:TagArrayWrite);
    tbe.atomic_to_be_done := true;
  } else if (policy_type == 1) { // UNIQUE NEAR
    tbe.actions.push(Event:SendAtomicNoReturn);
    tbe.actions.push(Event:SendANRData);
    tbe.dataToBeInvalid := true;
    tbe.doCacheFill := false;
    tbe.atomic_to_be_done := false;
  } else {
    error("Invalid policy type");
  }
}

action(Initiate_AtomicReturn_SD, desc="") {
  if (policy_type == 0){ // ALL NEAR
    tbe.actions.push(Event:SendReadUnique);
    tbe.actions.push(Event:WriteFEPipe);
    tbe.actions.push(Event:CheckCacheFill);
    tbe.actions.push(Event:WriteBEPipe);
    tbe.actions.push(Event:TagArrayWrite);
    tbe.atomic_to_be_done := true;
  } else if (policy_type == 1) { // UNIQUE NEAR
    tbe.actions.push(Event:SendAtomicReturn_NoWait);
    tbe.dataToBeInvalid := true;
    tbe.doCacheFill := false;
    tbe.atomic_to_be_done := false;
  } else {
    error("Invalid policy type");
  }
}

action(Initiate_AtomicNoReturn_SD, desc="") {
  if (policy_type == 0){ // ALL NEAR
    tbe.actions.push(Event:SendReadUnique);
    tbe.actions.push(Event:WriteFEPipe);
    tbe.actions.push(Event:CheckCacheFill);
    tbe.actions.push(Event:WriteBEPipe);
    tbe.actions.push(Event:TagArrayWrite);
    tbe.atomic_to_be_done := true;
  } else if (policy_type == 1) { // UNIQUE NEAR
    tbe.actions.push(Event:SendAtomicNoReturn);
    tbe.actions.push(Event:SendANRData);
    tbe.dataToBeInvalid := true;
    tbe.doCacheFill := false;
    tbe.atomic_to_be_done := false;
  } else {
    error("Invalid policy type");
  }
}

action(Initiate_AtomicReturn_SC, desc="") {
  if (policy_type == 0){ // ALL NEAR
    tbe.actions.push(Event:SendReadUnique);
    tbe.actions.push(Event:WriteFEPipe);
    tbe.actions.push(Event:CheckCacheFill);
    tbe.actions.push(Event:WriteBEPipe);
    tbe.actions.push(Event:TagArrayWrite);
    tbe.atomic_to_be_done := true;
  } else if (policy_type == 1) { // UNIQUE NEAR
    tbe.actions.push(Event:SendAtomicReturn_NoWait);
    tbe.dataToBeInvalid := true;
    tbe.doCacheFill := false;
    tbe.atomic_to_be_done := false;
  } else {
    error("Invalid policy type");
  }
}

action(Initiate_AtomicNoReturn_SC, desc="") {
  if (policy_type == 0){ // ALL NEAR
    tbe.actions.push(Event:SendReadUnique);
    tbe.actions.push(Event:WriteFEPipe);
    tbe.actions.push(Event:CheckCacheFill);
    tbe.actions.push(Event:WriteBEPipe);
    tbe.actions.push(Event:TagArrayWrite);
    tbe.atomic_to_be_done := true;
  } else if (policy_type == 1) { // UNIQUE NEAR
    tbe.actions.push(Event:SendAtomicNoReturn);
    tbe.actions.push(Event:SendANRData);
    tbe.dataToBeInvalid := true;
    tbe.doCacheFill := false;
    tbe.atomic_to_be_done := false;
  } else {
    error("Invalid policy type");
  }
}

action(Initiate_StoreUpgrade, desc="") {
  assert(tbe.dataValid);
  assert(is_valid(cache_entry));
  tbe.actions.push(Event:SendCleanUnique);
  tbe.actions.push(Event:CheckUpgrade_FromStore);
  tbe.actions.push(Event:CheckCacheFill);
  tbe.actions.push(Event:TagArrayWrite);
}

action(Initiate_WriteUnique_Zero, desc="") {
  assert(is_HN);
  tbe.dataUnique := true;
  if (tbe.dir_sharers.count() > 0) {
    tbe.actions.push(Event:SendSnpCleanInvalid);
  }
  tbe.actions.push(Event:WriteZero);
  if (comp_wu) {
    tbe.actions.push(Event:SendDBIDResp_WUZ);
    tbe.actions.pushNB(Event:WriteFEPipe);
    tbe.actions.pushNB(Event:SendComp_WU);
  } else {
    tbe.actions.push(Event:SendCompDBIDResp);
    tbe.actions.pushNB(Event:WriteFEPipe);
  }
  tbe.actions.push(Event:CheckCacheFill);
  tbe.actions.push(Event:TagArrayWrite);
}

action(Initiate_WriteUnique_LocalWrite, desc="") {
  // auto-upgrade if hn but state was not unique
  assert(is_HN || tbe.dataUnique);
  tbe.dataUnique := true;
  if (tbe.dir_sharers.count() > 0) {
    tbe.actions.push(Event:SendSnpCleanInvalid);
  }
  if (comp_wu) {
    tbe.actions.push(Event:SendDBIDResp_WU);
    tbe.actions.pushNB(Event:WriteFEPipe);
    tbe.actions.pushNB(Event:SendComp_WU);
  } else {
    tbe.actions.push(Event:SendCompDBIDResp_WU);
    tbe.actions.pushNB(Event:WriteFEPipe);
  }
  tbe.actions.push(Event:CheckCacheFill);
  tbe.actions.push(Event:TagArrayWrite);
}

action(Initiate_WriteUnique_LocalWrite_AfterUpgrade, desc="") {
  assert(is_HN == false);
  assert((tbe.dataValid && tbe.dataUnique) == false);
  tbe.actions.push(Event:SendReadUnique);
  if (comp_wu) {
    tbe.actions.push(Event:SendDBIDResp_WU);
    tbe.actions.pushNB(Event:WriteFEPipe);
    tbe.actions.pushNB(Event:SendComp_WU);
  } else {
    tbe.actions.push(Event:SendCompDBIDResp_WU);
    tbe.actions.pushNB(Event:WriteFEPipe);
  }
  tbe.actions.push(Event:CheckCacheFill);
  tbe.actions.push(Event:TagArrayWrite);
}

action(Initiate_WriteUnique_Writeback, desc="") {
  assert(is_HN);
  assert(tbe.dir_sharers.count() > 0);
  tbe.actions.push(Event:SendSnpUnique);
  if (comp_wu) {
    tbe.actions.push(Event:SendDBIDResp_WU);
    tbe.actions.pushNB(Event:WriteFEPipe);
    tbe.actions.pushNB(Event:SendWriteNoSnp);
    tbe.actions.pushNB(Event:SendComp_WU);
  } else {
    tbe.actions.push(Event:SendCompDBIDResp_WU);
    tbe.actions.pushNB(Event:WriteFEPipe);
    tbe.actions.pushNB(Event:SendWriteNoSnp);
  }
  tbe.actions.push(Event:WriteBEPipe);
  tbe.actions.push(Event:SendWBData);
  tbe.dataToBeInvalid := true;
  tbe.actions.pushNB(Event:TagArrayWrite);
}

action(Initiate_WriteUnique_PartialWrite, desc="") {
  assert(is_HN);
  if (tbe.dir_sharers.count() > 0) {
    tbe.actions.push(Event:SendSnpCleanInvalid);
  }
  if (comp_wu) {
    tbe.actions.push(Event:SendDBIDResp_WU);
    tbe.actions.pushNB(Event:WriteFEPipe);
    tbe.actions.pushNB(Event:SendWriteNoSnpPartial);
    tbe.actions.pushNB(Event:SendComp_WU);
  } else {
    tbe.actions.push(Event:SendCompDBIDResp_WU);
    tbe.actions.pushNB(Event:WriteFEPipe);
    tbe.actions.pushNB(Event:SendWriteNoSnpPartial);
  }
  tbe.actions.push(Event:WriteBEPipe);
  tbe.actions.push(Event:SendWUData);
  tbe.dataToBeInvalid := true;

  tbe.actions.pushNB(Event:TagArrayWrite);
}

action(Initiate_WriteUnique_Forward, desc="") {
  tbe.actions.push(Event:WriteFEPipe);
  tbe.actions.push(Event:SendWriteUnique);
  tbe.actions.push(Event:SendCompDBIDResp_WU);
<<<<<<< HEAD
=======
  tbe.actions.push(Event:WriteBEPipe);
  tbe.actions.push(Event:SendWUData);
  tbe.dataToBeInvalid := true;
  tbe.actions.pushNB(Event:TagArrayWrite);
}

action(Initiate_AtomicReturn_LocalWrite, desc="") {
  if ((tbe.dir_sharers.count() > 0) && tbe.dataMaybeDirtyUpstream) {
    tbe.actions.push(Event:SendSnpUnique);
  } else if (tbe.dir_sharers.count() > 0){
    // no one will send us data unless we explicitly ask
    tbe.actions.push(Event:SendSnpUniqueRetToSrc);
  }
  tbe.actions.push(Event:SendDBIDResp_AR);
  tbe.actions.pushNB(Event:WriteFEPipe);
  tbe.actions.pushNB(Event:SendCompData_AR);
  tbe.actions.push(Event:WriteFEPipe);
  tbe.actions.push(Event:CheckCacheFill);
  tbe.actions.push(Event:DelayAtomic);
  tbe.actions.push(Event:WriteBEPipe);
  tbe.actions.push(Event:TagArrayWrite);
}


action(Initiate_AtomicNoReturn_LocalWrite, desc="") {
  if ((tbe.dir_sharers.count() > 0) && tbe.dataMaybeDirtyUpstream) {
    tbe.actions.push(Event:SendSnpUnique);
  } else if (tbe.dir_sharers.count() > 0){
    // no one will send us data unless we explicitly ask
    tbe.actions.push(Event:SendSnpUniqueRetToSrc);
  }
  if (comp_anr) {
    tbe.actions.push(Event:SendDBIDResp_ANR);
    tbe.actions.pushNB(Event:WriteFEPipe);
    tbe.actions.pushNB(Event:SendComp_ANR);
  } else {
    tbe.actions.push(Event:SendCompDBIDResp_ANR);
    tbe.actions.pushNB(Event:WriteFEPipe);
  }
  tbe.actions.push(Event:WriteFEPipe);
  tbe.actions.push(Event:CheckCacheFill);
  tbe.actions.push(Event:DelayAtomic);
>>>>>>> 85eb9938
  tbe.actions.push(Event:WriteBEPipe);
  tbe.actions.push(Event:TagArrayWrite);
}


action(Initiate_AtomicReturn_Forward, desc="") {
  if ((tbe.dir_sharers.count() > 0) &&
     (tbe.dir_sharers.isElement(tbe.requestor))){
    tbe.dir_sharers.remove(tbe.requestor);
  }
  tbe.actions.push(Event:SendAtomicReturn);
  tbe.actions.push(Event:SendCompData_AR);
  tbe.actions.pushNB(Event:TagArrayWrite);

  tbe.dataToBeInvalid := true;
}

action(Initiate_AtomicNoReturn_Forward, desc="") {
  if ((tbe.dir_sharers.count() > 0) &&
     (tbe.dir_sharers.isElement(tbe.requestor))){
    tbe.dir_sharers.remove(tbe.requestor);
  }
  if (comp_anr) {
    tbe.actions.push(Event:SendAtomicNoReturn);
    tbe.actions.push(Event:SendDBIDResp_ANR);
    tbe.actions.pushNB(Event:SendComp_ANR);
  } else {
    tbe.actions.push(Event:SendAtomicNoReturn);
    tbe.actions.push(Event:SendCompDBIDResp_ANR);
  }
  tbe.actions.push(Event:WriteBEPipe);
  tbe.actions.push(Event:SendANRData);
  tbe.actions.pushNB(Event:TagArrayWrite);

  tbe.dataToBeInvalid := true;
}

action(Initiate_AtomicReturn_Miss, desc="") {
  tbe.actions.push(Event:SendReadNoSnp);
  tbe.actions.pushNB(Event:WriteFEPipe);
  tbe.actions.push(Event:SendDBIDResp_AR);
  tbe.actions.pushNB(Event:WriteFEPipe);
  tbe.actions.pushNB(Event:SendCompData_AR);
  tbe.actions.push(Event:WriteFEPipe);
  tbe.actions.push(Event:CheckCacheFill);
  tbe.actions.push(Event:DelayAtomic);
  tbe.actions.push(Event:WriteBEPipe);
  tbe.actions.push(Event:TagArrayWrite);
}

action(Initiate_AtomicNoReturn_Miss, desc="") {
  assert(is_HN);
  tbe.actions.push(Event:SendReadNoSnp);
  if (comp_anr) {
    tbe.actions.push(Event:SendDBIDResp_ANR);
    tbe.actions.pushNB(Event:WriteFEPipe);
    tbe.actions.pushNB(Event:SendComp_ANR);
  } else {
    tbe.actions.push(Event:SendCompDBIDResp_ANR);
    tbe.actions.pushNB(Event:WriteFEPipe);
  }

  tbe.actions.push(Event:WriteFEPipe);
  tbe.actions.push(Event:CheckCacheFill);
  tbe.actions.push(Event:DelayAtomic);
  tbe.actions.push(Event:WriteBEPipe);
  tbe.actions.push(Event:TagArrayWrite);
}

action(Initiate_CopyBack, desc="") {
  // expect to receive this data after Send_CompDBIDResp
  if (tbe.reqType == CHIRequestType:WriteBackFull) {
    tbe.expected_req_resp.addExpectedDataType(CHIDataType:CBWrData_UD_PD);
    tbe.expected_req_resp.addExpectedDataType(CHIDataType:CBWrData_SD_PD);
  } else if (tbe.reqType == CHIRequestType:WriteEvictFull) {
    assert(tbe.reqType == CHIRequestType:WriteEvictFull);
    tbe.expected_req_resp.addExpectedDataType(CHIDataType:CBWrData_UC);
    tbe.expected_req_resp.addExpectedDataType(CHIDataType:CBWrData_SC);
  } else {
    assert(tbe.reqType == CHIRequestType:WriteCleanFull);
    tbe.expected_req_resp.addExpectedDataType(CHIDataType:CBWrData_UD_PD);
    tbe.expected_req_resp.addExpectedDataType(CHIDataType:CBWrData_SD_PD);
  }
  tbe.expected_req_resp.setExpectedCount(1);

  tbe.actions.pushNB(Event:SendCompDBIDResp);
  tbe.actions.pushNB(Event:WriteFEPipe);
  tbe.actions.push(Event:MaintainCoherence);
  // MaintainCoherence queues the Tag/Data updates
}

action(Initiate_CopyBack_Stale, desc="") {
  tbe.expected_req_resp.addExpectedDataType(CHIDataType:CBWrData_SC);
  tbe.expected_req_resp.addExpectedDataType(CHIDataType:CBWrData_I);
  tbe.expected_req_resp.setExpectedCount(1);

  tbe.actions.pushNB(Event:SendCompDBIDRespStale);
  tbe.actions.pushNB(Event:WriteFEPipe);

  // eviction condition should be examined if it is the last sharer
  if (tbe.dir_sharers.count() == 1) {
    tbe.actions.push(Event:FinishCopyBack_Stale);
  }

  assert((tbe.dir_ownerExists == false) || (tbe.dir_owner != tbe.requestor));
}

action(Finish_CopyBack_Stale, desc="") {
  // if it was the last known sharer and we don't have the data do the same
  // the Initiate_Evict
  if ((is_HN == false) && (tbe.dir_sharers.count() == 0) &&
      (tbe.dataValid == false)) {
    tbe.actions.push(Event:SendEvict);
  }
}

action(Initiate_Evict, desc="") {
  if ((is_HN == false) && (tbe.dir_sharers.count() == 1) &&
      (tbe.dataValid == false)) {
    // last sharer and we also don't have a copy the line, so we also need to
    // send an eviction downstream
    if (tbe.dataUnique) {
      // we need to send a WriteEvictFull so need the upstream data before
      // we ack the evict
      tbe.actions.push(Event:SendSnpOnce);
      tbe.actions.push(Event:SendCompIResp);
      tbe.actions.push(Event:SendWriteBackOrWriteEvict);
      tbe.actions.push(Event:WriteBEPipe);
      tbe.actions.push(Event:SendWBData);
    } else {
<<<<<<< HEAD
      tbe.actions.push(Event:SendCompIResp);
      tbe.actions.push(Event:SendEvict);
=======
      tbe.actions.push(Event:SendEvict);
      tbe.actions.push(Event:SendCompIResp);
>>>>>>> 85eb9938
    }
  } else {
    tbe.actions.push(Event:SendCompIResp);
  }
  tbe.actions.push(Event:TagArrayWrite);
}

action(Initiate_MaintainCoherence, desc="") {
  // issue a copy back if necessary to maintain coherence for data we are
  // droping. This is should be executed at the end of a transaction
  assert(tbe.actions.empty());
  // go through either the fill or the writeback pipeline
  if (tbe.dataValid && tbe.dataToBeInvalid) {
    // we don't need to WB if the upstream is SD, because the
    // owner is responsible for the WB
    bool has_non_ex_owner := tbe.dir_ownerExists && !tbe.dir_ownerIsExcl;
    if (is_HN) {
      if (tbe.dataDirty && !has_non_ex_owner) {
        tbe.actions.push(Event:SendWriteNoSnp);
        tbe.actions.push(Event:WriteBEPipe);
        tbe.actions.push(Event:SendWBData);
      }
    } else {
      if (tbe.dir_sharers.isEmpty() && (tbe.dataDirty || tbe.dataUnique)) {
        assert(!has_non_ex_owner);
        tbe.actions.push(Event:SendWriteBackOrWriteEvict);
        tbe.actions.push(Event:WriteBEPipe);
        tbe.actions.push(Event:SendWBData);
      } else if (tbe.dataDirty && !has_non_ex_owner) {
        assert(!tbe.dir_sharers.isEmpty());
        tbe.actions.push(Event:SendWriteClean);
        tbe.actions.push(Event:WriteBEPipe);
        tbe.actions.push(Event:SendWBData);
      }
    }
  } else if (tbe.dataValid) {
    tbe.actions.push(Event:CheckCacheFill);
  }
  tbe.actions.push(Event:TagArrayWrite);
}



// Too many common stuff between SnpUnique/SnpUniqueFwd/SnpCleanInvalid
// so do one action for all of them here
action(Initiate_InvalidationSnoop, desc="") {
  tbe.actions.push(Event:SnpInvPipe);
  // Propagate a snoop upwards depending on the type
  if (tbe.dir_sharers.count() > 0) {
    if ((tbe.reqType == CHIRequestType:SnpUniqueFwd) ||
        (tbe.reqType == CHIRequestType:SnpUnique)) {
      if ((tbe.snpNeedsData && (tbe.dataMaybeDirtyUpstream == false)) ||
          (tbe.dataValid == false)) {
        tbe.actions.push(Event:SendSnpUniqueRetToSrc);
      } else {
        tbe.actions.push(Event:SendSnpUnique);
      }
    } else {
      assert(tbe.reqType == CHIRequestType:SnpCleanInvalid);
      tbe.actions.push(Event:SendSnpCleanInvalid);
    }
  }

  if (tbe.reqType == CHIRequestType:SnpUniqueFwd) {
    tbe.actions.push(Event:SendSnpUniqueFwdCompData);
  } else {
    tbe.actions.push(Event:SendInvSnpResp);
  }

  if(tbe.is_req_hazard || tbe.is_repl_hazard) {
    tbe.actions.push(Event:RestoreFromHazard);
  } else {
    tbe.actions.pushNB(Event:TagArrayWrite);
  }

  tbe.dataToBeInvalid := true;
}

action(Initiate_SnpShared, desc="") {
  // Handles both SnpShared,SnpSharedFwd,SnpNotSharedDirtyFwd
  tbe.actions.push(Event:SnpSharedPipe);
  if (tbe.dir_ownerExists) {
    assert(tbe.dataMaybeDirtyUpstream);
    tbe.actions.push(Event:SendSnpShared);
  } else if (tbe.dataValid == false) {
    // must get a copy of shared data upstream
    assert(tbe.dataMaybeDirtyUpstream == false);
    assert(tbe.dir_sharers.count() > 0);
    tbe.actions.push(Event:SendSnpOnce);
  } else {
    tbe.actions.push(Event:DataArrayRead);
  }

  if (tbe.reqType == CHIRequestType:SnpSharedFwd) {
    tbe.actions.push(Event:SendSnpSharedFwdCompData);
  } else if (tbe.reqType == CHIRequestType:SnpNotSharedDirtyFwd) {
    tbe.actions.push(Event:SendSnpNotSharedDirtyFwdCompData);
  } else {
    assert(tbe.reqType == CHIRequestType:SnpShared);
    tbe.actions.push(Event:SendSnpData);
  }
  if (tbe.is_req_hazard || tbe.is_repl_hazard) {
    tbe.actions.push(Event:RestoreFromHazard);
  } else {
    tbe.actions.pushNB(Event:TagArrayWrite);
  }
  tbe.dataToBeSharedClean := true;
}

action(Initiate_SnpOnce, desc="") {
  tbe.actions.push(Event:SnpOncePipe);
  if (tbe.dataValid == false) {
    assert(tbe.dir_sharers.count() > 0);
    tbe.actions.push(Event:SendSnpOnce);
  } else {
    tbe.actions.push(Event:DataArrayRead);
  }

  if (tbe.reqType == CHIRequestType:SnpOnceFwd) {
    tbe.actions.push(Event:SendSnpOnceFwdCompData);
  } else {
    assert(tbe.reqType == CHIRequestType:SnpOnce);
    assert(tbe.snpNeedsData);
    tbe.actions.push(Event:SendSnpData);
  }

  if (tbe.is_req_hazard || tbe.is_repl_hazard) {
    tbe.actions.push(Event:RestoreFromHazard);
  } else {
    tbe.actions.pushNB(Event:TagArrayWrite);
  }
}



action(Initiate_Replacement_Evict_BackInvalidte, desc="") {
  assert(is_HN == false);
  tbe.actions.push(Event:SendSnpCleanInvalid);
  tbe.actions.push(Event:SendEvict);
  tbe.dataToBeInvalid := true;
  tbe.actions.pushNB(Event:TagArrayWrite);
}

action(Initiate_Replacement_Evict, desc="") {
  assert(is_HN == false);
  assert(tbe.dir_sharers.isEmpty());
  tbe.actions.push(Event:SendEvict);
  tbe.dataToBeInvalid := true;
  tbe.actions.pushNB(Event:TagArrayWrite);
}

action(Initiate_Replacement_JustDrop, desc="") {
  tbe.dataToBeInvalid := true;
  tbe.actions.pushNB(Event:TagArrayWrite);
}

action(Initiate_Replacement_WB_BackInvalidate, desc="") {
  assert(tbe.dataDirty || tbe.dataUnique || tbe.dataMaybeDirtyUpstream);
  tbe.actions.push(Event:SendSnpCleanInvalid);
  tbe.actions.push(Event:WriteFEPipe);
  if (is_HN) {
    if (tbe.dataDirty || tbe.dataMaybeDirtyUpstream) {
      tbe.actions.push(Event:SendWriteNoSnp);
    }
  } else {
    tbe.actions.push(Event:SendWriteBackOrWriteEvict);
  }
  tbe.actions.pushNB(Event:DataArrayRead);
  tbe.actions.push(Event:WriteBEPipe);
  tbe.actions.push(Event:SendWBData);
  tbe.dataToBeInvalid := true;

  tbe.actions.pushNB(Event:TagArrayWrite);
}

action(Initiate_Replacement_WB, desc="") {
  tbe.actions.push(Event:WriteFEPipe);
  if (is_HN) {
    assert(tbe.dataDirty);
    tbe.actions.push(Event:SendWriteNoSnp);
  } else if (tbe.dir_sharers.isEmpty()) {
    assert(tbe.dataDirty || tbe.dataUnique);
    tbe.actions.push(Event:SendWriteBackOrWriteEvict);
  } else {
    assert(tbe.dataDirty);
    tbe.actions.push(Event:SendWriteClean);
  }
  tbe.actions.pushNB(Event:DataArrayRead);
  tbe.actions.push(Event:WriteBEPipe);
  tbe.actions.push(Event:SendWBData);
  tbe.dataToBeInvalid := true;
  tbe.actions.pushNB(Event:TagArrayWrite);
}



action(Send_ReadShared, desc="") {
  assert(is_HN == false);
  assert(tbe.dataValid == false);

  clearExpectedReqResp(tbe);
  tbe.expected_req_resp.addExpectedDataType(CHIDataType:DataSepResp_UC);
  tbe.expected_req_resp.addExpectedDataType(CHIDataType:CompData_UC);
  tbe.expected_req_resp.addExpectedDataType(CHIDataType:CompData_UD_PD);
  tbe.expected_req_resp.addExpectedDataType(CHIDataType:CompData_SC);
  if (allow_SD) {
    tbe.expected_req_resp.addExpectedDataType(CHIDataType:CompData_SD_PD);
  }
  // NOTE: the first CompData received counts as RespSepData
  tbe.expected_req_resp.addExpectedRespType(CHIResponseType:RespSepData);
  tbe.expected_req_resp.setExpectedCount(2);
  tbe.dataBlkValid.clear();

  enqueue(reqOutPort, CHIRequestMsg, request_latency) {
    if (allow_SD) {
      prepareRequest(tbe, CHIRequestType:ReadShared, out_msg);
    } else {
      prepareRequest(tbe, CHIRequestType:ReadNotSharedDirty, out_msg);
    }
    out_msg.Destination.add(mapAddressToDownstreamMachine(tbe.addr));
    out_msg.dataToFwdRequestor := false;
    allowRequestRetry(tbe, out_msg);
  }
}

action(Send_ReadNoSnp, desc="") {
  assert(is_HN);
  assert((tbe.use_DMT == false) ||
         ((tbe.reqType == CHIRequestType:AtomicReturn) ||
          (tbe.reqType == CHIRequestType:AtomicNoReturn)));

  clearExpectedReqResp(tbe);
  tbe.expected_req_resp.addExpectedDataType(CHIDataType:CompData_UC);
  // NOTE: the first CompData received counts as RespSepData
  tbe.expected_req_resp.addExpectedRespType(CHIResponseType:RespSepData);
  tbe.expected_req_resp.setExpectedCount(2);
  tbe.dataBlkValid.clear();
  outgoingTransactionStart(address, curTransitionEvent());

  enqueue(reqOutPort, CHIRequestMsg, request_latency) {
    prepareRequest(tbe, CHIRequestType:ReadNoSnp, out_msg);
    out_msg.Destination.add(mapAddressToDownstreamMachine(tbe.addr));
    out_msg.dataToFwdRequestor := false;
    allowRequestRetry(tbe, out_msg);
  }
}

action(Send_ReadNoSnpDMT, desc="") {
  assert(is_HN);
  assert(tbe.use_DMT);

  CHIRequestType req := CHIRequestType:ReadNoSnp;
  if (enable_DMT_early_dealloc) {
    req := CHIRequestType:ReadNoSnpSep;
    tbe.expected_req_resp.addExpectedRespType(CHIResponseType:ReadReceipt);
    tbe.expected_req_resp.addExpectedCount(1);
  }

  enqueue(reqOutPort, CHIRequestMsg, request_latency) {
    prepareRequest(tbe, req, out_msg);
    out_msg.Destination.add(mapAddressToDownstreamMachine(tbe.addr));
    out_msg.dataToFwdRequestor := true;
    allowRequestRetry(tbe, out_msg);
  }
}

action(Send_ReadOnce, desc="") {
  assert(is_HN == false);
  assert(tbe.dataValid == false);

  clearExpectedReqResp(tbe);
  tbe.expected_req_resp.addExpectedDataType(CHIDataType:DataSepResp_UC);
  tbe.expected_req_resp.addExpectedDataType(CHIDataType:CompData_UC);
  tbe.expected_req_resp.addExpectedDataType(CHIDataType:CompData_I);
  // NOTE: the first CompData received counts as RespSepData
  tbe.expected_req_resp.addExpectedRespType(CHIResponseType:RespSepData);
  tbe.expected_req_resp.setExpectedCount(2);
  tbe.dataBlkValid.clear();

  enqueue(reqOutPort, CHIRequestMsg, request_latency) {
    prepareRequest(tbe, CHIRequestType:ReadOnce, out_msg);
    out_msg.Destination.add(mapAddressToDownstreamMachine(tbe.addr));
    out_msg.dataToFwdRequestor := false;
    allowRequestRetry(tbe, out_msg);
  }
}

action(Send_ReadUnique, desc="") {
  assert((tbe.dataValid && tbe.dataUnique) == false);

  assert(tbe.expected_req_resp.hasExpected() == false);
  clearExpectedReqResp(tbe);
  tbe.expected_req_resp.addExpectedDataType(CHIDataType:DataSepResp_UC);
  tbe.expected_req_resp.addExpectedDataType(CHIDataType:CompData_UC);
  tbe.expected_req_resp.addExpectedDataType(CHIDataType:CompData_UD_PD);
  // NOTE: the first CompData received counts as RespSepData
  tbe.expected_req_resp.addExpectedRespType(CHIResponseType:RespSepData);
  tbe.expected_req_resp.setExpectedCount(2);

  enqueue(reqOutPort, CHIRequestMsg, request_latency) {
    prepareRequest(tbe, CHIRequestType:ReadUnique, out_msg);
    out_msg.Destination.add(mapAddressToDownstreamMachine(tbe.addr));
    out_msg.dataToFwdRequestor := false;
    allowRequestRetry(tbe, out_msg);
  }
}

action(Send_CleanUnique, desc="") {
  assert(tbe.dataValid || (tbe.dir_sharers.count() > 0));
  assert(tbe.dataUnique == false);

  assert(tbe.expected_req_resp.hasExpected() == false);
  clearExpectedReqResp(tbe);
  tbe.expected_req_resp.addExpectedRespType(CHIResponseType:Comp_UC);
  tbe.expected_req_resp.setExpectedCount(1);

  enqueue(reqOutPort, CHIRequestMsg, request_latency) {
    prepareRequest(tbe, CHIRequestType:CleanUnique, out_msg);
    out_msg.Destination.add(mapAddressToDownstreamMachine(tbe.addr));
    allowRequestRetry(tbe, out_msg);
  }
}

action(Send_Evict, desc="") {
  assert(is_valid(tbe));
  assert(is_HN == false);
  assert(tbe.expected_req_resp.hasExpected() == false);
  clearExpectedReqResp(tbe);
  enqueue(reqOutPort, CHIRequestMsg, request_latency) {
    prepareRequest(tbe, CHIRequestType:Evict, out_msg);
    out_msg.Destination.add(mapAddressToDownstreamMachine(tbe.addr));
    allowRequestRetry(tbe, out_msg);
  }
  tbe.expected_req_resp.addExpectedRespType(CHIResponseType:Comp_I);
  tbe.expected_req_resp.setExpectedCount(1);
}

action(Send_InvSnpResp, desc="") {
  assert(is_valid(tbe));
  assert(tbe.dataMaybeDirtyUpstream == false);
  if (tbe.dataDirty || tbe.snpNeedsData ||
      (tbe.dataUnique && (tbe.reqType == CHIRequestType:SnpUnique))) {
    tbe.actions.pushFront(Event:SendSnpData);
  } else {
    tbe.actions.pushFront(Event:SendSnpIResp);
  }
}

action(Send_WriteBackOrWriteEvict, desc="") {
  assert(is_valid(tbe));
  assert(tbe.dataBlkValid.isFull());
  assert(tbe.dataValid);
  assert(is_HN == false);

  assert(tbe.dataUnique || tbe.dataDirty);
  assert(tbe.dir_sharers.isEmpty());

  enqueue(reqOutPort, CHIRequestMsg, request_latency) {
    if (tbe.dataDirty) {
      prepareRequest(tbe, CHIRequestType:WriteBackFull, out_msg);
    } else {
      prepareRequest(tbe, CHIRequestType:WriteEvictFull, out_msg);
    }
    out_msg.Destination.add(mapAddressToDownstreamMachine(tbe.addr));
    allowRequestRetry(tbe, out_msg);
  }
  clearExpectedReqResp(tbe);
  tbe.expected_req_resp.addExpectedRespType(CHIResponseType:CompDBIDResp);
  tbe.expected_req_resp.setExpectedCount(1);
}

action(Send_WriteCleanFull, desc="") {
  assert(is_valid(tbe));
  assert(tbe.dataBlkValid.isFull());
  assert(tbe.dataValid);
  assert(is_HN == false);
  assert(tbe.dataDirty);

  enqueue(reqOutPort, CHIRequestMsg, request_latency) {
    prepareRequest(tbe, CHIRequestType:WriteCleanFull, out_msg);
    out_msg.Destination.add(mapAddressToDownstreamMachine(tbe.addr));
    allowRequestRetry(tbe, out_msg);
  }
  clearExpectedReqResp(tbe);
  tbe.expected_req_resp.addExpectedRespType(CHIResponseType:CompDBIDResp);
  tbe.expected_req_resp.setExpectedCount(1);
}

action(Send_WriteNoSnp, desc="") {
  assert(is_valid(tbe));

  enqueue(reqOutPort, CHIRequestMsg, request_latency) {
    prepareRequest(tbe, CHIRequestType:WriteNoSnp, out_msg);
    out_msg.Destination.add(mapAddressToDownstreamMachine(tbe.addr));
    allowRequestRetry(tbe, out_msg);
  }
  // allow to expect this on top of data coming from upstream;
  // so addExpectedCount
  tbe.expected_req_resp.addExpectedRespType(CHIResponseType:CompDBIDResp);
  tbe.expected_req_resp.addExpectedCount(1);
}

action(Send_WriteNoSnp_Partial, desc="") {
  assert(is_valid(tbe));

  enqueue(reqOutPort, CHIRequestMsg, request_latency) {
    prepareRequest(tbe, CHIRequestType:WriteNoSnpPtl, out_msg);
    out_msg.accAddr := tbe.accAddr;
    out_msg.accSize := tbe.accSize;
    out_msg.Destination.add(mapAddressToDownstreamMachine(tbe.addr));
    allowRequestRetry(tbe, out_msg);
  }
  // allow to expect this on top of data coming from upstream;
  // so addExpectedCount
  tbe.expected_req_resp.addExpectedRespType(CHIResponseType:CompDBIDResp);
  tbe.expected_req_resp.addExpectedCount(1);
}

action(Send_WriteUnique, desc="") {
  assert(is_valid(tbe));

  enqueue(reqOutPort, CHIRequestMsg, request_latency) {
    if (tbe.accSize == blockSize) {
      prepareRequest(tbe, CHIRequestType:WriteUniqueFull, out_msg);
    } else {
      prepareRequest(tbe, CHIRequestType:WriteUniquePtl, out_msg);
      out_msg.accAddr := tbe.accAddr;
      out_msg.accSize := tbe.accSize;
    }
    out_msg.Destination.add(mapAddressToDownstreamMachine(tbe.addr));
    allowRequestRetry(tbe, out_msg);
  }
  // allow to expect this on top of data coming from upstream;
  // so addExpectedCount
  tbe.expected_req_resp.addExpectedRespType(CHIResponseType:CompDBIDResp);
  // if receive only DBIDResp then will expect Comp later
  tbe.expected_req_resp.addExpectedRespType(CHIResponseType:DBIDResp);
  tbe.expected_req_resp.addExpectedCount(1);
}

action(Send_AtomicReturn, desc="") {
  assert(is_valid(tbe));

  enqueue(reqOutPort, CHIRequestMsg, request_latency) {
    prepareRequestAtomic(tbe, CHIRequestType:AtomicReturn, out_msg);
    out_msg.Destination.add(mapAddressToDownstreamMachine(tbe.addr));
    allowRequestRetry(tbe, out_msg);
  }
  clearExpectedReqResp(tbe);
  tbe.expected_req_resp.addExpectedRespType(CHIResponseType:DBIDResp);
  tbe.expected_req_resp.addExpectedCount(1);
}

action(Send_AtomicReturn_NoWait, desc="") {
  assert(is_valid(tbe));

  enqueue(reqOutPort, CHIRequestMsg, request_latency) {
    prepareRequestAtomic(tbe, CHIRequestType:AtomicReturn, out_msg);
    out_msg.Destination.add(mapAddressToDownstreamMachine(tbe.addr));
    allowRequestRetry(tbe, out_msg);
  }

  tbe.dataAMOValid := false;
}

action(Send_AtomicNoReturn, desc="") {
  assert(is_valid(tbe));

  enqueue(reqOutPort, CHIRequestMsg, request_latency) {
    prepareRequestAtomic(tbe, CHIRequestType:AtomicNoReturn, out_msg);
    out_msg.Destination.add(mapAddressToDownstreamMachine(tbe.addr));
    allowRequestRetry(tbe, out_msg);
  }
  tbe.expected_req_resp.addExpectedRespType(CHIResponseType:CompDBIDResp);
  tbe.expected_req_resp.addExpectedRespType(CHIResponseType:DBIDResp);
  tbe.expected_req_resp.addExpectedCount(1);
}


action(Send_SnpCleanInvalid, desc="") {
  assert(is_valid(tbe));
  assert(tbe.expected_snp_resp.hasExpected() == false);
  // at least one sharer or owner othrwise should not execute this
  assert(tbe.dir_sharers.count() > 0);
  enqueue(snpOutPort, CHIRequestMsg, snoop_latency) {
    prepareRequest(tbe, CHIRequestType:SnpCleanInvalid, out_msg);
    out_msg.Destination.addNetDest(tbe.dir_sharers);
    out_msg.retToSrc := false;
  }
  setExpectedForInvSnoop(tbe, false);
}

action(Send_SnpCleanInvalid_NoReq, desc="") {
  assert(is_valid(tbe));
  assert(tbe.expected_snp_resp.hasExpected() == false);
  enqueue(snpOutPort, CHIRequestMsg, snoop_latency) {
    prepareRequest(tbe, CHIRequestType:SnpCleanInvalid, out_msg);
    out_msg.Destination.addNetDest(tbe.dir_sharers);
    out_msg.Destination.remove(tbe.requestor);
    // at least one sharer other than requestor
    assert(out_msg.Destination.count() > 0);
    out_msg.retToSrc := false;
    setExpectedForInvSnoop(tbe, false);
    tbe.expected_snp_resp.setExpectedCount(out_msg.Destination.count());
  }
}

action(Send_SnpUnique, desc="") {
  assert(is_valid(tbe));
  // at least one sharer or owner othrwise should not execute this
  assert(tbe.dir_sharers.count() > 0);

  setExpectedForInvSnoop(tbe, true);

  enqueue(snpOutPort, CHIRequestMsg, snoop_latency) {
    prepareRequest(tbe, CHIRequestType:SnpUnique, out_msg);
    out_msg.Destination.addNetDest(tbe.dir_sharers);
    out_msg.retToSrc := false;
  }
}

action(Send_SnpUnique_RetToSrc, desc="") {
  assert(is_valid(tbe));
  // at least one sharer or owner othrwise should not execute this
  assert(tbe.dir_sharers.count() > 0);

  setExpectedForInvSnoop(tbe, true);

  MachineID dest;
  if (tbe.dir_ownerExists) {
    dest := tbe.dir_owner;
  } else {
    // TODO should be random or the closest one
    dest := tbe.dir_sharers.smallestElement();
  }
  enqueue(snpOutPort, CHIRequestMsg, snoop_latency) {
    prepareRequest(tbe, CHIRequestType:SnpUnique, out_msg);
    out_msg.Destination.add(dest);
    out_msg.retToSrc := true;
  }
  // if other sharers send with retToSrc=false to others
  if (tbe.dir_sharers.count() > 1) {
    enqueue(snpOutPort, CHIRequestMsg, snoop_latency) {
      prepareRequest(tbe, CHIRequestType:SnpUnique, out_msg);
      out_msg.Destination.addNetDest(tbe.dir_sharers);
      out_msg.Destination.remove(dest);
      out_msg.retToSrc := false;
    }
  }
}

action(Send_SnpUniqueFwd, desc="") {
  assert(is_valid(tbe));
  // single sharer or owner otherwise should not execute this
  assert(tbe.dir_sharers.count() == 1);

  assert(tbe.expected_snp_resp.expected() == 0);
  clearExpectedSnpResp(tbe);
  tbe.expected_snp_resp.addExpectedRespType(CHIResponseType:SnpResp_I_Fwded_UC);
  tbe.expected_snp_resp.addExpectedRespType(CHIResponseType:SnpResp_I_Fwded_UD_PD);
  tbe.expected_snp_resp.addExpectedCount(1);

  enqueue(snpOutPort, CHIRequestMsg, snoop_latency) {
    prepareRequest(tbe, CHIRequestType:SnpUniqueFwd, out_msg);
    out_msg.Destination.addNetDest(tbe.dir_sharers);
    out_msg.retToSrc := false;
  }
}

action(Send_SnpShared, desc="") {
  assert(is_valid(tbe));

  // only sent to a dirty or exclusive snoopee
  assert(tbe.dataMaybeDirtyUpstream);
  assert(tbe.dir_ownerExists);
  assert(tbe.dir_sharers.count() > 0);

  assert(tbe.expected_snp_resp.expected() == 0);
  clearExpectedSnpResp(tbe);
  tbe.expected_snp_resp.addExpectedDataType(CHIDataType:SnpRespData_SC);
  tbe.expected_snp_resp.addExpectedDataType(CHIDataType:SnpRespData_SC_PD);
  tbe.expected_snp_resp.setExpectedCount(1);

  enqueue(snpOutPort, CHIRequestMsg, snoop_latency) {
    prepareRequest(tbe, CHIRequestType:SnpShared, out_msg);
    out_msg.Destination.add(tbe.dir_owner);
    out_msg.retToSrc := false;
  }
}

action(Send_SnpSharedFwd_ToOwner, desc="") {
  assert(is_valid(tbe));

  // the dirty snoopee must go to SC and send data
  assert(tbe.dataMaybeDirtyUpstream);
  assert(tbe.dir_ownerExists);
  assert(tbe.dir_sharers.count() > 0);

  assert(tbe.expected_snp_resp.expected() == 0);
  clearExpectedSnpResp(tbe);

  bool allowFwdSD := tbe.reqType != CHIRequestType:ReadNotSharedDirty;

  // get us a copy if we have allocated a cache entry for this block
  bool retToSrc := tbe.doCacheFill && (tbe.dataToBeInvalid == false);

  if (allowFwdSD) {
    if (retToSrc) {
      tbe.expected_snp_resp.addExpectedDataType(CHIDataType:SnpRespData_SC_Fwded_SC);
      tbe.expected_snp_resp.addExpectedDataType(CHIDataType:SnpRespData_SC_Fwded_SD_PD);
      tbe.expected_snp_resp.addExpectedDataType(CHIDataType:SnpRespData_I_Fwded_SC);
      tbe.expected_snp_resp.addExpectedDataType(CHIDataType:SnpRespData_I_Fwded_SD_PD);
    } else {
      tbe.expected_snp_resp.addExpectedRespType(CHIResponseType:SnpResp_SC_Fwded_SC);
      tbe.expected_snp_resp.addExpectedRespType(CHIResponseType:SnpResp_SC_Fwded_SD_PD);
    }
  } else {
    if (retToSrc) {
      tbe.expected_snp_resp.addExpectedDataType(CHIDataType:SnpRespData_SC_Fwded_SC);
      tbe.expected_snp_resp.addExpectedDataType(CHIDataType:SnpRespData_I_Fwded_SC);
    } else {
      tbe.expected_snp_resp.addExpectedRespType(CHIResponseType:SnpResp_SC_Fwded_SC);
    }
    tbe.expected_snp_resp.addExpectedDataType(CHIDataType:SnpRespData_SC_PD_Fwded_SC);
    tbe.expected_snp_resp.addExpectedDataType(CHIDataType:SnpRespData_I_PD_Fwded_SC);
  }
  tbe.expected_snp_resp.addExpectedCount(1);

  enqueue(snpOutPort, CHIRequestMsg, snoop_latency) {
    if (allowFwdSD) {
      prepareRequest(tbe, CHIRequestType:SnpSharedFwd, out_msg);
    } else {
      prepareRequest(tbe, CHIRequestType:SnpNotSharedDirtyFwd, out_msg);
    }
    out_msg.Destination.add(tbe.dir_owner);
    out_msg.retToSrc := retToSrc;
  }
}

action(Send_SnpSharedFwd_ToSharer, desc="") {
  assert(is_valid(tbe));
  // send to onde of the sharers with shared clean data
  assert(tbe.dataMaybeDirtyUpstream == false);
  assert(tbe.dir_ownerExists == false);
  assert(tbe.dir_sharers.count() > 0);

  assert(tbe.expected_snp_resp.expected() == 0);
  clearExpectedSnpResp(tbe);
  // if we have a block allocated for this line, asks snoopee to forward
  // data to us as well
  bool retToSrc := tbe.doCacheFill;
  if (retToSrc) {
    tbe.expected_snp_resp.addExpectedDataType(CHIDataType:SnpRespData_SC_Fwded_SC);
  } else {
    tbe.expected_snp_resp.addExpectedRespType(CHIResponseType:SnpResp_SC_Fwded_SC);
  }
  tbe.expected_snp_resp.addExpectedCount(1);

  enqueue(snpOutPort, CHIRequestMsg, snoop_latency) {
    prepareRequest(tbe, CHIRequestType:SnpSharedFwd, out_msg);
    // TODO should be random or the closest one to the fwd dest
    out_msg.Destination.add(tbe.dir_sharers.smallestElement());
    out_msg.retToSrc := retToSrc;
  }
}

action(Send_SnpOnce, desc="") {
  assert(is_valid(tbe));

  // send to one of the sharers or owner to get a copy of the line
  assert(tbe.dir_sharers.count() > 0);

  assert(tbe.expected_snp_resp.expected() == 0);
  clearExpectedSnpResp(tbe);

  if (tbe.dir_ownerExists) {
    if (tbe.dir_ownerIsExcl) {
      tbe.expected_snp_resp.addExpectedDataType(CHIDataType:SnpRespData_UC);
      tbe.expected_snp_resp.addExpectedDataType(CHIDataType:SnpRespData_UD);
    } else {
      tbe.expected_snp_resp.addExpectedDataType(CHIDataType:SnpRespData_SD);
    }
  } else {
    tbe.expected_snp_resp.addExpectedDataType(CHIDataType:SnpRespData_SC);
  }
  tbe.expected_snp_resp.addExpectedCount(1);

  enqueue(snpOutPort, CHIRequestMsg, snoop_latency) {
    prepareRequest(tbe, CHIRequestType:SnpOnce, out_msg);
    if (tbe.dir_ownerExists) {
      out_msg.Destination.add(tbe.dir_owner);
    } else {
      // TODO should be random or the closest one
      out_msg.Destination.add(tbe.dir_sharers.smallestElement());
    }
    out_msg.retToSrc := true;
  }
}

action(Send_SnpOnceFwd, desc="") {
  assert(is_valid(tbe));

  // send to one of the sharers or owner to get a copy of the line
  assert(tbe.dir_sharers.count() > 0);

  assert(tbe.expected_snp_resp.expected() == 0);
  clearExpectedSnpResp(tbe);

  if (tbe.dir_ownerExists) {
    if (tbe.dir_ownerIsExcl) {
      tbe.expected_snp_resp.addExpectedRespType(CHIResponseType:SnpResp_UC_Fwded_I);
      tbe.expected_snp_resp.addExpectedRespType(CHIResponseType:SnpResp_UD_Fwded_I);
    } else {
      tbe.expected_snp_resp.addExpectedRespType(CHIResponseType:SnpResp_SD_Fwded_I);
    }
  } else {
    tbe.expected_snp_resp.addExpectedRespType(CHIResponseType:SnpResp_SC_Fwded_I);
  }
  tbe.expected_snp_resp.addExpectedCount(1);

  enqueue(snpOutPort, CHIRequestMsg, snoop_latency) {
    prepareRequest(tbe, CHIRequestType:SnpOnceFwd, out_msg);
    if (tbe.dir_ownerExists) {
      out_msg.Destination.add(tbe.dir_owner);
    } else {
      // TODO should be random or the closest one
      out_msg.Destination.add(tbe.dir_sharers.smallestElement());
    }
    out_msg.retToSrc := false;
  }
}


action(ExpectNCBWrData, desc="") {
  // Expected data
  int num_msgs := tbe.accSize / data_channel_size;
  if ((tbe.accSize % data_channel_size) != 0) {
    num_msgs := num_msgs + 1;
  }
  tbe.expected_req_resp.clear(num_msgs);
  tbe.expected_req_resp.addExpectedDataType(CHIDataType:NCBWrData);
  tbe.expected_req_resp.setExpectedCount(1);

  // Clear the mask bits we expect to receive
  tbe.dataBlkValid.setMask(addressOffset(tbe.accAddr, tbe.addr), tbe.accSize, false);
}

action(ExpectNCBWrData_A, desc="") {
  // Expected data
  int num_msgs := tbe.accSize / data_channel_size;
  if ((tbe.accSize % data_channel_size) != 0) {
    num_msgs := num_msgs + 1;
  }
  tbe.expected_req_resp.clear(num_msgs);
  tbe.expected_req_resp.addExpectedDataType(CHIDataType:NCBWrData);
  tbe.expected_req_resp.setExpectedCount(1);

  // In atomic operations we do not expect real data for the current block
  // Thus the mask bits do not care
}

action(ExpectCompAck, desc="") {
  assert(is_valid(tbe));
  tbe.expected_req_resp.addExpectedRespType(CHIResponseType:CompAck);
  tbe.expected_req_resp.addExpectedCount(1);
}

action(ExpectComp, desc="") {
  assert(is_valid(tbe));
  tbe.expected_req_resp.addExpectedRespType(CHIResponseType:Comp);
  tbe.expected_req_resp.addExpectedCount(1);
}

<<<<<<< HEAD
action(ExpectComp, desc="") {
  assert(is_valid(tbe));
  tbe.expected_req_resp.addExpectedRespType(CHIResponseType:Comp);
  tbe.expected_req_resp.addExpectedCount(1);
=======
action(WriteZero, desc="") {
  tbe.dataBlkValid.fillMask();
  tbe.dataBlk.clear();
>>>>>>> 85eb9938
}

action(Receive_ReqDataResp, desc="") {
  assert(is_valid(tbe));
  assert(tbe.expected_req_resp.hasExpected());
  peek(datInPort, CHIDataMsg) {
    // Decrement pending
    if (tbe.expected_req_resp.receiveData(in_msg.type) == false) {
      error("Received unexpected message");
    }
    // Copy data to tbe only if we didn't have valid data or the received
    // data is dirty
    if ((in_msg.type == CHIDataType:NCBWrData) &&
         ((tbe.reqType == CHIRequestType:AtomicReturn) ||
          (tbe.reqType == CHIRequestType:AtomicNoReturn))){
      // DO NOTHING
    } else if ((in_msg.type == CHIDataType:CompData_I) &&
               ((tbe.reqType == CHIRequestType:AtomicReturn) ||
                (tbe.reqType == CHIRequestType:AtomicLoad))) {
      if(tbe.dataBlkValid.isFull()){
        tbe.dataBlkValid.clear();
      }
      tbe.oldDataBlk.copyPartial(in_msg.dataBlk, in_msg.bitMask);
      assert(tbe.dataBlkValid.isOverlap(in_msg.bitMask) == false);
      tbe.dataBlkValid.orMask(in_msg.bitMask);
      DPRINTF(RubySlicc, "Received %s\n", tbe.oldDataBlk);
      DPRINTF(RubySlicc, "dataBlkValid = %s\n", tbe.dataBlkValid);
    } else if ((tbe.dataBlkValid.isFull() == false) ||
        (in_msg.type == CHIDataType:CompData_UD_PD) ||
        (in_msg.type == CHIDataType:CompData_SD_PD) ||
        (in_msg.type == CHIDataType:CBWrData_UD_PD) ||
        (in_msg.type == CHIDataType:CBWrData_SD_PD) ||
        (in_msg.type == CHIDataType:NCBWrData)) {
      // clear mask if started to receive new data
      if(tbe.dataBlkValid.isFull()){
        tbe.dataBlkValid.clear();
      }
      tbe.dataBlk.copyPartial(in_msg.dataBlk, in_msg.bitMask);
      assert(tbe.dataBlkValid.isOverlap(in_msg.bitMask) == false);
      tbe.dataBlkValid.orMask(in_msg.bitMask);
    }
  }
}

action(Receive_RespSepDataFromCompData, desc="") {
  assert(is_valid(tbe));
  assert(tbe.expected_req_resp.hasExpected());
  // check if a previous CompData msg already counted as a RespSepData
  if (tbe.expected_req_resp.receivedRespType(CHIResponseType:RespSepData) == false) {
    if (tbe.expected_req_resp.receiveResp(CHIResponseType:RespSepData) == false) {
      error("Received unexpected message");
    }
    if ((is_HN == false) && (tbe.reqType != CHIRequestType:AtomicReturn) &&
        ((tbe.reqType != CHIRequestType:AtomicLoad) || (tbe.atomic_to_be_done == true))){
      // must now ack the responder
      tbe.actions.pushFrontNB(Event:SendCompAck);
    }
  }
}

action(Receive_RespSepData, desc="") {
  assert(is_valid(tbe));
  assert(tbe.expected_req_resp.hasExpected());
  if (tbe.expected_req_resp.receiveResp(CHIResponseType:RespSepData) == false) {
    error("Received unexpected message");
  }
  if (is_HN == false) {
      // must now ack the responder
      tbe.actions.pushFrontNB(Event:SendCompAck);
  }
}

action(Receive_ReadReceipt, desc="") {
  assert(is_valid(tbe));
  assert(tbe.expected_req_resp.hasExpected());
  if (tbe.expected_req_resp.receiveResp(CHIResponseType:ReadReceipt) == false) {
    error("Received unexpected message");
  }
}

action(Receive_SnpDataResp, desc="") {
  assert(is_valid(tbe));
  assert(tbe.expected_snp_resp.hasExpected());
  peek(datInPort, CHIDataMsg) {
    // Decrement pending
    if (tbe.expected_snp_resp.receiveData(in_msg.type) == false) {
      error("Received unexpected message");
    }
    // Copy data to tbe only if we didn't have valid data or the received
    // data is dirty
    if ((tbe.dataBlkValid.isFull() == false) ||
        (in_msg.type == CHIDataType:SnpRespData_I_PD) ||
        (in_msg.type == CHIDataType:SnpRespData_SC_PD) ||
        (in_msg.type == CHIDataType:SnpRespData_SC_Fwded_SD_PD) ||
        (in_msg.type == CHIDataType:SnpRespData_SC_PD_Fwded_SC) ||
        (in_msg.type == CHIDataType:SnpRespData_I_Fwded_SD_PD) ||
        (in_msg.type == CHIDataType:SnpRespData_I_PD_Fwded_SC)) {
      // clear mask if started to receive new data
      if(tbe.dataBlkValid.isFull()){
        tbe.dataBlkValid.clear();
      }
      tbe.dataBlk.copyPartial(in_msg.dataBlk, in_msg.bitMask);
      assert(tbe.dataBlkValid.isOverlap(in_msg.bitMask) == false);
      tbe.dataBlkValid.orMask(in_msg.bitMask);
    }
  }
}

action(UpdateDirState_FromReqDataResp, desc="") {
  assert(is_valid(tbe));
  // only perform the update once we received all chunks
  if (tbe.expected_req_resp.hasReceivedData()) {
    assert(tbe.dataBlkValid.isFull());
    peek(datInPort, CHIDataMsg) {

      if (in_msg.type == CHIDataType:CBWrData_UC) {
        assert(tbe.dir_ownerExists && tbe.dir_ownerIsExcl && (tbe.dir_owner == in_msg.responder));
        assert(tbe.dir_sharers.isElement(in_msg.responder));
        tbe.dir_ownerExists := false;
        tbe.dir_ownerIsExcl := false;
        tbe.dir_sharers.remove(in_msg.responder);

      } else if (in_msg.type == CHIDataType:CBWrData_UD_PD) {
        assert(tbe.dir_ownerExists && tbe.dir_ownerIsExcl && (tbe.dir_owner == in_msg.responder));
        assert(tbe.dir_sharers.isElement(in_msg.responder));
        if (tbe.reqType != CHIRequestType:WriteCleanFull) {
          tbe.dir_ownerExists := false;
          tbe.dir_ownerIsExcl := false;
          tbe.dir_sharers.remove(in_msg.responder);
        }

      } else if (in_msg.type == CHIDataType:CBWrData_SC) {
        assert((tbe.dir_ownerExists == false) || (tbe.dir_owner != in_msg.responder));
        // Do not remove the responder in case of stale WriteCleanFull
        if (tbe.reqType != CHIRequestType:WriteCleanFull) {
          tbe.dir_sharers.remove(in_msg.responder);
        }

      } else if (in_msg.type == CHIDataType:CBWrData_SD_PD) {
        assert(tbe.dir_ownerExists && (tbe.dir_ownerIsExcl == false) && (tbe.dir_owner == in_msg.responder));
        assert(tbe.dir_sharers.isElement(in_msg.responder));
        tbe.dir_ownerExists := false;
        tbe.dir_ownerIsExcl := false;
        if (tbe.reqType != CHIRequestType:WriteCleanFull) {
          tbe.dir_sharers.remove(in_msg.responder);
        }

      } else if (in_msg.type == CHIDataType:CBWrData_I) {
        // nothing to do here; just check
        assert((tbe.dir_ownerExists == false) || (tbe.dir_owner != in_msg.responder));
        assert(tbe.dir_sharers.isElement(in_msg.responder) == false);

      } else {
        error("Unsuported data type");
      }
    }
  }
  printTBEState(tbe);
}

action(UpdateDirState_FromSnpDataResp, desc="") {
  assert(is_valid(tbe));
  // only perform the update once we received all chunks
  if (tbe.expected_snp_resp.hasReceivedData()) {
    assert(tbe.dataBlkValid.isFull());
    peek(datInPort, CHIDataMsg) {

      if (in_msg.type == CHIDataType:SnpRespData_I) {
        assert(tbe.dir_sharers.isElement(in_msg.responder));
        tbe.dir_ownerExists := false;
        tbe.dir_ownerIsExcl := false;
        tbe.dir_sharers.remove(in_msg.responder);

      } else if (in_msg.type == CHIDataType:SnpRespData_I_PD) {
        assert(tbe.dir_ownerExists && (tbe.dir_owner == in_msg.responder));
        assert(tbe.dir_sharers.isElement(in_msg.responder));
        tbe.dir_ownerExists := false;
        tbe.dir_ownerIsExcl := false;
        tbe.dir_sharers.remove(in_msg.responder);

      } else if ((in_msg.type == CHIDataType:SnpRespData_SC_PD) ||
                 (in_msg.type == CHIDataType:SnpRespData_SC) ||
                 (in_msg.type == CHIDataType:SnpRespData_SC_Fwded_SC) ||
                 (in_msg.type == CHIDataType:SnpRespData_SC_Fwded_SD_PD) ||
                 (in_msg.type == CHIDataType:SnpRespData_SC_PD_Fwded_SC)) {
        // the owner must have been the responder, if there was one
        assert((tbe.dir_ownerExists == false) ||
             (tbe.dir_ownerExists && (tbe.dir_owner == in_msg.responder)));
        assert(tbe.dir_sharers.isElement(in_msg.responder));
        tbe.dir_ownerExists := false;
        tbe.dir_ownerIsExcl := false;
        if ((in_msg.type == CHIDataType:SnpRespData_SC_Fwded_SC) ||
            (in_msg.type == CHIDataType:SnpRespData_SC_PD_Fwded_SC) ||
            (in_msg.type == CHIDataType:SnpRespData_SC_Fwded_SD_PD)) {
          tbe.dir_sharers.add(tbe.requestor);
        }
        if (in_msg.type == CHIDataType:SnpRespData_SC_Fwded_SD_PD) {
          tbe.dir_ownerExists := true;
          tbe.dir_owner := tbe.requestor;
        }

      } else if ((in_msg.type == CHIDataType:SnpRespData_I_Fwded_SD_PD) ||
                 (in_msg.type == CHIDataType:SnpRespData_I_PD_Fwded_SC) ||
                 (in_msg.type == CHIDataType:SnpRespData_I_Fwded_SC)) {
        // the owner must have been the responder, if there was one
        assert((tbe.dir_ownerExists == false) ||
             (tbe.dir_ownerExists && (tbe.dir_owner == in_msg.responder)));
        assert(tbe.dir_sharers.isElement(in_msg.responder));
        tbe.dir_ownerExists := false;
        tbe.dir_ownerIsExcl := false;
        tbe.dir_sharers.remove(in_msg.responder);
        tbe.dir_sharers.add(tbe.requestor);
        if (in_msg.type == CHIDataType:SnpRespData_I_Fwded_SD_PD) {
          tbe.dir_ownerExists := true;
          tbe.dir_owner := tbe.requestor;
        }

      } else if ((in_msg.type == CHIDataType:SnpRespData_SD) ||
                 (in_msg.type == CHIDataType:SnpRespData_UC) ||
                 (in_msg.type == CHIDataType:SnpRespData_UD)) {
        // expected only in response to a SnpOnce; just do some checks
        // also may get SnpRespData_SC, but handled properly above
        assert(tbe.dir_ownerExists && (tbe.dir_owner == in_msg.responder));
        assert(tbe.dir_sharers.isElement(in_msg.responder));

      } else {
        error("Unsuported data type");
      }
    }
  }
  printTBEState(tbe);
}

action(UpdateDataState_FromReqDataResp, desc="") {
  assert(is_valid(tbe));
  // only perform the update once we received all chunks
  if (tbe.expected_req_resp.hasReceivedData()) {
    assert(tbe.dataBlkValid.isFull());
    peek(datInPort, CHIDataMsg) {

      if ((in_msg.type == CHIDataType:CompData_UC) ||
          (in_msg.type == CHIDataType:DataSepResp_UC)) {
        assert(tbe.dataUnique == false);
        assert((tbe.dataValid && tbe.dataDirty) == false);
        tbe.dataDirty := false;
        tbe.dataUnique := true;
        tbe.dataValid := true;
        assert(tbe.dataMaybeDirtyUpstream == false);

      } else if (in_msg.type == CHIDataType:CompData_UD_PD) {
        assert(tbe.dataUnique == false);
        assert((tbe.dataValid && tbe.dataDirty) == false);
        tbe.dataDirty := true;
        tbe.dataUnique := true;
        tbe.dataValid := true;
        assert(tbe.dataMaybeDirtyUpstream == false);

      } else if (in_msg.type == CHIDataType:CompData_SC) {
        assert(tbe.dataUnique == false);
        assert((tbe.dataValid && tbe.dataDirty) == false);
        tbe.dataDirty := false;
        tbe.dataUnique := false;
        tbe.dataValid := true;
        assert(tbe.dataMaybeDirtyUpstream == false);

      } else if (in_msg.type == CHIDataType:CompData_SD_PD) {
        assert(tbe.dataUnique == false);
        assert((tbe.dataValid && tbe.dataDirty) == false);
        tbe.dataDirty := true;
        tbe.dataUnique := false;
        tbe.dataValid := true;
        assert(tbe.dataMaybeDirtyUpstream == false);

      } else if (in_msg.type == CHIDataType:CompData_I) {
        tbe.dataValid := true;
        tbe.dataAMOValid := true;
        tbe.dataToBeInvalid := true;
        assert(tbe.dataMaybeDirtyUpstream == false);

      } else if (in_msg.type == CHIDataType:CBWrData_UC) {
        assert(tbe.dataUnique);
        tbe.dataMaybeDirtyUpstream := false;
        tbe.dataValid := true;

      } else if (in_msg.type == CHIDataType:CBWrData_SC) {
        // stale WB, nothing to do ??

      } else if (in_msg.type == CHIDataType:CBWrData_UD_PD) {
        assert(tbe.dataUnique);
        tbe.dataDirty := true;
        tbe.dataValid := true;
        if (tbe.reqType == CHIRequestType:WriteCleanFull) {
          // upstream data can still be UC if this is a WriteCleanFull
          assert(tbe.dir_ownerExists && tbe.dir_ownerIsExcl);
          tbe.dataMaybeDirtyUpstream := true;
        } else {
          tbe.dataMaybeDirtyUpstream := false;
        }

      } else if (in_msg.type == CHIDataType:CBWrData_SD_PD) {
        tbe.dataDirty := true;
        tbe.dataValid := true;
        tbe.dataMaybeDirtyUpstream := false;

      } else if (in_msg.type == CHIDataType:CBWrData_I) {
        // stale WB, nothing to do ??

      } else {
        error("Unsuported data type");
      }
    }
  }
  printTBEState(tbe);
}

action(UpdateDataState_FromWUDataResp, desc="") {
  assert(is_valid(tbe));
  if (tbe.expected_req_resp.hasReceivedData() &&
       (tbe.reqType != CHIRequestType:AtomicReturn) &&
       (tbe.reqType != CHIRequestType:AtomicNoReturn)) {
    assert(tbe.dataBlkValid.test(addressOffset(tbe.accAddr, tbe.addr)));
    assert(tbe.dataBlkValid.test(addressOffset(tbe.accAddr, tbe.addr)
                                  + tbe.accSize - 1));
    peek(datInPort, CHIDataMsg) {
      assert(in_msg.type == CHIDataType:NCBWrData);
      tbe.dataDirty := true;
      if (tbe.reqType == CHIRequestType:WriteUniquePtl) {
        // we are just updating any valid data we already had
        tbe.dataValid := tbe.dataValid || (tbe.accSize == blockSize);
      } else {
        tbe.dataValid := tbe.accSize == blockSize;
      }
    }
  }
  printTBEState(tbe);
}

action(UpdateDataState_FromADataResp, desc="") {
  assert(is_valid(tbe));
  if (is_HN && (tbe.expected_req_resp.hasReceivedData()) &&
      ((tbe.reqType == CHIRequestType:AtomicReturn) ||
       (tbe.reqType == CHIRequestType:AtomicNoReturn))) {
    DPRINTF(RubySlicc, "Atomic before %s\n", tbe.dataBlk);

    tbe.oldDataBlk := tbe.dataBlk;
    tbe.dataBlk.atomicPartial(tbe.dataBlk, tbe.atomic_op);
    tbe.dataBlk.clearAtomicLogEntries();
    tbe.dataDirty := true;

    DPRINTF(RubySlicc, "Atomic after %s\n", tbe.dataBlk);
  }
  printTBEState(tbe);
}

action(UpdateDataState_FromCUResp, desc="") {
  assert(is_valid(tbe));
  peek(rspInPort, CHIResponseMsg) {
    assert(in_msg.type == CHIResponseType:Comp_UC);
    assert(tbe.dataUnique == false);
    tbe.dataUnique := tbe.dataValid || (tbe.dir_sharers.count() > 0);
    // self and upstream may have been invalidated while waiting for this
    // expect to follow up with a ReadUnique
  }
  printTBEState(tbe);
}

action(UpdateDataState_FromSnpDataResp, desc="") {
  assert(is_valid(tbe));
  // only perform the update once we received all chunks
  if (tbe.expected_snp_resp.hasReceivedData()) {
    assert(tbe.dataBlkValid.isFull());
    peek(datInPort, CHIDataMsg) {

      if ((in_msg.type == CHIDataType:SnpRespData_I_PD) ||
          (in_msg.type == CHIDataType:SnpRespData_SC_PD) ||
          (in_msg.type == CHIDataType:SnpRespData_SC_PD_Fwded_SC) ||
          (in_msg.type == CHIDataType:SnpRespData_I_PD_Fwded_SC)) {
        tbe.dataDirty := true;
        tbe.dataValid := true;
        tbe.dataMaybeDirtyUpstream := false;

      } else if ((in_msg.type == CHIDataType:SnpRespData_SD) ||
                 (in_msg.type == CHIDataType:SnpRespData_SC_Fwded_SD_PD) ||
                 (in_msg.type == CHIDataType:SnpRespData_I_Fwded_SD_PD)) {
        tbe.dataDirty := true;
        tbe.dataValid := true;
        tbe.dataMaybeDirtyUpstream := true;

      } else if ((in_msg.type == CHIDataType:SnpRespData_I) ||
                 (in_msg.type == CHIDataType:SnpRespData_SC) ||
                 (in_msg.type == CHIDataType:SnpRespData_SC_Fwded_SC) ||
                 (in_msg.type == CHIDataType:SnpRespData_I_Fwded_SC)) {
        tbe.dataValid := true;
        tbe.dataMaybeDirtyUpstream := false;

      } else if ((in_msg.type == CHIDataType:SnpRespData_UC) ||
                 (in_msg.type == CHIDataType:SnpRespData_UD)) {
        tbe.dataValid := true;
        tbe.dataUnique := true;
        tbe.dataMaybeDirtyUpstream := true;
        if (in_msg.type == CHIDataType:SnpRespData_UD){
          tbe.dataDirty := true;
        }

      } else {
        error("Unsuported data type");
      }
    }
  }
  printTBEState(tbe);
}

action(UpdateDirState_FromReqResp, desc="") {
  peek(rspInPort, CHIResponseMsg) {
    if ((in_msg.type == CHIResponseType:CompAck) && tbe.updateDirOnCompAck) {
      assert(tbe.requestor == in_msg.responder);

      tbe.dir_sharers.add(in_msg.responder);

      if (tbe.requestorToBeOwner) {
        assert(tbe.dataMaybeDirtyUpstream);
        assert(tbe.dir_ownerExists == false);
        assert(tbe.requestorToBeExclusiveOwner == false);
        tbe.dir_owner := in_msg.responder;
        tbe.dir_ownerExists := true;
        tbe.dir_ownerIsExcl := false;

      } else if (tbe.requestorToBeExclusiveOwner) {
        assert(tbe.dataMaybeDirtyUpstream);
        assert(tbe.dir_ownerExists == false);
        assert(tbe.dir_sharers.count() == 1);
        tbe.dir_owner := in_msg.responder;
        tbe.dir_ownerExists := true;
        tbe.dir_ownerIsExcl := true;
      }
    }
  }
  printTBEState(tbe);
}

action(UpdateDirState_FromSnpResp, desc="") {
  peek(rspInPort, CHIResponseMsg) {

    if (in_msg.type == CHIResponseType:SnpResp_I) {
      // must have been a known sharer otherwise we would receive data
      assert(tbe.dir_sharers.isElement(in_msg.responder));
      tbe.dir_sharers.remove(in_msg.responder);
      if (tbe.dir_ownerExists && (tbe.dir_owner == in_msg.responder)){
        tbe.dir_ownerExists := false;
      }

    } else if (in_msg.type == CHIResponseType:SnpResp_SC) {
      // expected from a sharer that already has it in shared state
      assert(tbe.dir_sharers.isElement(in_msg.responder));
      assert((tbe.dir_ownerExists == false) || (tbe.dir_owner != in_msg.responder));

    } else if ((in_msg.type == CHIResponseType:SnpResp_SC_Fwded_SC) ||
               (in_msg.type == CHIResponseType:SnpResp_SC_Fwded_SD_PD)) {
      // the SnpSharedFwd must have been sent to the owner if there was one
      assert((tbe.dir_ownerExists == false) ||
             (tbe.dir_ownerExists && (tbe.dir_owner == in_msg.responder)));
      assert(tbe.dir_sharers.isElement(in_msg.responder));
      tbe.dir_ownerExists := false;
      tbe.dir_ownerIsExcl := false;
      tbe.dir_sharers.add(tbe.requestor);
      if (in_msg.type == CHIResponseType:SnpResp_SC_Fwded_SD_PD) {
        // Requestor is new owner
        tbe.dir_ownerExists := true;
        tbe.dir_owner := tbe.requestor;
      }

    } else if ((in_msg.type == CHIResponseType:SnpResp_I_Fwded_UC) ||
               (in_msg.type == CHIResponseType:SnpResp_I_Fwded_UD_PD)) {
      // must have been a single sharer that received SnpUniqueFwd
      assert(tbe.dir_sharers.isElement(in_msg.responder));
      assert(tbe.dir_sharers.count() == 1);
      tbe.dir_sharers.remove(in_msg.responder);
      // requestor is the new owner
      tbe.dir_sharers.add(tbe.requestor);
      tbe.dir_ownerExists := true;
      tbe.dir_ownerIsExcl := true;
      tbe.dir_owner := tbe.requestor;

    } else if ((in_msg.type == CHIResponseType:SnpResp_UC_Fwded_I) ||
               (in_msg.type == CHIResponseType:SnpResp_UD_Fwded_I) ||
               (in_msg.type == CHIResponseType:SnpResp_SD_Fwded_I)) {
      // SnpSharedFwd; just confirm
      assert(tbe.dir_sharers.isElement(in_msg.responder));
      assert(tbe.dir_ownerExists && (tbe.dir_owner == in_msg.responder));

    } else if (in_msg.type == CHIResponseType:SnpResp_SC_Fwded_I) {
      // SnpSharedFwd; just confirm
      assert(tbe.dir_sharers.isElement(in_msg.responder));
      assert((tbe.dir_ownerExists == false) || (tbe.dir_owner != in_msg.responder));
    }

    tbe.dataMaybeDirtyUpstream := tbe.dir_ownerExists;

  }
  printTBEState(tbe);
}

action(Receive_ReqResp, desc="") {
  assert(tbe.expected_req_resp.hasExpected());
  peek(rspInPort, CHIResponseMsg) {
    // Decrement pending
    if (tbe.expected_req_resp.receiveResp(in_msg.type) == false) {
      error("Received unexpected message");
    }
    assert(in_msg.stale == tbe.is_stale);
  }
}

action(Receive_ReqResp_WUNeedComp, desc="") {
  tbe.defer_expected_comp := true;
}

action(Receive_ReqResp_AR, desc="") {
  tbe.actions.pushFrontNB(Event:SendARData);
}

action(Receive_ReqResp_WUComp, desc="") {
  if (tbe.defer_expected_comp) {
    tbe.defer_expected_comp := false;
  } else if (tbe.expected_req_resp.receiveResp(CHIResponseType:Comp) == false) {
    error("Received unexpected message");
  }
}

action(Receive_ReqResp_CopyDBID, desc="Copy the rsp DBID into the TBE") {
  if (tbe.expected_req_resp.receivedRespType(CHIResponseType:DBIDResp) == false &&
      tbe.expected_req_resp.receivedRespType(CHIResponseType:CompDBIDResp) == false) {
    error("Received unexpected message");
  }
  peek(rspInPort, CHIResponseMsg) {
    tbe.txnId := in_msg.dbid;
  }
}

action(Receive_SnpResp, desc="") {
  assert(tbe.expected_snp_resp.hasExpected());
  peek(rspInPort, CHIResponseMsg) {
    // Decrement pending
    if (tbe.expected_snp_resp.receiveResp(in_msg.type) == false) {
      error("Received unexpected message");
    }
    assert(in_msg.stale == tbe.is_stale);
  }
}

action(Receive_RetryAck, desc="") {
  assert(is_valid(tbe));
  assert(tbe.pendReqAllowRetry);
  assert(tbe.rcvdRetryAck == false);
  tbe.rcvdRetryAck := true;
  destsWaitingRetry.addNetDest(tbe.pendReqDest);
  enqueueDoRetry(tbe);
}

action(Receive_PCrdGrant, desc="") {
  assert(tbe.pendReqAllowRetry);
  assert(tbe.rcvdRetryCredit == false);
  tbe.rcvdRetryCredit := true;
  enqueueDoRetry(tbe);
}

action(Send_Retry, desc="") {
  assert(tbe.pendReqAllowRetry);
  assert(tbe.rcvdRetryCredit);
  assert(tbe.rcvdRetryAck);
  enqueue(reqOutPort, CHIRequestMsg, request_latency) {
    prepareRequestRetry(tbe, out_msg);
  }
}

action(Send_Retry_DVM, desc="") {
  assert(tbe.pendReqAllowRetry);
  assert(tbe.rcvdRetryCredit);
  assert(tbe.rcvdRetryAck);
  enqueue(reqOutPort, CHIRequestMsg, request_latency) {
    prepareRequestRetryDVM(tbe, out_msg);
  }
  destsWaitingRetry.removeNetDest(tbe.pendReqDest);
}

action(Receive_RetryAck_Hazard, desc="") {
  TBE hazard_tbe := getHazardTBE(tbe);
  assert(hazard_tbe.pendReqAllowRetry);
  assert(hazard_tbe.rcvdRetryAck == false);
  hazard_tbe.rcvdRetryAck := true;
  destsWaitingRetry.addNetDest(hazard_tbe.pendReqDest);
  enqueueDoRetry(hazard_tbe);
}

action(Receive_PCrdGrant_Hazard, desc="") {
  TBE hazard_tbe := getHazardTBE(tbe);
  assert(hazard_tbe.pendReqAllowRetry);
  assert(hazard_tbe.rcvdRetryCredit == false);
  hazard_tbe.rcvdRetryCredit := true;
  enqueueDoRetry(hazard_tbe);
}

action(Send_Retry_Hazard, desc="") {
  TBE hazard_tbe := getHazardTBE(tbe);
  assert(hazard_tbe.pendReqAllowRetry);
  assert(hazard_tbe.rcvdRetryCredit);
  assert(hazard_tbe.rcvdRetryAck);
  enqueue(reqOutPort, CHIRequestMsg, request_latency) {
    prepareRequestRetry(hazard_tbe, out_msg);
  }
}

action(Send_CompData, desc="") {
  assert(is_valid(tbe));
  assert(tbe.dataValid);

  bool is_rd_once := tbe.reqType == CHIRequestType:ReadOnce;
  bool is_rd_shared := (tbe.reqType == CHIRequestType:ReadShared) ||
                       (tbe.reqType == CHIRequestType:ReadNotSharedDirty);
  bool is_rd_nsd := tbe.reqType == CHIRequestType:ReadNotSharedDirty;
  bool is_rd_unique := tbe.reqType == CHIRequestType:ReadUnique;

  // if the config allows (or not caching the data) and line has no sharers
  bool snd_unique_on_rs := (fwd_unique_on_readshared || tbe.dataToBeInvalid)
                          && tbe.dataUnique && tbe.dir_sharers.isEmpty();
  // if the request type allows and we won't be caching the data
  bool snd_dirty_on_rs := is_rd_shared && !is_rd_nsd && tbe.dataToBeInvalid;

  if (is_rd_once) {
    tbe.snd_msgType := CHIDataType:CompData_I;
  } else if (is_rd_unique || (is_rd_shared && snd_unique_on_rs)) {
    assert(tbe.dataUnique);
    if (tbe.dataDirty) {
      tbe.snd_msgType := CHIDataType:CompData_UD_PD;
    } else {
      tbe.snd_msgType := CHIDataType:CompData_UC;
    }
  } else if (is_rd_shared) {
    if (tbe.dataDirty && snd_dirty_on_rs) {
      tbe.snd_msgType := CHIDataType:CompData_SD_PD;
    } else {
      // notice the MaintainCoherence will send WriteClean if the line
      // is dirty and we won't be caching the data
      tbe.snd_msgType := CHIDataType:CompData_SC;
    }
  } else {
    error("Invalid request type");
  }

  tbe.dataMaybeDirtyUpstream := tbe.dataMaybeDirtyUpstream ||
                            (tbe.snd_msgType == CHIDataType:CompData_UD_PD) ||
                            (tbe.snd_msgType == CHIDataType:CompData_SD_PD) ||
                            (tbe.snd_msgType == CHIDataType:CompData_UC);
  tbe.requestorToBeExclusiveOwner := tbe.requestorToBeExclusiveOwner ||
                            (tbe.snd_msgType == CHIDataType:CompData_UD_PD) ||
                            (tbe.snd_msgType == CHIDataType:CompData_UC);
  tbe.requestorToBeOwner := tbe.requestorToBeOwner ||
                            (tbe.snd_msgType == CHIDataType:CompData_SD_PD);

  tbe.snd_destination := tbe.requestor;
  setupPendingSend(tbe);
  printTBEState(tbe);
}

action(Send_WBData, desc="") {
  assert(is_valid(tbe));
  if (is_HN) {
    assert(tbe.dataBlkValid.isFull());
    assert(tbe.dataDirty);
    assert(tbe.dataValid);
    tbe.snd_msgType := CHIDataType:NCBWrData;
  } else {
    if (tbe.dataValid == false) {
      // only possible when the WB was made stale by a snoop
      assert(tbe.is_stale);
      tbe.dataBlkValid.fillMask();
      tbe.snd_msgType := CHIDataType:CBWrData_I;
    } else if (tbe.dataUnique) {
      assert(tbe.dataBlkValid.isFull());
      if (tbe.dataDirty) {
        tbe.snd_msgType := CHIDataType:CBWrData_UD_PD;
      } else {
        tbe.snd_msgType := CHIDataType:CBWrData_UC;
      }
    } else {
      assert(tbe.dataBlkValid.isFull());
      if (tbe.dataDirty) {
        tbe.snd_msgType := CHIDataType:CBWrData_SD_PD;
      } else {
        tbe.snd_msgType := CHIDataType:CBWrData_SC;
      }
    }
  }
  tbe.snd_destination := mapAddressToDownstreamMachine(tbe.addr);
  setupPendingSend(tbe);
}

action(Send_WUData, desc="") {
  assert(is_valid(tbe));
  assert(tbe.dataBlkValid.count() > 0);
  tbe.snd_msgType := CHIDataType:NCBWrData;
  tbe.snd_destination := mapAddressToDownstreamMachine(tbe.addr);
  setupPendingPartialSend(tbe);
}

action(CheckWUComp, desc="") {
  assert(is_valid(tbe));
  if (tbe.defer_expected_comp) {
    tbe.defer_expected_comp := false;
    tbe.expected_req_resp.addExpectedCount(1);
    tbe.expected_req_resp.addExpectedRespType(CHIResponseType:Comp);
  }
}

action(Send_ARData, desc="") {
  assert(is_valid(tbe));
  tbe.snd_msgType := CHIDataType:NCBWrData;
  tbe.snd_destination := mapAddressToDownstreamMachine(tbe.addr);
  setupPendingAtomicSend(tbe);
}

action(Send_ANRData, desc="") {
  assert(is_valid(tbe));
  tbe.snd_msgType := CHIDataType:NCBWrData;
  tbe.snd_destination := mapAddressToDownstreamMachine(tbe.addr);
  setupPendingAtomicSend(tbe);
}

action(CheckARComp, desc="") {
  assert(is_valid(tbe));
  tbe.expected_req_resp.addExpectedDataType(CHIDataType:CompData_I);
  tbe.expected_req_resp.addExpectedRespType(CHIResponseType:RespSepData);
  tbe.expected_req_resp.addExpectedCount(2);
}

action(CheckANRComp, desc="") {
  assert(is_valid(tbe));
  if (tbe.defer_expected_comp) {
    tbe.defer_expected_comp := false;
    tbe.expected_req_resp.addExpectedCount(1);
    tbe.expected_req_resp.addExpectedRespType(CHIResponseType:Comp);
  }
}

action(Send_SnpRespData, desc="") {
  assert(is_HN == false);
  assert(is_valid(tbe));
  assert(tbe.dataBlkValid.isFull());
  assert(tbe.dataValid);

  assert(tbe.snpNeedsData ||
         (tbe.dataDirty && (tbe.reqType == CHIRequestType:SnpCleanInvalid)) ||
         ((tbe.dataDirty || tbe.dataUnique) && (tbe.reqType == CHIRequestType:SnpShared)) ||
         ((tbe.dataDirty || tbe.dataUnique) && (tbe.reqType == CHIRequestType:SnpUnique)));

  if (tbe.dataToBeInvalid && tbe.dir_sharers.isEmpty()) {
    assert(tbe.dataMaybeDirtyUpstream == false);
    if (tbe.dataDirty) {
      tbe.snd_msgType := CHIDataType:SnpRespData_I_PD;
    } else {
      tbe.snd_msgType := CHIDataType:SnpRespData_I;
    }
  } else if (tbe.dataToBeSharedClean) {
    assert(tbe.dataMaybeDirtyUpstream == false);
    if (tbe.dataDirty) {
      tbe.snd_msgType := CHIDataType:SnpRespData_SC_PD;
    } else {
      tbe.snd_msgType := CHIDataType:SnpRespData_SC;
    }
  } else {
    assert(tbe.reqType == CHIRequestType:SnpOnce);
    if (tbe.dataDirty && tbe.dataUnique) {
      tbe.snd_msgType := CHIDataType:SnpRespData_UD;
    } else if (tbe.dataDirty) {
      tbe.snd_msgType := CHIDataType:SnpRespData_SD;
    } else if (tbe.dataUnique) {
      tbe.snd_msgType := CHIDataType:SnpRespData_UC;
    } else {
      tbe.snd_msgType := CHIDataType:SnpRespData_SC;
    }
  }

  tbe.snd_destination := tbe.requestor;
  setupPendingSend(tbe);
}

action(Send_CompData_SnpUniqueFwd, desc="") {
  assert(tbe.dataValid);
  assert(tbe.dataToBeInvalid);
  assert(tbe.dataMaybeDirtyUpstream == false);

  if (tbe.dataDirty) {
    tbe.fwdedState := State:UD;
    tbe.snd_msgType := CHIDataType:CompData_UD_PD;
  } else {
    tbe.fwdedState := State:UC;
    tbe.snd_msgType := CHIDataType:CompData_UC;
  }
  tbe.actions.pushFront(Event:SendSnpFwdedResp);

  tbe.snd_destination := tbe.fwdRequestor;
  setupPendingSend(tbe);
}

action(Send_CompData_SnpSharedFwd, desc="") {
  assert(tbe.dataValid);
  assert(tbe.dataToBeSharedClean);
  assert(tbe.dataMaybeDirtyUpstream == false);

  if (tbe.dataDirty) {
    tbe.fwdedState := State:SD;
    tbe.snd_msgType := CHIDataType:CompData_SD_PD;
  } else {
    tbe.fwdedState := State:SC;
    tbe.snd_msgType := CHIDataType:CompData_SC;
  }
  if (tbe.snpNeedsData) {
    tbe.actions.pushFront(Event:SendSnpFwdedData);
  } else {
    tbe.actions.pushFront(Event:SendSnpFwdedResp);
  }

  tbe.snd_destination := tbe.fwdRequestor;
  setupPendingSend(tbe);
}

action(Send_CompData_SnpNSDFwd, desc="") {
  assert(tbe.dataValid);
  assert(tbe.dataToBeSharedClean);
  assert(tbe.dataMaybeDirtyUpstream == false);

  tbe.snd_msgType := CHIDataType:CompData_SC;
  tbe.fwdedState := State:SC;
  if (tbe.dataDirty || tbe.snpNeedsData) {
    tbe.actions.pushFront(Event:SendSnpFwdedData);
  } else {
    tbe.actions.pushFront(Event:SendSnpFwdedResp);
  }

  tbe.snd_destination := tbe.fwdRequestor;
  setupPendingSend(tbe);
}

action(Send_CompData_SnpOnceFwd, desc="") {
  assert(tbe.dataValid);

  tbe.fwdedState := State:I;
  tbe.snd_msgType := CHIDataType:CompData_I;
  tbe.actions.pushFront(Event:SendSnpFwdedResp);

  tbe.snd_destination := tbe.fwdRequestor;
  setupPendingSend(tbe);
}

action(Send_SnpRespDataFwded, desc="") {
  assert(tbe.dataValid);

  // right only using this for the SnpShared/SnpNSD, so check
  assert(tbe.dataToBeSharedClean);
  assert(tbe.dataMaybeDirtyUpstream == false);

  // We have the data (locally or upstream) or are dropping it
  bool keepData := (tbe.dir_sharers.count() > 0) ||
                   (tbe.dataToBeInvalid == false);

  if (keepData) {
    if (tbe.fwdedState == State:SD) {
      tbe.snd_msgType := CHIDataType:SnpRespData_SC_Fwded_SD_PD;
    } else if (tbe.dataDirty && (tbe.fwdedState == State:SC)) {
      tbe.snd_msgType := CHIDataType:SnpRespData_SC_PD_Fwded_SC;
    } else {
      tbe.snd_msgType := CHIDataType:SnpRespData_SC_Fwded_SC;
    }
  } else {
    if (tbe.fwdedState == State:SD) {
      tbe.snd_msgType := CHIDataType:SnpRespData_I_Fwded_SD_PD;
    } else if (tbe.dataDirty && (tbe.fwdedState == State:SC)) {
      tbe.snd_msgType := CHIDataType:SnpRespData_I_PD_Fwded_SC;
    } else {
      tbe.snd_msgType := CHIDataType:SnpRespData_I_Fwded_SC;
    }
  }

  tbe.snd_destination := tbe.requestor;
  setupPendingSend(tbe);
}

action(Send_FwdSnpResp, desc="") {
  assert(is_valid(tbe));
  assert(tbe.dataValid);

  enqueue(rspOutPort, CHIResponseMsg, response_latency) {
    out_msg.addr := address;
    out_msg.responder := machineID;
    out_msg.Destination.add(tbe.requestor);

    // We have the data (locally or upstream) or are dropping it
    bool keepData := (tbe.dir_sharers.count() > 0) ||
                     (tbe.dataToBeInvalid == false);

    if (keepData && tbe.dataToBeSharedClean) {
      assert((tbe.reqType == CHIRequestType:SnpSharedFwd) ||
             (tbe.reqType == CHIRequestType:SnpNotSharedDirtyFwd));
      assert(tbe.dataMaybeDirtyUpstream == false);
      if (tbe.fwdedState == State:SD) {
        out_msg.type := CHIResponseType:SnpResp_SC_Fwded_SD_PD;
      } else {
        assert(tbe.fwdedState == State:SC);
        out_msg.type := CHIResponseType:SnpResp_SC_Fwded_SC;
      }

    } else if (keepData) {
      assert(tbe.reqType == CHIRequestType:SnpOnceFwd);
      assert(tbe.fwdedState == State:I);
      if (tbe.dataUnique && (tbe.dataDirty || tbe.dataMaybeDirtyUpstream)) {
        out_msg.type := CHIResponseType:SnpResp_UD_Fwded_I;
      } else if (tbe.dataUnique) {
        out_msg.type := CHIResponseType:SnpResp_UC_Fwded_I;
      } else if (tbe.dataDirty || tbe.dataMaybeDirtyUpstream) {
        out_msg.type := CHIResponseType:SnpResp_SD_Fwded_I;
      } else {
        out_msg.type := CHIResponseType:SnpResp_SC_Fwded_I;
      }

    } else {
      assert(tbe.reqType == CHIRequestType:SnpUniqueFwd);
      assert(tbe.dataMaybeDirtyUpstream == false);
      if (tbe.fwdedState == State:UD) {
        out_msg.type := CHIResponseType:SnpResp_I_Fwded_UD_PD;
      } else {
        assert(tbe.fwdedState == State:UC);
        out_msg.type := CHIResponseType:SnpResp_I_Fwded_UC;
      }
    }
  }
}

action(Send_Data, desc="") {
  assert(tbe.snd_pendEv);
  assert(tbe.snd_pendBytes.count() > 0);
  tbe.snd_pendEv := false;
  enqueue(datOutPort, CHIDataMsg, data_latency) {
    out_msg.addr := tbe.addr;
    out_msg.type := tbe.snd_msgType;
    out_msg.txnId := tbe.txnId;

    int offset := tbe.snd_pendBytes.firstBitSet(true);
    assert(offset < blockSize);
    int range := tbe.snd_pendBytes.firstBitSet(false, offset) - offset;
    assert((range > 0) && (range <= blockSize));
    if (range > data_channel_size) {
      range := data_channel_size;
    }
    tbe.snd_pendBytes.setMask(offset, range, false);

    if (tbe.reqType == CHIRequestType:AtomicReturn){
        out_msg.dataBlk := tbe.oldDataBlk;
    } else {
        out_msg.dataBlk := tbe.dataBlk;
    }

    out_msg.bitMask.setMask(offset, range);

    out_msg.responder := machineID;

    out_msg.Destination.add(tbe.snd_destination);
  }

  // send next chunk (if any) next cycle
  scheduleSendData(tbe, 1);
}

action(Send_RespSepData, desc="") {
  assert(is_valid(tbe));
  enqueue(rspOutPort, CHIResponseMsg, response_latency) {
    out_msg.addr := address;
    out_msg.type := CHIResponseType:RespSepData;
    out_msg.responder := machineID;
    out_msg.Destination.add(tbe.requestor);
  }
}

action(Send_CompI, desc="") {
  assert(is_valid(tbe));

<<<<<<< HEAD
  // Used to ack Evict request
  assert(tbe.dir_sharers.isElement(tbe.requestor));
  assert((tbe.dir_ownerExists == false) || (tbe.dir_owner != tbe.requestor));

  tbe.dir_sharers.remove(tbe.requestor);
=======
  if (!isStashReqType(tbe.reqType)) {
    // Used to ack Evict request
    assert(tbe.dir_sharers.isElement(tbe.requestor));
    assert((tbe.dir_ownerExists == false) || (tbe.dir_owner != tbe.requestor));

    tbe.dir_sharers.remove(tbe.requestor);
  }
>>>>>>> 85eb9938

  enqueue(rspOutPort, CHIResponseMsg, response_latency) {
    out_msg.addr := address;
    out_msg.type := CHIResponseType:Comp_I;
    out_msg.responder := machineID;
    out_msg.Destination.add(tbe.requestor);
    out_msg.txnId := tbe.txnId;
    out_msg.dbid := tbe.txnId;
  }
}

action(Send_CompUC, desc="") {
  assert(is_valid(tbe));
  enqueue(rspOutPort, CHIResponseMsg, response_latency) {
    out_msg.addr := address;
    out_msg.type := CHIResponseType:Comp_UC;
    out_msg.responder := machineID;
    out_msg.Destination.add(tbe.requestor);
    out_msg.txnId := tbe.txnId;
    out_msg.dbid := tbe.txnId;
  }
}

action(Send_CompUC_Stale, desc="") {
  assert(is_valid(tbe));
  enqueue(rspOutPort, CHIResponseMsg, response_latency) {
    out_msg.addr := address;
    out_msg.type := CHIResponseType:Comp_UC;
    out_msg.responder := machineID;
    out_msg.Destination.add(tbe.requestor);
    out_msg.txnId := tbe.txnId;
    out_msg.dbid := tbe.txnId;
    // We don't know if this is a stale clean unique or a bug, so flag the
    // reponse so the requestor can make further checks
    out_msg.stale := true;
  }
}

action(Send_CompUC_Stale, desc="") {
  assert(is_valid(tbe));
  enqueue(rspOutPort, CHIResponseMsg, response_latency) {
    out_msg.addr := address;
    out_msg.type := CHIResponseType:Comp_UC;
    out_msg.responder := machineID;
    out_msg.Destination.add(tbe.requestor);
    // We don't know if this is a stale clean unique or a bug, so flag the
    // reponse so the requestor can make further checks
    out_msg.stale := true;
  }
}

action(Send_CompAck, desc="") {
  assert(is_valid(tbe));
  enqueue(rspOutPort, CHIResponseMsg, response_latency) {
    out_msg.addr := address;
    out_msg.type := CHIResponseType:CompAck;
    out_msg.responder := machineID;
    out_msg.Destination.add(mapAddressToDownstreamMachine(tbe.addr));
    out_msg.txnId := tbe.txnId;
  }
}

action(Send_CompI_Stale, desc="") {
  assert(is_valid(tbe));
  enqueue(rspOutPort, CHIResponseMsg, response_latency) {
    out_msg.addr := address;
    out_msg.type := CHIResponseType:Comp_I;
    out_msg.responder := machineID;
    out_msg.Destination.add(tbe.requestor);
    out_msg.dbid := tbe.txnId;
    // We don't know if this is a stale writeback or a bug, so flag the
    // reponse so the requestor can make further checks
    out_msg.stale := true;
  }
}

action(Send_CompDBIDResp, desc="") {
  assert(is_valid(tbe));
  enqueue(rspOutPort, CHIResponseMsg, response_latency) {
    out_msg.addr := address;
    out_msg.type := CHIResponseType:CompDBIDResp;
    out_msg.responder := machineID;
    out_msg.Destination.add(tbe.requestor);
    out_msg.txnId := tbe.txnId;
    out_msg.dbid := tbe.txnId;
  }
}

action(Send_CompDBIDResp_Stale, desc="") {
  assert(is_valid(tbe));
  enqueue(rspOutPort, CHIResponseMsg, response_latency) {
    out_msg.addr := address;
    out_msg.type := CHIResponseType:CompDBIDResp;
    out_msg.responder := machineID;
    out_msg.Destination.add(tbe.requestor);
    out_msg.txnId := tbe.txnId;
    out_msg.dbid := tbe.txnId;
    // We don't know if this is a stale writeback or a bug, so flag the
    // reponse so the requestor can make further checks
    out_msg.stale := true;
  }
}

action(Send_DBIDResp, desc="") {
  assert(is_valid(tbe));
  enqueue(rspOutPort, CHIResponseMsg, response_latency) {
    out_msg.addr := address;
    out_msg.type := CHIResponseType:DBIDResp;
    out_msg.responder := machineID;
    out_msg.Destination.add(tbe.requestor);
    out_msg.dbid := tbe.txnId;
  }
}

action(Send_Comp_WU, desc="") {
  assert(is_valid(tbe));
  enqueue(rspOutPort, CHIResponseMsg, comp_wu_latency + response_latency) {
    out_msg.addr := address;
    out_msg.type := CHIResponseType:Comp;
    out_msg.responder := machineID;
    out_msg.Destination.add(tbe.requestor);
  }
}


action(Send_CompData_AR, desc="") {
  assert(is_valid(tbe));
  assert(tbe.dataValid);

  if (is_HN) {
      tbe.oldDataBlk := tbe.dataBlk;
  }

  tbe.snd_msgType := CHIDataType:CompData_I;
  tbe.dataMaybeDirtyUpstream := false;
  tbe.requestorToBeExclusiveOwner := false;
  tbe.requestorToBeOwner := false;
  tbe.snd_destination := tbe.requestor;
  setupPendingSend(tbe);
  printTBEState(tbe);

}

action(Send_Comp_ANR, desc="") {
  assert(is_valid(tbe));
  enqueue(rspOutPort, CHIResponseMsg, comp_anr_latency + response_latency) {
    out_msg.addr := address;
    out_msg.type := CHIResponseType:Comp;
    out_msg.responder := machineID;
    out_msg.Destination.add(tbe.requestor);
  }
}


action(Send_SnpRespI, desc="") {
  enqueue(rspOutPort, CHIResponseMsg, response_latency) {
    out_msg.addr := address;
    if (tbe.is_dvm_tbe || tbe.is_dvm_snp_tbe) {
      out_msg.usesTxnId := true;
      out_msg.txnId := tbe.addr;
    }
    out_msg.type := CHIResponseType:SnpResp_I;
    out_msg.responder := machineID;
    out_msg.Destination.add(tbe.requestor);
  }
}

action(Send_RetryAck, desc="") {
  peek(retryTriggerInPort, RetryTriggerMsg) {
    enqueue(rspOutPort, CHIResponseMsg, response_latency) {
      out_msg.addr := in_msg.addr;
      out_msg.usesTxnId := in_msg.usesTxnId;
      out_msg.type := CHIResponseType:RetryAck;
      out_msg.responder := machineID;
      out_msg.Destination.add(in_msg.retryDest);
      out_msg.txnId := in_msg.txnId;
    }
  }
}

action(Send_PCrdGrant, desc="") {
  peek(retryTriggerInPort, RetryTriggerMsg) {
    enqueue(rspOutPort, CHIResponseMsg, response_latency) {
      out_msg.addr := in_msg.addr;
      out_msg.usesTxnId := in_msg.usesTxnId;
      out_msg.type := CHIResponseType:PCrdGrant;
      out_msg.responder := machineID;
      out_msg.Destination.add(in_msg.retryDest);
    }
  }
}

// Note on CheckUpgrade_FromStoreOrRU/CheckUpgrade_FromCU
// We will always get Comp_UC; but if our data is invalidated before
// Comp_UC we would need to go to UCE. Since we don't use the UCE state
// we remain in the transient state and follow-up with ReadUnique.
// Note this assumes the responder knows we have invalid data when sending
// us Comp_UC and does not register us as owner.

action(CheckUpgrade_FromStoreOrRU, desc="") {
  assert(is_HN == false);
  if (tbe.dataUnique) {
    // success, just send CompAck next
    assert(tbe.dataValid);
  } else {
    // will need to get data instead
    tbe.actions.pushFront(Event:SendReadUnique);
    // we must have received an invalidation snoop that marked
    // the req as stale
    assert(tbe.is_stale);
    tbe.is_stale := false;
  }
  tbe.actions.pushFront(Event:SendCompAck);
}

action(CheckUpgrade_FromCU, desc="") {
  assert(is_HN == false);
  if (tbe.dataUnique == false) {
    // actually failed, so just cancel the directory update
    assert(tbe.dir_sharers.isElement(tbe.requestor) == false);
    tbe.requestorToBeExclusiveOwner := false;
    tbe.updateDirOnCompAck := false;
  }
  // otherwise nothing else to do here other than acking the CleanUnique
  tbe.actions.pushFront(Event:SendCompAck);
}


action(Finalize_UpdateCacheFromTBE, desc="") {
  assert(is_valid(tbe));
  State final := tbe.finalState;
  if ((final == State:UD_RSC) || (final == State:SD_RSC) || (final == State:UC_RSC) ||
      (final == State:SC_RSC) || (final == State:UD)     || (final == State:UD_T) ||
      (final == State:SD)     || (final == State:UC)     || (final == State:SC) ||
      (final == State:UC_RU)  || (final == State:UD_RU)  || (final == State:UD_RSD) ||
      (final == State:SD_RSD)) {
    assert(tbe.dataBlkValid.isFull());
    assert(tbe.dataValid);
    assert(is_valid(cache_entry));
    cache_entry.DataBlk := tbe.dataBlk;
    DPRINTF(RubySlicc, "Cached data %s pfb %s\n", tbe.dataBlk, cache_entry.HWPrefetched);
  } else {
    // make sure only deallocate the cache entry if data is invalid
    assert(tbe.dataValid == false);
    if (is_valid(cache_entry)) {
      cache.deallocate(address);
      unset_cache_entry();
    }
  }
}

action(Finalize_UpdateDirectoryFromTBE, desc="") {
  assert(is_valid(tbe));
  State final := tbe.finalState;
  if ((final == State:UD_RSC) || (final == State:SD_RSC) || (final == State:UC_RSC) ||
      (final == State:SC_RSC) || (final == State:UC_RU)  || (final == State:UD_RU) ||
      (final == State:UD_RSD) || (final == State:SD_RSD) || (final == State:RU) ||
      (final == State:RSC)    || (final == State:RSD)    || (final == State:RUSD) ||
      (final == State:RUSC)) {
    DirEntry dir_entry := getDirEntry(address);
    assert(is_valid(dir_entry));
    assert(tbe.dir_sharers.count() > 0);
    dir_entry.ownerExists := tbe.dir_ownerExists;
    dir_entry.ownerIsExcl := tbe.dir_ownerIsExcl;
    dir_entry.owner := tbe.dir_owner;
    dir_entry.sharers := tbe.dir_sharers;
  } else {
    assert((tbe.dir_ownerExists == false) && tbe.dir_sharers.isEmpty());
    if(directory.isTagPresent(address)) {
      directory.deallocate(address);
    }
  }
}

action(Deallocate_CacheBlock, desc="") {
  assert(is_valid(cache_entry));
  cache.deallocate(address);
  unset_cache_entry();
}

action(Allocate_DirEntry, desc="") {
  assert(directory.isTagPresent(address) == false);
  directory.allocate(address);
}

action(Deallocate_DirEntry, desc="") {
  assert(directory.isTagPresent(address));
  directory.deallocate(address);
}

action(CheckCacheFill, desc="") {
  assert(is_valid(tbe));

  // only perform the write if we have valid data and need to write
  bool need_fill := tbe.dataValid && (tbe.dataToBeInvalid == false) && tbe.doCacheFill;
  bool execute_next := true;

  if (need_fill && is_valid(cache_entry)) {
    // can write
    tbe.actions.pushFront(Event:DataArrayWrite);
    tbe.actions.pushFront(Event:FillPipe);

  } else if (need_fill && cache.cacheAvail(address)) {
    // don't have a cache block, but there is space to allocate one
    set_cache_entry(cache.allocate(address, new CacheEntry));
    tbe.actions.pushFront(Event:DataArrayWriteOnFill);
    tbe.actions.pushFront(Event:FillPipe);

  } else if (need_fill) {
    // performs a cache block replacement. CheckCacheFill executes again
    // after the replacement
    execute_next := false;

    // pick a victim to deallocate
    Addr victim_addr := cache.cacheProbe(address);
    CacheEntry victim_entry := getCacheEntry(victim_addr);
    assert(is_valid(victim_entry));
    TBE victim_tbe := getCurrentActiveTBE(victim_addr);

    // The `is_valid(victim_entry)` condition here is to avoid an unused
    // variable error when compiling to gem5.fast.
    if (is_invalid(victim_tbe) && is_valid(victim_entry)) {
      DPRINTF(RubySlicc, "Eviction for %#x victim: %#x state=%s\n",
                          address, victim_addr, victim_entry.state);
      enqueue(replTriggerOutPort, ReplacementMsg, 0) {
        out_msg.addr := victim_addr;
        out_msg.from_addr := address;
        if (unify_repl_TBEs) {
          out_msg.slot := tbe.storSlot;
          DPRINTF(RubySlicc, "Reusing slot %d\n", out_msg.slot);
        }
      }
    } else {
      DPRINTF(RubySlicc, "Eviction for %#x victim: %#x state=%s\n",
                          address, victim_addr, victim_tbe.state);
      // just wait until the transaction finishes to try again
      victim_tbe.wakeup_pending_tgr := true;
    }

    // wait until we can deallocate the victim_addr
    stall_and_wait(triggerInPort, victim_addr);
  }

  // only do the usual Pop_TriggerQueue+ProcessNextState if we have a block
  if (execute_next) {
    triggerInPort.dequeue(clockEdge());
    clearPendingAction(tbe);
    processNextState(address, tbe, cache_entry);
  } else {
    wakeupPendingSnps(tbe); // might have stalled snoops that can execute now
  }
}


action(Finalize_DeallocateRequest, desc="") {
  assert(is_valid(tbe));
  assert(tbe.actions.empty());
  wakeupPendingReqs(tbe);
  wakeupPendingSnps(tbe);
  wakeupPendingTgrs(tbe);

  if (tbe.is_req_tbe) {
    deallocateReqTBE(tbe);
    processRetryQueue();

  } else if (tbe.is_snp_tbe) {
    deallocateSnpTBE(tbe);

  } else {
    deallocateReplacementTBE(tbe);
    if (unify_repl_TBEs) {
      processRetryQueue();
    }
  }
  unset_tbe();

  incomingTransactionEnd(address, curTransitionNextState());
}

action(Finalize_DeallocateDvmRequest, desc="") {
  assert(is_valid(tbe));
  assert(tbe.actions.empty());
  wakeupPendingReqs(tbe);
  wakeupPendingSnps(tbe);
  wakeupPendingTgrs(tbe);

  // Don't call processRetryQueue() because DVM ops don't interact with the retry queue

  assert(tbe.is_dvm_tbe);
  deallocateDvmTBE(tbe);
  unset_tbe();
}

action(Finalize_DeallocateDvmSnoop, desc="") {
  assert(is_valid(tbe));
  assert(tbe.actions.empty());
  wakeupPendingReqs(tbe);
  wakeupPendingSnps(tbe);
  wakeupPendingTgrs(tbe);

  // Don't call processRetryQueue() because DVM ops don't interact with the retry queue

  assert(tbe.is_dvm_snp_tbe);
  deallocateDvmSnoopTBE(tbe);
  unset_tbe();

  // Last argument = false, so it uses a "unique ID" rather than an address
  incomingTransactionEnd(address, curTransitionNextState(), false);
}

action(Pop_ReqRdyQueue, desc="") {
  reqRdyPort.dequeue(clockEdge());
}

action(Pop_RespInQueue, desc="") {
  rspInPort.dequeue(clockEdge());
}

action(Pop_SnoopRdyQueue, desc="") {
  snpRdyPort.dequeue(clockEdge());
}

action(Pop_DataInQueue, desc="") {
  datInPort.dequeue(clockEdge());
}

// NOTICE a trigger event may wakeup another stalled trigger event so
// this is always called first in the transitions so we don't pop the
// wrong message
action(Pop_TriggerQueue, desc="") {
  triggerInPort.dequeue(clockEdge());
}

action(Pop_ReplTriggerQueue, desc="") {
  replTriggerInPort.dequeue(clockEdge());
  // wakeup the transaction that triggered this eviction
  wakeup_port(triggerInPort, address);
}

action(Pop_RetryTriggerQueue, desc="") {
  retryTriggerInPort.dequeue(clockEdge());
}

action(Pop_SnpInPort, desc="") {
  snpInPort.dequeue(clockEdge());
}
action(Pop_SeqInPort, desc="") {
  seqInPort.dequeue(clockEdge());
}

action(ProcessNextState, desc="") {
  assert(is_valid(tbe));
  processNextState(address, tbe, cache_entry);
}

action(ProcessNextState_ClearPending, desc="") {
  assert(is_valid(tbe));
  clearPendingAction(tbe);
  processNextState(address, tbe, cache_entry);
}

action(Callback_LoadHit, desc="") {
  assert(is_valid(tbe));
  assert(tbe.reqType == CHIRequestType:Load);
  if (tbe.is_local_pf == false) {
    assert(tbe.dataValid);
    DPRINTF(RubySlicc, "Read data %s\n", tbe.dataBlk);
    sequencer.readCallback(tbe.addr, tbe.dataBlk, false);
  }
}

action(Callback_StoreHit, desc="") {
  assert(is_valid(tbe));
  assert((tbe.reqType == CHIRequestType:StoreLine) ||
         (tbe.reqType == CHIRequestType:Store));
  if (tbe.is_local_pf == false) {
    assert(tbe.dataValid);
    DPRINTF(RubySlicc, "Write before %s\n", tbe.dataBlk);
    sequencer.writeCallback(tbe.addr, tbe.dataBlk, false);
    DPRINTF(RubySlicc, "Write after %s\n", tbe.dataBlk);
    tbe.dataDirty := true;
  }
}

action(Callback_AtomicHit, desc="") {
  assert(is_valid(tbe));
  assert(tbe.dataValid);
  assert((tbe.reqType == CHIRequestType:AtomicLoad) ||
         (tbe.reqType == CHIRequestType:AtomicStore));
  DPRINTF(RubySlicc, "Atomic before %s\n", tbe.dataBlk);

  DataBlock oldDataBlk;
  oldDataBlk := tbe.dataBlk;
  tbe.dataBlk.atomicPartial(tbe.dataBlk, tbe.atomic_op);
  tbe.dataBlk.clearAtomicLogEntries();

  sequencer.atomicCallback(tbe.addr, oldDataBlk, false);
  DPRINTF(RubySlicc, "Atomic after %s\n", tbe.dataBlk);
  tbe.dataDirty := true;
}

action(Callback_ExpressPrefetchHit, desc="") {
  // have not allocated TBE, but must clear the reservation
  assert(is_invalid(tbe));
  storTBEs.decrementReserved();
  assert(storTBEs.areNSlotsAvailable(1));
  assert(use_prefetcher);

  cache.profilePrefetchHit();
  peek(reqRdyPort, CHIRequestMsg) {
    assert(in_msg.is_local_pf);
    pfProxy.completePrefetch(in_msg.addr);
  }
}

// This is called everytime a data message is received but only goes
// though once all the blocks are present (tbe.dataValid)
// NOTE: should create a separate trigger for this callback ?
action(Callback_Miss, desc="") {
  assert(is_valid(tbe));
  if (tbe.dataValid && tbe.is_local_pf) {
    assert(use_prefetcher);
    pfProxy.completePrefetch(tbe.addr);

  } else if (tbe.dataValid && (tbe.reqType == CHIRequestType:Load)) {
    DPRINTF(RubySlicc, "Read data %s\n", tbe.dataBlk);
    sequencer.readCallback(tbe.addr, tbe.dataBlk, true);

  } else if (tbe.dataValid && ((tbe.reqType == CHIRequestType:Store) ||
                               (tbe.reqType == CHIRequestType:StoreLine))) {
    DPRINTF(RubySlicc, "Write before %s\n", tbe.dataBlk);
    sequencer.writeCallback(tbe.addr, tbe.dataBlk, true);
    DPRINTF(RubySlicc, "Write after %s\n", tbe.dataBlk);
    tbe.dataDirty := true;

    // sets a use time out for store misses to prevent LL/SC livelocks
    int use_timeout_latency := scLockLatency();
    if (use_timeout_latency > 0) {
      if (tbe.hasUseTimeout) {
        assert(useTimerTable.isSet(tbe.addr));
      } else {
        useTimerTable.set(
                tbe.addr,
                clockEdge() + cyclesToTicks(intToCycles(use_timeout_latency)));
        tbe.hasUseTimeout := true;
      }
      // also decay the timeout
      scLockDecayLatency();
    }
  } else if (tbe.dataValid && tbe.atomic_to_be_done &&
                ((tbe.reqType == CHIRequestType:AtomicLoad) ||
                 (tbe.reqType == CHIRequestType:AtomicStore))){
    assert(is_valid(tbe));
    assert(tbe.dataValid);
    assert((tbe.reqType == CHIRequestType:AtomicLoad) ||
           (tbe.reqType == CHIRequestType:AtomicStore));
    DPRINTF(RubySlicc, "Atomic before %s\n", tbe.dataBlk);

    DataBlock oldDataBlk;
    oldDataBlk := tbe.dataBlk;
    tbe.dataBlk.atomicPartial(tbe.dataBlk, tbe.atomic_op);
    tbe.dataBlk.clearAtomicLogEntries();

    sequencer.atomicCallback(tbe.addr, oldDataBlk, false);
    DPRINTF(RubySlicc, "Atomic after %s\n", tbe.dataBlk);
    tbe.dataDirty := true;
  } else if (tbe.dataValid && tbe.dataAMOValid && (tbe.reqType == CHIRequestType:AtomicLoad)) {
    DPRINTF(RubySlicc, "Atomic before %s\n", tbe.oldDataBlk);
    sequencer.atomicCallback(tbe.addr, tbe.oldDataBlk, false);
  }
}

action(Unset_Timeout_TBE, desc="") {
  assert(is_valid(tbe));
  assert(tbe.hasUseTimeout);
  assert(useTimerTable.isSet(tbe.addr));
  useTimerTable.unset(tbe.addr);
  tbe.hasUseTimeout := false;
  // A snoop may have been stalled without setting the TBE flag
  wakeup_port(snpRdyPort, address);
}

action(Unset_Timeout_Cache, desc="") {
  assert(useTimerTable.isSet(address));
  useTimerTable.unset(address);
  wakeup_port(snpRdyPort, address);
}

action(Callback_AtomicNoReturn, desc="") {
  assert(is_valid(tbe));
  assert((tbe.is_local_pf || tbe.is_remote_pf) == false);
  assert((tbe.reqType == CHIRequestType:AtomicNoReturn) ||
	 (tbe.reqType == CHIRequestType:AtomicStore));

  if(tbe.reqType == CHIRequestType:AtomicStore){
    sequencer.atomicCallback(tbe.addr, tbe.dataBlk);
    DPRINTF(RubySlicc, "AtomicNoReturn %s\n", tbe.dataBlk);
  }
}

action(Callback_WriteUnique, desc="") {
  assert(is_valid(tbe));
  assert((tbe.is_local_pf || tbe.is_remote_pf) == false);
  assert((tbe.reqType == CHIRequestType:StoreLine) ||
         (tbe.reqType == CHIRequestType:Store));
  assert(tbe.dataValid == false);
  sequencer.writeUniqueCallback(tbe.addr, tbe.dataBlk);
  DPRINTF(RubySlicc, "WriteUnique data %s\n", tbe.dataBlk);
  // set mask; note data is never considered valid
  assert(tbe.dataBlkValid.isEmpty());
  tbe.dataBlkValid.setMask(addressOffset(tbe.accAddr, tbe.addr), tbe.accSize);
}

action(Profile_Miss, desc="") {
  assert(is_valid(tbe));
  bool is_demand := (tbe.is_local_pf || tbe.is_remote_pf) == false;
  bool is_remote_can_notify := tbe.is_remote_pf && upstream_prefetch_trains_prefetcher;
  if (is_demand) {
    cache.profileDemandMiss();
  } else {
    assert(use_prefetcher || tbe.is_remote_pf);
    cache.profilePrefetchMiss();
  }
  // notify prefetcher about this demand miss
  if (use_prefetcher && tbe.isSeqReqValid && (is_demand || is_remote_can_notify)) {
    bool is_read := false;
    if (isReadReqType(tbe.reqType)) {
      is_read := true;
    } else {
      assert(isWriteReqType(tbe.reqType));
    }

    // FIXME: this dataBlk is likely to have stale data. This should be fixed
    // if our prefetcher uses cached data to make prefetch decisions.
    pfProxy.notifyPfMiss(tbe.seqReq, is_read, tbe.dataBlk);
  }
}

action(Profile_Hit, desc="") {
  assert(is_valid(tbe));
  assert(is_valid(cache_entry));
  assert(tbe.dataValid);
  bool is_demand := (tbe.is_local_pf || tbe.is_remote_pf) == false;
  bool is_remote_can_notify := tbe.is_remote_pf && upstream_prefetch_trains_prefetcher;
  if (is_demand) {
    cache.profileDemandHit();
  } else {
    assert(use_prefetcher || tbe.is_remote_pf);
    cache.profilePrefetchHit();
  }
  // notify prefetcher about this demand hit
  if (use_prefetcher && tbe.isSeqReqValid && (is_demand || is_remote_can_notify)) {
    bool is_read := false;
    if (isReadReqType(tbe.reqType)) {
      is_read := true;
    } else {
      assert(isWriteReqType(tbe.reqType));
    }
    pfProxy.notifyPfHit(tbe.seqReq, is_read, tbe.dataBlk);

    cache_entry.HWPrefetched := false;
  }
}

action(Profile_Fill, desc="") {
  assert(is_valid(tbe));
  assert(is_valid(cache_entry));
  if (use_prefetcher && tbe.isSeqReqValid) {

    cache_entry.HWPrefetched := tbe.is_local_pf ||
                          (tbe.is_remote_pf &&
                            (upstream_prefetch_trains_prefetcher == false));
    cache_entry.requestor := getRequestorID(tbe.seqReq);

    // Prefetchers that use this info require notifications from both
    // demand and pf fills (unlike notifyPfHit/notifyPfMiss)
    pfProxy.notifyPfFill(tbe.seqReq, tbe.dataBlk, tbe.is_local_pf);
  }
}

action(Profile_Eviction, desc="") {
  if (sc_lock_enabled && sequencer.llscCheckMonitor(address)) {
    DPRINTF(LLSC, "Invalidating monitored address %#x\n", address);
    scLockIncLatency();
  }
  if (send_evictions) {
    DPRINTF(RubySlicc, "Sending invalidation for %#x to the sequencer\n", address);
    sequencer.evictionCallback(address);
  }
  if (use_prefetcher && is_valid(cache_entry)) {
    pfProxy.notifyPfEvict(address, cache_entry.HWPrefetched, cache_entry.requestor);
  }
}

action(Profile_OutgoingStart, desc="") {
  outgoingTransactionStart(address, curTransitionEvent());
}

action(Profile_OutgoingEnd_DataResp, desc="") {
  assert(is_valid(tbe));
  // completes once all data is received
  if (tbe.expected_req_resp.hasReceivedData()) {
    outgoingTransactionEnd(address, tbe.rcvdRetryAck);
  }
}

action(Profile_OutgoingEnd_DatalessResp, desc="") {
  assert(is_valid(tbe));
  outgoingTransactionEnd(address, tbe.rcvdRetryAck);
}

action(TagArrayRead, desc="") {
  assert(is_valid(tbe));
  tbe.delayNextAction := curTick() + cyclesToTicks(
  tagLatency(fromSequencer(tbe.reqType)));
}

action(TagArrayWrite, desc="") {
  assert(is_valid(tbe));
  // when hasUseTimeout is set the final state is UD_T, but adding a delay
  // between now and triggering Fin_UD_T may allow the timer to expire and then
  // we end up in the wrong state
  if (dealloc_wait_for_tag && (tbe.hasUseTimeout == false)) {
    tbe.delayNextAction := curTick() + cyclesToTicks(tagLatency(false));
  }
}

action(DataArrayRead, desc="") {
  assert(is_valid(tbe));
  tbe.delayNextAction := curTick() + cyclesToTicks(dataLatency());
}

action(DataArrayWrite, desc="") {
  assert(is_valid(tbe));
  assert(is_valid(cache_entry));
  assert(tbe.doCacheFill);
  if(wait_for_cache_wr) {
    tbe.delayNextAction := curTick() + cyclesToTicks(dataLatency());
  }
}

action(ReadHitPipe, desc="") {
  assert(is_valid(tbe));
  tbe.delayNextAction := curTick() + cyclesToTicks(read_hit_latency);
}

action(ReadMissPipe, desc="") {
  assert(is_valid(tbe));
  tbe.delayNextAction := curTick() + cyclesToTicks(read_miss_latency);
}

action(WriteFEPipe, desc="") {
  assert(is_valid(tbe));
  tbe.delayNextAction := curTick() + cyclesToTicks(write_fe_latency);
}

action(WriteBEPipe, desc="") {
  assert(is_valid(tbe));
  tbe.delayNextAction := curTick() + cyclesToTicks(write_be_latency);
}

action(FillPipe, desc="") {
  assert(is_valid(tbe));
  tbe.delayNextAction := curTick() + cyclesToTicks(fill_latency);
}

action(DelayAtomic, desc="") {
  assert(is_valid(tbe));
  tbe.delayNextAction := curTick() + cyclesToTicks(atomic_op_latency);
}

action(SnpSharedPipe, desc="") {
  assert(is_valid(tbe));
  tbe.delayNextAction := curTick() + cyclesToTicks(snp_latency);
}

action(SnpInvPipe, desc="") {
  assert(is_valid(tbe));
  tbe.delayNextAction := curTick() + cyclesToTicks(snp_latency + snp_inv_latency);
}

action(SnpOncePipe, desc="") {
  assert(is_valid(tbe));
  tbe.delayNextAction := curTick() + cyclesToTicks(snp_latency);
}

//////////////////////////////////
// DVM Actions

action(Send_DvmTlbi, desc="") {
  enqueue(reqOutPort, CHIRequestMsg, request_latency) {
    prepareRequest(tbe, CHIRequestType:DvmOpNonSync, out_msg);
    DPRINTF(RubyProtocol, "Sending DvmOpNonSync to %d\n", getMiscNodeMachine());

    out_msg.usesTxnId := true;
    out_msg.txnId := tbe.addr; // for DVM TBEs addr = txnId

    out_msg.Destination.clear();
    out_msg.Destination.add(getMiscNodeMachine());
    out_msg.dataToFwdRequestor := false;

    // Don't set message size, we don't use the data inside the messages

    allowRequestRetry(tbe, out_msg);
  }

  // TLBIs can be ended early if the MN chooses to send CompDBIDResp.
  // Otherwise, the MN sends a plain DBIDResp, and then sends a Comp later.
  // => We add two possible response types, then add 1 to the count
  // e.g. "expect exactly 1 (CompDBIDResp OR DBIDResp)"
  clearExpectedReqResp(tbe);
  tbe.expected_req_resp.addExpectedRespType(CHIResponseType:CompDBIDResp);
  tbe.expected_req_resp.addExpectedRespType(CHIResponseType:DBIDResp);
  tbe.expected_req_resp.addExpectedCount(1);
  // If a plain DBIDResp is recieved, then Comp will be manually expected.
  // (expect_sep_wu_comp also sort of handles this, but it's WU specific,
  // and ProcessNextState doesn't respect it).

  // Push a value to the list of pending NonSyncs
  // The actual value doesn't matter, but we have to pick
  // a type which already has function signatures
  // e.g. TriggerQueue has push(Event) specified in SLICC but not push(addr)
  DPRINTF(RubyProtocol, "Pushing pending nonsync to blocklist %16x\n", tbe.addr);
  dvmPendingNonSyncsBlockingSync.push(Event:DvmTlbi_Initiate);
}

// Try to send a DVM Sync, but put it in the pending slot
// if there are pending Non-Syncs blocking it.
action(Try_Send_DvmSync, desc="") {
  if (dvmPendingNonSyncsBlockingSync.empty()){
    DPRINTF(RubyProtocol, "Nonsync queue is empty so %016x can proceed\n", tbe.addr);
    tbe.actions.push(Event:DvmSync_Send);
  } else {
    assert(!dvmHasPendingSyncOp);
    DPRINTF(RubyProtocol, "Nonsync queue is not empty so %016x is now pending\n", tbe.addr);
    dvmHasPendingSyncOp := true;
    dvmPendingSyncOp := address;
  }
}

// Try to send a DVM sync that was put in the pending slot
// due to pending Non-Syncs blocking it. Those Non-Syncs may not be
// blocking it anymore.
action(Try_Send_Pending_DvmSync, desc="") {
  // Pop an element off the list of pending NonSyncs
  // It won't necessarily be ours, but that doesn't matter.
  assert(!dvmPendingNonSyncsBlockingSync.empty());
  DPRINTF(RubyProtocol, "Popping nonsync from blocklist %16x\n", tbe.addr);
  dvmPendingNonSyncsBlockingSync.pop();

  if (dvmPendingNonSyncsBlockingSync.empty() && dvmHasPendingSyncOp) {
    DPRINTF(RubyProtocol, "Blocklist now empty, pending op %16x can proceed\n", dvmPendingSyncOp);
    TBE syncTBE := getDvmTBE(dvmPendingSyncOp);
    assert(is_valid(syncTBE));
    syncTBE.actions.push(Event:DvmSync_Send);

    dvmHasPendingSyncOp := false;
  }
}

action(Send_DvmSync, desc="") {
  enqueue(reqOutPort, CHIRequestMsg, request_latency) {
    prepareRequest(tbe, CHIRequestType:DvmOpSync, out_msg);
    DPRINTF(RubyProtocol, "Sending DvmOpSync to %d\n", getMiscNodeMachine());

    out_msg.usesTxnId := true;
    out_msg.txnId := tbe.addr; // for DVM TBEs addr = txnId

    out_msg.Destination.clear();
    out_msg.Destination.add(getMiscNodeMachine());
    out_msg.dataToFwdRequestor := false;

    // Don't set message size, we don't use the data inside the messages

    allowRequestRetry(tbe, out_msg);
  }

  clearExpectedReqResp(tbe);
  tbe.expected_req_resp.addExpectedRespType(CHIResponseType:DBIDResp);
  tbe.expected_req_resp.addExpectedCount(1);
  // Comp will be expected later
}

action(Send_DvmTlbi_NCBWrData, desc="") {
  enqueue(datOutPort, CHIDataMsg, data_latency) {
    out_msg.addr := tbe.addr;
    out_msg.type := CHIDataType:NCBWrData;

    out_msg.usesTxnId := true;
    out_msg.txnId := tbe.addr; // for DVM TBEs addr = txnId

    // Set dataBlk to all 0 - we don't actually use the contents
    out_msg.dataBlk.clear();
    // Data should be 8 bytes - this function is (offset, range)
    out_msg.bitMask.setMask(0, 8);

    out_msg.responder := machineID;

    out_msg.Destination.clear();
    out_msg.Destination.add(getMiscNodeMachine());
  }
}

action(Send_DvmSync_NCBWrData, desc="") {
  enqueue(datOutPort, CHIDataMsg, data_latency) {
    out_msg.addr := tbe.addr;
    out_msg.type := CHIDataType:NCBWrData;

    out_msg.usesTxnId := true;
    out_msg.txnId := tbe.addr; // for DVM TBEs addr = txnId

    // Set dataBlk to all 0 - we don't actually use the contents
    out_msg.dataBlk.clear();
    // Data should be 8 bytes - this function is (offset, range)
    // I assume the range is in bytes...
    out_msg.bitMask.setMask(0, 8);

    out_msg.responder := machineID;

    out_msg.Destination.clear();
    out_msg.Destination.add(getMiscNodeMachine());
  }
}

action(DvmTlbi_CompCallback, desc="") {
  assert(is_valid(tbe));
  assert(tbe.is_dvm_tbe);
  assert(tbe.reqType == CHIRequestType:DvmTlbi_Initiate);
  sequencer.unaddressedCallback(tbe.addr, RubyRequestType:TLBI);
}

action(DvmSync_CompCallback, desc="") {
  assert(is_valid(tbe));
  assert(tbe.is_dvm_tbe);
  assert(tbe.reqType == CHIRequestType:DvmSync_Initiate);
  sequencer.unaddressedCallback(tbe.addr, RubyRequestType:TLBI_SYNC);
}

//////////////////////////////////
// DVM Snoop Actions

action(Initiate_DvmSnoop, desc="") {
  // DvmSnoop cannot be retried
  bool was_retried := false;
  peek(snpRdyPort, CHIRequestMsg) {
    set_tbe(allocateDvmSnoopTBE(address, in_msg));
  }
  // Last argument = false, so it uses a "unique ID" rather than an address
  // "Incoming" transactions for DVM = time between receiving a Snooped DVM op
  // and sending the SnpResp_I
  incomingTransactionStart(address, curTransitionEvent(), State:I, was_retried, false);
}

action(DvmExtTlbi_EnqueueSnpResp, desc=""){
  tbe.delayNextAction := curTick() + cyclesToTicks(dvm_ext_tlbi_latency);
  tbe.actions.push(Event:SendSnpIResp);
}

action(DvmExtSync_TriggerCallback, desc=""){
  assert(is_valid(tbe));
  assert(tbe.is_dvm_snp_tbe);
  sequencer.unaddressedCallback(tbe.addr, RubyRequestType:TLBI_EXT_SYNC);
}

action(Profile_OutgoingStart_DVM, desc="") {
  outgoingTransactionStart(address, curTransitionEvent(), false);
}

action(Profile_OutgoingEnd_DVM, desc="") {
  assert(is_valid(tbe));
  outgoingTransactionEnd(address, tbe.rcvdRetryAck, false);
}<|MERGE_RESOLUTION|>--- conflicted
+++ resolved
@@ -1,9 +1,5 @@
 /*
-<<<<<<< HEAD
- * Copyright (c) 2021-2022 ARM Limited
-=======
  * Copyright (c) 2021-2023 ARM Limited
->>>>>>> 85eb9938
  * All rights reserved
  *
  * The license below extends only to copyright in the software and shall
@@ -67,10 +63,7 @@
         out_msg.usesTxnId := false;
         out_msg.event := Event:SendRetryAck;
         out_msg.retryDest := in_msg.requestor;
-<<<<<<< HEAD
-=======
         out_msg.txnId := in_msg.txnId;
->>>>>>> 85eb9938
         retryQueue.emplace(in_msg.addr,false,in_msg.requestor);
       }
     }
@@ -222,49 +215,6 @@
   seqInPort.dequeue(clockEdge());
 }
 
-action(AllocateTBE_SeqDvmRequest, desc="") {
-  // No retry for sequencer requests; just create resource stall
-  check_allocate(storDvmTBEs);
-
-  // reserve a slot for this request
-  storDvmTBEs.incrementReserved();
-
-  // Move request to rdy queue
-  peek(seqInPort, RubyRequest) {
-    enqueue(reqRdyOutPort, CHIRequestMsg, allocation_latency) {
-      // DVM operations do not relate to memory addresses
-      // Use the DVM transaction ID instead
-      out_msg.usesTxnId := true;
-      out_msg.txnId := in_msg.tlbiTransactionUid;
-
-      // TODO - zero these out?
-      out_msg.addr := in_msg.tlbiTransactionUid;
-      out_msg.accAddr := in_msg.tlbiTransactionUid;
-      out_msg.accSize := blockSize;
-      assert(in_msg.Prefetch == PrefetchBit:No);
-      out_msg.is_local_pf := false;
-      out_msg.is_remote_pf := false;
-
-      out_msg.requestor := machineID;
-      out_msg.fwdRequestor := machineID;
-      out_msg.seqReq := in_msg.getRequestPtr();
-      out_msg.isSeqReqValid := true;
-
-
-      if (in_msg.Type == RubyRequestType:TLBI) {
-        out_msg.type := CHIRequestType:DvmTlbi_Initiate;
-      } else if (in_msg.Type == RubyRequestType:TLBI_SYNC) {
-        out_msg.type := CHIRequestType:DvmSync_Initiate;
-      } else if (in_msg.Type == RubyRequestType:TLBI_EXT_SYNC_COMP) {
-        out_msg.type := CHIRequestType:DvmSync_ExternCompleted;
-      } else {
-        error("Invalid RubyRequestType");
-      }
-    }
-  }
-  seqInPort.dequeue(clockEdge());
-}
-
 action(AllocateTBE_PfRequest, desc="Allocate TBE for prefetch request") {
   // No retry for prefetch requests; just create resource stall
   check_allocate(storTBEs);
@@ -1078,8 +1028,6 @@
   tbe.actions.push(Event:WriteFEPipe);
   tbe.actions.push(Event:SendWriteUnique);
   tbe.actions.push(Event:SendCompDBIDResp_WU);
-<<<<<<< HEAD
-=======
   tbe.actions.push(Event:WriteBEPipe);
   tbe.actions.push(Event:SendWUData);
   tbe.dataToBeInvalid := true;
@@ -1122,7 +1070,6 @@
   tbe.actions.push(Event:WriteFEPipe);
   tbe.actions.push(Event:CheckCacheFill);
   tbe.actions.push(Event:DelayAtomic);
->>>>>>> 85eb9938
   tbe.actions.push(Event:WriteBEPipe);
   tbe.actions.push(Event:TagArrayWrite);
 }
@@ -1253,13 +1200,8 @@
       tbe.actions.push(Event:WriteBEPipe);
       tbe.actions.push(Event:SendWBData);
     } else {
-<<<<<<< HEAD
-      tbe.actions.push(Event:SendCompIResp);
-      tbe.actions.push(Event:SendEvict);
-=======
       tbe.actions.push(Event:SendEvict);
       tbe.actions.push(Event:SendCompIResp);
->>>>>>> 85eb9938
     }
   } else {
     tbe.actions.push(Event:SendCompIResp);
@@ -2033,16 +1975,9 @@
   tbe.expected_req_resp.addExpectedCount(1);
 }
 
-<<<<<<< HEAD
-action(ExpectComp, desc="") {
-  assert(is_valid(tbe));
-  tbe.expected_req_resp.addExpectedRespType(CHIResponseType:Comp);
-  tbe.expected_req_resp.addExpectedCount(1);
-=======
 action(WriteZero, desc="") {
   tbe.dataBlkValid.fillMask();
   tbe.dataBlk.clear();
->>>>>>> 85eb9938
 }
 
 action(Receive_ReqDataResp, desc="") {
@@ -3028,13 +2963,6 @@
 action(Send_CompI, desc="") {
   assert(is_valid(tbe));
 
-<<<<<<< HEAD
-  // Used to ack Evict request
-  assert(tbe.dir_sharers.isElement(tbe.requestor));
-  assert((tbe.dir_ownerExists == false) || (tbe.dir_owner != tbe.requestor));
-
-  tbe.dir_sharers.remove(tbe.requestor);
-=======
   if (!isStashReqType(tbe.reqType)) {
     // Used to ack Evict request
     assert(tbe.dir_sharers.isElement(tbe.requestor));
@@ -3042,7 +2970,6 @@
 
     tbe.dir_sharers.remove(tbe.requestor);
   }
->>>>>>> 85eb9938
 
   enqueue(rspOutPort, CHIResponseMsg, response_latency) {
     out_msg.addr := address;
@@ -3075,19 +3002,6 @@
     out_msg.Destination.add(tbe.requestor);
     out_msg.txnId := tbe.txnId;
     out_msg.dbid := tbe.txnId;
-    // We don't know if this is a stale clean unique or a bug, so flag the
-    // reponse so the requestor can make further checks
-    out_msg.stale := true;
-  }
-}
-
-action(Send_CompUC_Stale, desc="") {
-  assert(is_valid(tbe));
-  enqueue(rspOutPort, CHIResponseMsg, response_latency) {
-    out_msg.addr := address;
-    out_msg.type := CHIResponseType:Comp_UC;
-    out_msg.responder := machineID;
-    out_msg.Destination.add(tbe.requestor);
     // We don't know if this is a stale clean unique or a bug, so flag the
     // reponse so the requestor can make further checks
     out_msg.stale := true;
