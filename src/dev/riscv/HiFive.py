--- conflicted
+++ resolved
@@ -47,11 +47,6 @@
 from m5.proxy import *
 from m5.util.fdthelper import *
 
-<<<<<<< HEAD
-from m5.objects.PciHost import GenericPciHost
-
-=======
->>>>>>> 85eb9938
 
 class GenericRiscvPciHost(GenericPciHost):
     type = "GenericRiscvPciHost"
