# Copyright (c) 2015-2018 Advanced Micro Devices, Inc.
# All rights reserved.
#
# Redistribution and use in source and binary forms, with or without
# modification, are permitted provided that the following conditions are met:
#
# 1. Redistributions of source code must retain the above copyright notice,
# this list of conditions and the following disclaimer.
#
# 2. Redistributions in binary form must reproduce the above copyright notice,
# this list of conditions and the following disclaimer in the documentation
# and/or other materials provided with the distribution.
#
# 3. Neither the name of the copyright holder nor the names of its
# contributors may be used to endorse or promote products derived from this
# software without specific prior written permission.
#
# THIS SOFTWARE IS PROVIDED BY THE COPYRIGHT HOLDERS AND CONTRIBUTORS "AS IS"
# AND ANY EXPRESS OR IMPLIED WARRANTIES, INCLUDING, BUT NOT LIMITED TO, THE
# IMPLIED WARRANTIES OF MERCHANTABILITY AND FITNESS FOR A PARTICULAR PURPOSE
# ARE DISCLAIMED. IN NO EVENT SHALL THE COPYRIGHT HOLDER OR CONTRIBUTORS BE
# LIABLE FOR ANY DIRECT, INDIRECT, INCIDENTAL, SPECIAL, EXEMPLARY, OR
# CONSEQUENTIAL DAMAGES (INCLUDING, BUT NOT LIMITED TO, PROCUREMENT OF
# SUBSTITUTE GOODS OR SERVICES; LOSS OF USE, DATA, OR PROFITS; OR BUSINESS
# INTERRUPTION) HOWEVER CAUSED AND ON ANY THEORY OF LIABILITY, WHETHER IN
# CONTRACT, STRICT LIABILITY, OR TORT (INCLUDING NEGLIGENCE OR OTHERWISE)
# ARISING IN ANY WAY OUT OF THE USE OF THIS SOFTWARE, EVEN IF ADVISED OF THE
# POSSIBILITY OF SUCH DAMAGE.

from m5.objects.Device import DmaVirtDevice
from m5.objects.VegaGPUTLB import VegaPagetableWalker
from m5.params import *
from m5.proxy import *
<<<<<<< HEAD
from m5.objects.Device import DmaVirtDevice
from m5.objects.VegaGPUTLB import VegaPagetableWalker
=======
from m5.SimObject import SimObject
>>>>>>> 85eb9938


class HSAPacketProcessor(DmaVirtDevice):
    type = "HSAPacketProcessor"
    cxx_header = "dev/hsa/hsa_packet_processor.hh"
    cxx_class = "gem5::HSAPacketProcessor"

    pioAddr = Param.Addr("doorbell physical address")
    numHWQueues = Param.Int("Number of HW queues")
    # See:
    # Sooraj Puthoor et al., Oversubscribed Command Queues in GPUs. In the
    # proceedings of the 11th Workshop on General Purpose GPUs (GPGPU). 2018.
    wakeupDelay = Param.Tick(100000000, "Scheduling quantum")
    # This value was obtained empirically on Kaveri hardware via the KPS
    # benchmark from ATMI.
    # See: https://github.com/RadeonOpenCompute/atmi/tree/master/examples/
    #      runtime/kps
    pktProcessDelay = Param.Tick(4400000, "Packet processing delay")
    walker = Param.VegaPagetableWalker(
        VegaPagetableWalker(), "Page table walker"
    )<|MERGE_RESOLUTION|>--- conflicted
+++ resolved
@@ -31,12 +31,7 @@
 from m5.objects.VegaGPUTLB import VegaPagetableWalker
 from m5.params import *
 from m5.proxy import *
-<<<<<<< HEAD
-from m5.objects.Device import DmaVirtDevice
-from m5.objects.VegaGPUTLB import VegaPagetableWalker
-=======
 from m5.SimObject import SimObject
->>>>>>> 85eb9938
 
 
 class HSAPacketProcessor(DmaVirtDevice):
