--- conflicted
+++ resolved
@@ -182,17 +182,10 @@
         // with new extensions, it will likely be wrong to just arbitrarily
         // grab context zero.
         auto process = sys->threads[0]->getProcessPtr();
-<<<<<<< HEAD
 
         return process->pTable->translateRange(vaddr, size);
     }
 
-=======
-
-        return process->pTable->translateRange(vaddr, size);
-    }
-
->>>>>>> 85eb9938
     // In full system use the page tables setup by the kernel driver rather
     // than the CPU page tables.
     return TranslationGenPtr(
