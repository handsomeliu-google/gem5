# Copyright (c) 2008 The Regents of The University of Michigan
# All rights reserved.
#
# Redistribution and use in source and binary forms, with or without
# modification, are permitted provided that the following conditions are
# met: redistributions of source code must retain the above copyright
# notice, this list of conditions and the following disclaimer;
# redistributions in binary form must reproduce the above copyright
# notice, this list of conditions and the following disclaimer in the
# documentation and/or other materials provided with the distribution;
# neither the name of the copyright holders nor the names of its
# contributors may be used to endorse or promote products derived from
# this software without specific prior written permission.
#
# THIS SOFTWARE IS PROVIDED BY THE COPYRIGHT HOLDERS AND CONTRIBUTORS
# "AS IS" AND ANY EXPRESS OR IMPLIED WARRANTIES, INCLUDING, BUT NOT
# LIMITED TO, THE IMPLIED WARRANTIES OF MERCHANTABILITY AND FITNESS FOR
# A PARTICULAR PURPOSE ARE DISCLAIMED. IN NO EVENT SHALL THE COPYRIGHT
# OWNER OR CONTRIBUTORS BE LIABLE FOR ANY DIRECT, INDIRECT, INCIDENTAL,
# SPECIAL, EXEMPLARY, OR CONSEQUENTIAL DAMAGES (INCLUDING, BUT NOT
# LIMITED TO, PROCUREMENT OF SUBSTITUTE GOODS OR SERVICES; LOSS OF USE,
# DATA, OR PROFITS; OR BUSINESS INTERRUPTION) HOWEVER CAUSED AND ON ANY
# THEORY OF LIABILITY, WHETHER IN CONTRACT, STRICT LIABILITY, OR TORT
# (INCLUDING NEGLIGENCE OR OTHERWISE) ARISING IN ANY WAY OUT OF THE USE
# OF THIS SOFTWARE, EVEN IF ADVISED OF THE POSSIBILITY OF SUCH DAMAGE.

<<<<<<< HEAD
from m5.params import *
from m5.proxy import *
=======
>>>>>>> 85eb9938
from m5.objects.Device import PioDevice
from m5.objects.IntPin import IntSourcePin
from m5.objects.PS2 import *
from m5.params import *
from m5.proxy import *


<<<<<<< HEAD

=======
>>>>>>> 85eb9938
class I8042(PioDevice):
    type = "I8042"
    cxx_class = "gem5::X86ISA::I8042"
    cxx_header = "dev/x86/i8042.hh"

    pio_latency = Param.Latency("100ns", "Programmed IO latency")
    data_port = Param.Addr("Data port address")
    command_port = Param.Addr("Command/status port address")
    mouse_int_pin = IntSourcePin("Pin to signal the mouse has data")
    keyboard_int_pin = IntSourcePin("Pin to signal the keyboard has data")

    keyboard = Param.PS2Device(PS2Keyboard(vnc=NULL), "PS/2 keyboard device")
    mouse = Param.PS2Device(PS2Mouse(), "PS/2 mouse device")<|MERGE_RESOLUTION|>--- conflicted
+++ resolved
@@ -24,11 +24,6 @@
 # (INCLUDING NEGLIGENCE OR OTHERWISE) ARISING IN ANY WAY OUT OF THE USE
 # OF THIS SOFTWARE, EVEN IF ADVISED OF THE POSSIBILITY OF SUCH DAMAGE.
 
-<<<<<<< HEAD
-from m5.params import *
-from m5.proxy import *
-=======
->>>>>>> 85eb9938
 from m5.objects.Device import PioDevice
 from m5.objects.IntPin import IntSourcePin
 from m5.objects.PS2 import *
@@ -36,10 +31,6 @@
 from m5.proxy import *
 
 
-<<<<<<< HEAD
-
-=======
->>>>>>> 85eb9938
 class I8042(PioDevice):
     type = "I8042"
     cxx_class = "gem5::X86ISA::I8042"
