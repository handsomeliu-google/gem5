--- conflicted
+++ resolved
@@ -40,7 +40,6 @@
 from m5.SimObject import SimObject
 
 
-
 class PciHost(PioDevice):
     type = "PciHost"
     cxx_class = "gem5::PciHost"
@@ -77,10 +76,6 @@
         relocatable=0,
         addr=0,
     ):
-<<<<<<< HEAD
-
-=======
->>>>>>> 85eb9938
         busf = bus & 0xFF
         devicef = device & 0x1F
         functionf = function & 0x7
