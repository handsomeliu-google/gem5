# Copyright (c) 2009-2022 Arm Limited
# All rights reserved.
#
# The license below extends only to copyright in the software and shall
# not be construed as granting a license to any other intellectual
# property including but not limited to intellectual property relating
# to a hardware implementation of the functionality of the software
# licensed hereunder.  You may use the software subject to the license
# terms below provided that you ensure that this notice is replicated
# unmodified and in its entirety in all distributions of the software,
# modified or unmodified, in source code or in binary form.
#
# Copyright (c) 2006-2007 The Regents of The University of Michigan
# All rights reserved.
#
# Redistribution and use in source and binary forms, with or without
# modification, are permitted provided that the following conditions are
# met: redistributions of source code must retain the above copyright
# notice, this list of conditions and the following disclaimer;
# redistributions in binary form must reproduce the above copyright
# notice, this list of conditions and the following disclaimer in the
# documentation and/or other materials provided with the distribution;
# neither the name of the copyright holders nor the names of its
# contributors may be used to endorse or promote products derived from
# this software without specific prior written permission.
#
# THIS SOFTWARE IS PROVIDED BY THE COPYRIGHT HOLDERS AND CONTRIBUTORS
# "AS IS" AND ANY EXPRESS OR IMPLIED WARRANTIES, INCLUDING, BUT NOT
# LIMITED TO, THE IMPLIED WARRANTIES OF MERCHANTABILITY AND FITNESS FOR
# A PARTICULAR PURPOSE ARE DISCLAIMED. IN NO EVENT SHALL THE COPYRIGHT
# OWNER OR CONTRIBUTORS BE LIABLE FOR ANY DIRECT, INDIRECT, INCIDENTAL,
# SPECIAL, EXEMPLARY, OR CONSEQUENTIAL DAMAGES (INCLUDING, BUT NOT
# LIMITED TO, PROCUREMENT OF SUBSTITUTE GOODS OR SERVICES; LOSS OF USE,
# DATA, OR PROFITS; OR BUSINESS INTERRUPTION) HOWEVER CAUSED AND ON ANY
# THEORY OF LIABILITY, WHETHER IN CONTRACT, STRICT LIABILITY, OR TORT
# (INCLUDING NEGLIGENCE OR OTHERWISE) ARISING IN ANY WAY OUT OF THE USE
# OF THIS SOFTWARE, EVEN IF ADVISED OF THE POSSIBILITY OF SUCH DAMAGE.

from m5.defines import buildEnv
from m5.objects.ArmSystem import ArmExtension
<<<<<<< HEAD
from m5.objects.ClockDomain import ClockDomain, SrcClockDomain
from m5.objects.VoltageDomain import VoltageDomain
from m5.objects.Device import (
    BasicPioDevice,
    PioDevice,
    IsaFake,
    BadAddr,
    DmaDevice,
)
from m5.objects.PciHost import *
from m5.objects.Ethernet import NSGigE, IGbE_igb, IGbE_e1000
from m5.objects.Ide import *
from m5.objects.Platform import Platform
from m5.objects.Terminal import Terminal
from m5.objects.Uart import Uart
from m5.objects.SimpleMemory import SimpleMemory
=======
from m5.objects.CfiMemory import CfiMemory
from m5.objects.ClockDomain import (
    ClockDomain,
    SrcClockDomain,
)
from m5.objects.ClockedObject import ClockedObject
from m5.objects.Device import (
    BadAddr,
    BasicPioDevice,
    DmaDevice,
    IsaFake,
    PioDevice,
)
from m5.objects.Display import (
    Display,
    Display1080p,
)
from m5.objects.EnergyCtrl import EnergyCtrl
from m5.objects.Ethernet import (
    IGbE_e1000,
    IGbE_igb,
    NSGigE,
)
>>>>>>> 85eb9938
from m5.objects.GenericTimer import *
from m5.objects.Gic import *
from m5.objects.Graphics import ImageFormat
from m5.objects.Ide import *
from m5.objects.MHU import (
    MHU,
    Ap2ScpDoorbell,
    Scp2ApDoorbell,
)
from m5.objects.PciDevice import (
    PciIoBar,
    PciLegacyIoBar,
)
from m5.objects.PciHost import *
from m5.objects.Platform import Platform
from m5.objects.PS2 import *
from m5.objects.Scmi import *
from m5.objects.SimpleMemory import SimpleMemory
from m5.objects.SMMUv3 import SMMUv3
from m5.objects.SubSystem import SubSystem
from m5.objects.Terminal import Terminal
from m5.objects.Uart import Uart
from m5.objects.VirtIOMMIO import MmioVirtIO
from m5.objects.VoltageDomain import VoltageDomain
from m5.params import *
from m5.proxy import *
from m5.util.fdthelper import *

# Platforms with KVM support should generally use in-kernel GIC
# emulation. Use a GIC model that automatically switches between
# gem5's GIC model and KVM's GIC model if KVM is available.
try:
<<<<<<< HEAD
    from m5.objects.KvmGic import MuxingKvmGicV2, MuxingKvmGicV3
=======
    from m5.objects.KvmGic import (
        MuxingKvmGicV2,
        MuxingKvmGicV3,
    )
>>>>>>> 85eb9938

    kvm_gicv2_class = MuxingKvmGicV2
    kvm_gicv3_class = MuxingKvmGicV3
except ImportError:
    # KVM support wasn't compiled into gem5. Fallback to a
    # software-only GIC.
    kvm_gicv2_class = Gic400
    kvm_gicv3_class = Gicv3
    pass


class AmbaPioDevice(BasicPioDevice):
    type = "AmbaPioDevice"
    abstract = True
    cxx_header = "dev/arm/amba_device.hh"
    cxx_class = "gem5::AmbaPioDevice"
    amba_id = Param.UInt32("ID of AMBA device for kernel detection")


class AmbaIntDevice(AmbaPioDevice):
    type = "AmbaIntDevice"
    abstract = True
    cxx_header = "dev/arm/amba_device.hh"
    cxx_class = "gem5::AmbaIntDevice"
    interrupt = Param.ArmInterruptPin("Interrupt that connects to GIC")
    int_delay = Param.Latency(
        "100ns", "Time between action and interrupt generation by device"
    )


class AmbaDmaDevice(DmaDevice):
    type = "AmbaDmaDevice"
    abstract = True
    cxx_header = "dev/arm/amba_device.hh"
    cxx_class = "gem5::AmbaDmaDevice"
    pio_addr = Param.Addr("Address for AMBA responder interface")
    pio_latency = Param.Latency(
        "10ns",
        "Time between action and write/readresult by AMBA DMA Device",
    )
    interrupt = Param.ArmInterruptPin("Interrupt that connects to GIC")
    amba_id = Param.UInt32("ID of AMBA device for kernel detection")


class A9SCU(BasicPioDevice):
    type = "A9SCU"
    cxx_header = "dev/arm/a9scu.hh"
    cxx_class = "gem5::A9SCU"


class ArmPciIntRouting(Enum):
    vals = ["ARM_PCI_INT_STATIC", "ARM_PCI_INT_DEV", "ARM_PCI_INT_PIN"]


class GenericArmPciHost(GenericPciHost):
    type = "GenericArmPciHost"
    cxx_header = "dev/arm/pci_host.hh"
    cxx_class = "gem5::GenericArmPciHost"

    int_policy = Param.ArmPciIntRouting("PCI interrupt routing policy")
    int_base = Param.Unsigned("PCI interrupt base")
    int_count = Param.Unsigned(
        "Maximum number of interrupts used by this host"
    )

    # This python parameter can be used in configuration scripts to turn
    # on/off the fdt dma-coherent flag when doing dtb autogeneration
    _dma_coherent = True

    def generateDeviceTree(self, state):
        local_state = FdtState(
            addr_cells=3, size_cells=2, cpu_cells=1, interrupt_cells=1
        )

        node = FdtNode("pci")

        if int(self.conf_device_bits) == 8:
            node.appendCompatible("pci-host-cam-generic")
        elif int(self.conf_device_bits) == 12:
            node.appendCompatible("pci-host-ecam-generic")
        else:
            m5.fatal("No compatibility string for the set conf_device_width")

        node.append(FdtPropertyStrings("device_type", ["pci"]))

        # Cell sizes of child nodes/peripherals
        node.append(local_state.addrCellsProperty())
        node.append(local_state.sizeCellsProperty())
        node.append(local_state.interruptCellsProperty())
        # PCI address for CPU
        node.append(
            FdtPropertyWords(
                "reg",
                state.addrCells(self.conf_base)
                + state.sizeCells(self.conf_size),
            )
        )

        # Ranges mapping
        # For now some of this is hard coded, because the PCI module does not
        # have a proper full understanding of the memory map, but adapting the
        # PCI module is beyond the scope of what I'm trying to do here.
        # Values are taken from the VExpress_GEM5_V1 platform.
        ranges = []
        # Pio address range
        ranges += self.pciFdtAddr(space=1, addr=0)
        ranges += state.addrCells(self.pci_pio_base)
        ranges += local_state.sizeCells(0x10000)  # Fixed size

        # AXI memory address range
        ranges += self.pciFdtAddr(space=2, addr=0)
        ranges += state.addrCells(self.pci_mem_base)
        ranges += local_state.sizeCells(0x40000000)  # Fixed size
        node.append(FdtPropertyWords("ranges", ranges))

        if str(self.int_policy) == "ARM_PCI_INT_DEV":
            gic = self._parent.unproxy(self).gic
            int_phandle = state.phandle(gic)
            # Interrupt mapping
            interrupts = []

            # child interrupt specifier
            child_interrupt = local_state.interruptCells(0x0)

            # parent unit address
            parent_addr = gic._state.addrCells(0x0)

            for i in range(int(self.int_count)):
                parent_interrupt = gic.interruptCells(
                    0, int(self.int_base) - 32 + i, 1
                )

                interrupts += (
                    self.pciFdtAddr(device=i, addr=0)
                    + child_interrupt
                    + [int_phandle]
                    + parent_addr
                    + parent_interrupt
                )

            node.append(FdtPropertyWords("interrupt-map", interrupts))

            int_count = int(self.int_count)
            if int_count & (int_count - 1):
                fatal("PCI interrupt count should be power of 2")

            intmask = self.pciFdtAddr(device=int_count - 1, addr=0) + [0x0]
            node.append(FdtPropertyWords("interrupt-map-mask", intmask))
        else:
            m5.fatal(
                "Unsupported PCI interrupt policy "
                + "for Device Tree generation"
            )

        if self._dma_coherent:
            node.append(FdtProperty("dma-coherent"))

        yield node


class RealViewCtrl(BasicPioDevice):
    type = "RealViewCtrl"
    cxx_header = "dev/arm/rv_ctrl.hh"
    cxx_class = "gem5::RealViewCtrl"
    proc_id0 = Param.UInt32(0x0C000000, "Processor ID, SYS_PROCID")
    proc_id1 = Param.UInt32(0x0C000222, "Processor ID, SYS_PROCID1")
    idreg = Param.UInt32(0x00000000, "ID Register, SYS_ID")

    def generateDeviceTree(self, state):
        node = FdtNode(f"sysreg@{int(self.pio_addr):x}")
        node.appendCompatible("arm,vexpress-sysreg")
        node.append(
            FdtPropertyWords(
                "reg", state.addrCells(self.pio_addr) + state.sizeCells(0x1000)
            )
        )
        node.append(FdtProperty("gpio-controller"))
        node.append(FdtPropertyWords("#gpio-cells", [2]))
        node.appendPhandle(self)

        yield node


class RealViewOsc(ClockDomain):
    type = "RealViewOsc"
    cxx_header = "dev/arm/rv_ctrl.hh"
    cxx_class = "gem5::RealViewOsc"

    parent = Param.RealViewCtrl(Parent.any, "RealView controller")

    # TODO: We currently don't have the notion of a clock source,
    # which means we have to associate oscillators with a voltage
    # source.
    voltage_domain = Param.VoltageDomain(
        Parent.voltage_domain, "Voltage domain"
    )

    # See ARM DUI 0447J (ARM Motherboard Express uATX -- V2M-P1) and
    # the individual core/logic tile reference manuals for details
    # about the site/position/dcc/device allocation.
    site = Param.UInt8("Board Site")
    position = Param.UInt8("Position in device stack")
    dcc = Param.UInt8("Daughterboard Configuration Controller")
    device = Param.UInt8("Device ID")

    freq = Param.Clock("Default frequency")

    # These are currently only used for the device tree.
    min_freq = Param.Clock("0t", "Minimum frequency")
    max_freq = Param.Clock("0t", "Maximum frequency")

    def generateDeviceTree(self, state):
        phandle = state.phandle(self)
        node = FdtNode("osc@" + format(int(phandle), "x"))
        node.appendCompatible("arm,vexpress-osc")
        node.append(
            FdtPropertyWords(
                "arm,vexpress-sysreg,func", [0x1, int(self.device)]
            )
        )
        node.append(FdtPropertyWords("#clock-cells", [0]))

        minf = self.min_freq if self.min_freq.value else self.freq
        maxf = self.max_freq if self.max_freq.value else self.freq

        # Values are stored as a clock period.
        def to_freq(prop):
            return int(1.0 / prop.value)

        node.append(
            FdtPropertyWords("freq-range", [to_freq(minf), to_freq(maxf)])
        )
        node.append(
            FdtPropertyStrings("clock-output-names", ["oscclk" + str(phandle)])
        )
        node.appendPhandle(self)
        yield node


class RealViewTemperatureSensor(SimObject):
    type = "RealViewTemperatureSensor"
    cxx_header = "dev/arm/rv_ctrl.hh"
    cxx_class = "gem5::RealViewTemperatureSensor"

    parent = Param.RealViewCtrl(Parent.any, "RealView controller")

    system = Param.System(Parent.any, "system")

    # See ARM DUI 0447J (ARM Motherboard Express uATX -- V2M-P1) and
    # the individual core/logic tile reference manuals for details
    # about the site/position/dcc/device allocation.
    site = Param.UInt8("Board Site")
    position = Param.UInt8("Position in device stack")
    dcc = Param.UInt8("Daughterboard Configuration Controller")
    device = Param.UInt8("Device ID")


class VExpressMCC(SubSystem):
    """ARM V2M-P1 Motherboard Configuration Controller

    This subsystem describes a subset of the devices that sit behind the
    motherboard configuration controller on the the ARM Motherboard
    Express (V2M-P1) motherboard. See ARM DUI 0447J for details.
    """

    class Osc(RealViewOsc):
        site, position, dcc = (0, 0, 0)

    class Temperature(RealViewTemperatureSensor):
        site, position, dcc = (0, 0, 0)

    osc_mcc = Osc(device=0, min_freq="25MHz", max_freq="60MHz", freq="50MHz")
    osc_clcd = Osc(
        device=1, min_freq="23.75MHz", max_freq="63.5MHz", freq="23.75MHz"
    )
    osc_peripheral = Osc(device=2, freq="24MHz")
    osc_system_bus = Osc(
        device=4, min_freq="2MHz", max_freq="230MHz", freq="24MHz"
    )

    # See Table 4.19 in ARM DUI 0447J (Motherboard Express uATX TRM).
    temp_crtl = Temperature(device=0)

    def generateDeviceTree(self, state):
        node = FdtNode("mcc")
        node.appendCompatible("arm,vexpress,config-bus")
        node.append(FdtPropertyWords("arm,vexpress,site", [0]))

        for obj in self._children.values():
            if issubclass(type(obj), SimObject):
                node.append(obj.generateDeviceTree(state))

        io_phandle = state.phandle(self.osc_mcc.parent.unproxy(self))
        node.append(FdtPropertyWords("arm,vexpress,config-bridge", io_phandle))

        yield node


class CoreTile2A15DCC(SubSystem):
    """ARM CoreTile Express A15x2 Daughterboard Configuration Controller

    This subsystem describes a subset of the devices that sit behind the
    daughterboard configuration controller on a CoreTile Express A15x2. See
    ARM DUI 0604E for details.
    """

    class Osc(RealViewOsc):
        site, position, dcc = (1, 0, 0)

    # See Table 2.8 in ARM DUI 0604E (CoreTile Express A15x2 TRM)
    osc_cpu = Osc(device=0, min_freq="20MHz", max_freq="60MHz", freq="60MHz")
    osc_hsbm = Osc(device=4, min_freq="20MHz", max_freq="40MHz", freq="40MHz")
    osc_pxl = Osc(
        device=5, min_freq="23.76MHz", max_freq="165MHz", freq="23.75MHz"
    )
    osc_smb = Osc(device=6, min_freq="20MHz", max_freq="50MHz", freq="50MHz")
    osc_sys = Osc(device=7, min_freq="20MHz", max_freq="60MHz", freq="60MHz")
    osc_ddr = Osc(device=8, freq="40MHz")

    def generateDeviceTree(self, state):
        node = FdtNode("dcc")
        node.appendCompatible("arm,vexpress,config-bus")

        for obj in self._children.values():
            if isinstance(obj, SimObject):
                node.append(obj.generateDeviceTree(state))

        io_phandle = state.phandle(self.osc_cpu.parent.unproxy(self))
        node.append(FdtPropertyWords("arm,vexpress,config-bridge", io_phandle))

        yield node


class SysSecCtrl(BasicPioDevice):
    """
    System Security Control registers. Taken from:
        Arm Neoverse N1 System Development Platform - TRM - Version 0.0
        Document ID: 101489_0000_02_en
    """

    type = "SysSecCtrl"
    cxx_header = "dev/arm/ssc.hh"
    cxx_class = "gem5::SysSecCtrl"

    ssc_dbgcfg_stat = Param.Unsigned(
        0x00010000, "Debug authentication configuration status"
    )
    ssc_version = Param.Unsigned(0x100417B0, "Version register")
    ssc_pid0 = Param.Unsigned(0x44, "Peripheral ID0 register")
    ssc_pid1 = Param.Unsigned(0xB8, "Peripheral ID1 register")
    ssc_pid2 = Param.Unsigned(0xB, "Peripheral ID2 register")
    ssc_pid4 = Param.Unsigned(0x4, "Peripheral ID4 register")

    compid0 = Param.Unsigned(0x0D, "Component ID0 register")
    compid1 = Param.Unsigned(0xF0, "Component ID1 register")
    compid2 = Param.Unsigned(0x5, "Component ID2 register")
    compid3 = Param.Unsigned(0xB1, "Component ID3 register")


class AmbaFake(AmbaPioDevice):
    type = "AmbaFake"
    cxx_header = "dev/arm/amba_fake.hh"
    cxx_class = "gem5::AmbaFake"
    ignore_access = Param.Bool(
        False, "Ignore reads/writes to this device, (e.g. IsaFake + AMBA)"
    )
    amba_id = 0


# Simple fixed-rate clock source. Intended to be instantiated in Platform
# instances for definition of clock bindings on DTB auto-generation
class FixedClock(SrcClockDomain):
    # Keep track of the number of FixedClock instances in the system
    # to provide unique names
    _index = 0

    def generateDeviceTree(self, state):
        if len(self.clock) > 1:
            fatal("FixedClock configured with multiple frequencies")
        node = FdtNode(f"clock{FixedClock._index}")
        node.appendCompatible("fixed-clock")
        node.append(FdtPropertyWords("#clock-cells", 0))
        node.append(
            FdtPropertyWords("clock-frequency", self.clock[0].frequency)
        )
        node.appendPhandle(self)
        FixedClock._index += 1

        yield node


class Pl011(Uart):
    type = "Pl011"
    cxx_header = "dev/arm/pl011.hh"
    cxx_class = "gem5::Pl011"
    interrupt = Param.ArmInterruptPin("Interrupt that connects to GIC")
    end_on_eot = Param.Bool(
        False, "End the simulation when a EOT is received on the UART"
    )
    int_delay = Param.Latency(
        "100ns", "Time between action and interrupt generation by UART"
    )

    def generateDeviceTree(self, state):
        node = self.generateBasicPioDeviceNode(
            state, "uart", self.pio_addr, 0x1000, [self.interrupt]
        )
        node.appendCompatible(["arm,pl011", "arm,primecell"])

        # Hardcoded reference to the realview platform clocks, because the
        # clk_domain can only store one clock (i.e. it is not a VectorParam)
        realview = self._parent.unproxy(self)
        node.append(
            FdtPropertyWords(
                "clocks",
                [
                    state.phandle(realview.mcc.osc_peripheral),
                    state.phandle(realview.dcc.osc_smb),
                ],
            )
        )
        node.append(FdtPropertyStrings("clock-names", ["uartclk", "apb_pclk"]))
        yield node


class Sp804(AmbaPioDevice):
    type = "Sp804"
    cxx_header = "dev/arm/timer_sp804.hh"
    cxx_class = "gem5::Sp804"
    int0 = Param.ArmSPI("Interrupt that connects to GIC")
    clock0 = Param.Clock("1MHz", "Clock speed of the input")
    int1 = Param.ArmSPI("Interrupt that connects to GIC")
    clock1 = Param.Clock("1MHz", "Clock speed of the input")
    amba_id = 0x00141804


class Sp805(AmbaIntDevice):
    """
    Arm Watchdog Module (SP805)
    Reference:
        Arm Watchdog Module (SP805) - Technical Reference Manual - rev. r1p0
        Doc. ID: ARM DDI 0270B
    """

    type = "Sp805"
    cxx_header = "dev/arm/watchdog_sp805.hh"
    cxx_class = "gem5::Sp805"

    amba_id = 0x00141805

    def generateDeviceTree(self, state):
        node = self.generateBasicPioDeviceNode(
            state, "watchdog", self.pio_addr, 0x1000, [self.interrupt]
        )
        node.appendCompatible(["arm,sp805", "arm,primecell"])
        clocks = [state.phandle(self.clk_domain.unproxy(self))]
        clock_names = ["wdogclk"]
        platform = self._parent.unproxy(self)
        if self in platform._off_chip_devices():
            clocks.append(state.phandle(platform.dcc.osc_smb))
            clock_names.append("apb_pclk")
        node.append(FdtPropertyWords("clocks", clocks))
        node.append(FdtPropertyStrings("clock-names", clock_names))

        yield node


class GenericWatchdog(PioDevice):
    type = "GenericWatchdog"
    cxx_header = "dev/arm/watchdog_generic.hh"
    cxx_class = "gem5::GenericWatchdog"

    refresh_start = Param.Addr("Start address for the refresh frame")
    control_start = Param.Addr("Start address for the control frame")
    pio_latency = Param.Latency("10ns", "Delay for PIO r/w")

    ws0 = Param.ArmInterruptPin("WS0 Signal")
    ws1 = Param.ArmInterruptPin("WS1 Signal")

    system_counter = Param.SystemCounter(
        Parent.any,
        "The Watchdog uses the Generic Timer system counter as the timebase "
        "against which the decision to trigger an interrupt is made.",
    )


class CpuLocalTimer(BasicPioDevice):
    type = "CpuLocalTimer"
    cxx_header = "dev/arm/timer_cpulocal.hh"
    cxx_class = "gem5::CpuLocalTimer"
    int_timer = Param.ArmPPI("Interrrupt used per-cpu to GIC")
    int_watchdog = Param.ArmPPI("Interrupt for per-cpu watchdog to GIC")


class PL031(AmbaIntDevice):
    type = "PL031"
    cxx_header = "dev/arm/rtc_pl031.hh"
    cxx_class = "gem5::PL031"
    time = Param.Time(
        "01/01/2009", "System time to use ('Now' for actual time)"
    )
    amba_id = 0x00041031

    def generateDeviceTree(self, state):
        node = self.generateBasicPioDeviceNode(
            state, "rtc", self.pio_addr, 0x1000, [self.interrupt]
        )

        node.appendCompatible(["arm,pl031", "arm,primecell"])
        clock = state.phandle(self.clk_domain.unproxy(self))
        node.append(FdtPropertyWords("clocks", clock))
        node.append(FdtPropertyStrings("clock-names", ["apb_pclk"]))

        yield node


class Pl050(AmbaIntDevice):
    type = "Pl050"
    cxx_header = "dev/arm/kmi.hh"
    cxx_class = "gem5::Pl050"
    amba_id = 0x00141050

    ps2 = Param.PS2Device("PS/2 device")

    def generateDeviceTree(self, state):
        node = self.generateBasicPioDeviceNode(
            state, "kmi", self.pio_addr, 0x1000, [self.interrupt]
        )

        node.appendCompatible(["arm,pl050", "arm,primecell"])
        clock = state.phandle(self.clk_domain.unproxy(self))
        node.append(FdtPropertyWords("clocks", clock))

        yield node


class Pl111(AmbaDmaDevice):
    type = "Pl111"
    cxx_header = "dev/arm/pl111.hh"
    cxx_class = "gem5::Pl111"
    pixel_clock = Param.Clock("24MHz", "Pixel clock")
    vnc = Param.VncInput(
        Parent.any, "Vnc server for remote frame buffer display"
    )
    amba_id = 0x00141111
    enable_capture = Param.Bool(
        True, "capture frame to system.framebuffer.bmp"
    )


class HDLcd(AmbaDmaDevice):
    type = "HDLcd"
    cxx_header = "dev/arm/hdlcd.hh"
    cxx_class = "gem5::HDLcd"
    vnc = Param.VncInput(
        Parent.any, "Vnc server for remote frame buffer display"
    )
    amba_id = 0x00141000
    workaround_swap_rb = Param.Bool(
        False, "Workaround incorrect color selector order in some kernels"
    )
    workaround_dma_line_count = Param.Bool(
        True, "Workaround incorrect DMA line count (off by 1)"
    )
    enable_capture = Param.Bool(
        True, "capture frame to system.framebuffer.{extension}"
    )
    frame_format = Param.ImageFormat(
        "Auto", "image format of the captured frame"
    )

    pixel_buffer_size = Param.MemorySize32("2KiB", "Size of address range")

    pxl_clk = Param.ClockDomain("Pixel clock source")
    pixel_chunk = Param.Unsigned(32, "Number of pixels to handle in one batch")
    virt_refresh_rate = Param.Frequency(
        "20Hz", "Frame refresh rate in KVM mode"
    )
    _status = "ok"

    encoder = Param.Display(Display1080p(), "Display encoder")

    def endpointPhandle(self):
        return "hdlcd_endpoint"

    def generateDeviceTree(self, state):
        endpoint_node = FdtNode("endpoint")
        endpoint_node.appendPhandle(self.endpointPhandle())

        for encoder_node in self.encoder.generateDeviceTree(state):
            encoder_endpoint = self.encoder.endpointNode()

            # Endpoint subnode
            endpoint_node.append(
                FdtPropertyWords(
                    "remote-endpoint",
                    [state.phandle(self.encoder.endpointPhandle())],
                )
            )
            encoder_endpoint.append(
                FdtPropertyWords(
                    "remote-endpoint", [state.phandle(self.endpointPhandle())]
                )
            )

            yield encoder_node

        port_node = FdtNode("port")
        port_node.append(endpoint_node)

        node = self.generateBasicPioDeviceNode(
            state, "hdlcd", self.pio_addr, 0x1000, [self.interrupt]
        )

        node.appendCompatible(["arm,hdlcd"])
        node.append(FdtPropertyWords("clocks", state.phandle(self.pxl_clk)))
        node.append(FdtPropertyStrings("clock-names", ["pxlclk"]))

        node.append(FdtPropertyStrings("status", [self._status]))

        self.addIommuProperty(state, node)

        node.append(port_node)

        yield node


class ParentMem(SimpleMemory):
    """
    This is a base abstract class for child node generation
    A memory willing to autogenerate child nodes can do that
    directly in the generateDeviceTree method.
    However sometimes portions of memory (child nodes) are tagged
    for specific applications. Hardcoding the child node in the
    parent memory class is not flexible, so we delegate this
    to the application model, which is registering the generator
    helper via the ParentMem interface.
    """

    def __init__(self, *args, **kwargs):
        super().__init__(*args, **kwargs)
        self._generators = []

    def addSubnodeGenerator(self, gen):
        """
        This is the method a client application would use to
        register a child generator in the memory object.
        """
        self._generators.append(gen)

    def generateSubnodes(self, node, state):
        """
        This is the method the memory would use to instantiate
        the child nodes via the previously registered generators.
        """
        for subnode_gen in self._generators:
            node.append(subnode_gen(state))


class MmioSRAM(ParentMem):
    def __init__(self, *args, **kwargs):
        super().__init__(**kwargs)

    def generateDeviceTree(self, state):
        node = FdtNode(f"sram@{int(self.range.start):x}")
        node.appendCompatible(["mmio-sram"])
        node.append(
            FdtPropertyWords(
                "reg",
                state.addrCells(self.range.start)
                + state.sizeCells(self.range.size()),
            )
        )

        local_state = FdtState(addr_cells=2, size_cells=2, cpu_cells=1)
        node.append(local_state.addrCellsProperty())
        node.append(local_state.sizeCellsProperty())
        node.append(
            FdtPropertyWords(
                "ranges",
                local_state.addrCells(0)
                + state.addrCells(self.range.start)
                + state.sizeCells(self.range.size()),
            )
        )

        self.generateSubnodes(node, state)

        yield node


class FVPBasePwrCtrl(BasicPioDevice):
    """
    Based on Fast Models Base_PowerController v11.8
    Reference:
        Fast Models Reference Manual - Section 7.7.2 - Version 11.8
        Document ID: 100964_1180_00_en
    """

    type = "FVPBasePwrCtrl"
    cxx_header = "dev/arm/fvp_base_pwr_ctrl.hh"
    cxx_class = "gem5::FVPBasePwrCtrl"


class GenericMHU(MHU):
    lowp_scp2ap = Scp2ApDoorbell(
        set_address=0x10020008,
        clear_address=0x10020010,
        interrupt=ArmSPI(num=68),
    )
    highp_scp2ap = Scp2ApDoorbell(
        set_address=0x10020028,
        clear_address=0x10020030,
        interrupt=ArmSPI(num=67),
    )
    sec_scp2ap = Scp2ApDoorbell(
        set_address=0x10020208,
        clear_address=0x10020210,
        interrupt=ArmSPI(num=69),
    )
    lowp_ap2scp = Ap2ScpDoorbell(
        set_address=0x10020108, clear_address=0x10020110
    )
    highp_ap2scp = Ap2ScpDoorbell(
        set_address=0x10020128, clear_address=0x10020130
    )
    sec_ap2scp = Ap2ScpDoorbell(
        set_address=0x10020308, clear_address=0x10020310
    )


class RealView(Platform):
    type = "RealView"
    cxx_header = "dev/arm/realview.hh"
    cxx_class = "gem5::RealView"
    _mem_regions = [AddrRange(0, size="256MiB")]
    _num_pci_dev = 0

    def _on_chip_devices(self):
        return []

    def _off_chip_devices(self):
        return []

    def _on_chip_memory(self):
        return []

    def _off_chip_memory(self):
        return []

    _off_chip_ranges = []

    def _attach_memory(self, mem, bus, mem_ports=None):
        if hasattr(mem, "port"):
            if mem_ports is None:
                mem.port = bus.mem_side_ports
            else:
                mem_ports.append(mem.port)

    def _attach_device(self, device, bus, dma_ports=None):
        if hasattr(device, "pio"):
            device.pio = bus.mem_side_ports
        if hasattr(device, "dma"):
            if dma_ports is None:
                device.dma = bus.cpu_side_ports
            else:
                dma_ports.append(device.dma)

    def _attach_io(self, devices, *args, **kwargs):
        for d in devices:
            self._attach_device(d, *args, **kwargs)

    def _attach_mem(self, memories, *args, **kwargs):
        for mem in memories:
            self._attach_memory(mem, *args, **kwargs)

    def _attach_clk(self, devices, clkdomain):
        for d in devices:
            if hasattr(d, "clk_domain"):
                d.clk_domain = clkdomain

    def attachPciDevices(self):
        pass

    def enableMSIX(self):
        pass

    def onChipIOClkDomain(self, clkdomain):
        self._attach_clk(self._on_chip_devices(), clkdomain)

    def offChipIOClkDomain(self, clkdomain):
        self._attach_clk(self._off_chip_devices(), clkdomain)

    def attachOnChipIO(self, bus, bridge=None, dma_ports=None, mem_ports=None):
        self._attach_mem(self._on_chip_memory(), bus, mem_ports)
        self._attach_io(self._on_chip_devices(), bus, dma_ports)
        if bridge:
            bridge.ranges = self._off_chip_ranges

    def attachIO(self, bus, dma_ports=None, mem_ports=None):
        self._attach_mem(self._off_chip_memory(), bus, mem_ports)
        self._attach_io(self._off_chip_devices(), bus, dma_ports)

    def setupBootLoader(self, cur_sys, boot_loader, dtb_addr, load_offset):
        cur_sys.workload.boot_loader = boot_loader
        cur_sys.workload.load_addr_offset = load_offset
        cur_sys.workload.dtb_addr = load_offset + dtb_addr
        # Use 0x200000 as this is the maximum size allowed for a DTB
        cur_sys.workload.initrd_addr = cur_sys.workload.dtb_addr + 0x200000
        cur_sys.workload.cpu_release_addr = cur_sys.workload.dtb_addr - 8

    def generateDeviceTree(self, state):
        node = FdtNode("/")  # Things in this module need to end up in the root
        node.append(
            FdtPropertyWords("interrupt-parent", state.phandle(self.gic))
        )

        for subnode in self.recurseDeviceTree(state):
            node.append(subnode)

        yield node

    def annotateCpuDeviceNode(self, cpu, state):
        system = self.system.unproxy(self)
        if system._have_psci:
            cpu.append(FdtPropertyStrings("enable-method", "psci"))
        else:
            cpu.append(FdtPropertyStrings("enable-method", "spin-table"))
            # The kernel writes the entry addres of secondary CPUs to this
            # address before waking up secondary CPUs.
            # The gem5 bootloader then makes secondary CPUs jump to it.
            cpu.append(
                FdtPropertyWords(
                    "cpu-release-addr",
                    state.addrCells(system.workload.cpu_release_addr),
                )
            )


class VExpress_EMM(RealView):
    _mem_regions = [AddrRange("2GiB", size="2GiB")]

    # Ranges based on excluding what is part of on-chip I/O (gic,
    # a9scu)
    _off_chip_ranges = [
        AddrRange(0x2F000000, size="16MiB"),
        AddrRange(0x30000000, size="256MiB"),
        AddrRange(0x40000000, size="512MiB"),
        AddrRange(0x18000000, size="64MiB"),
        AddrRange(0x1C000000, size="64MiB"),
    ]

    # Platform control device (off-chip)
    realview_io = RealViewCtrl(
        proc_id0=0x14000000,
        proc_id1=0x14000000,
        idreg=0x02250000,
        pio_addr=0x1C010000,
    )

    mcc = VExpressMCC()
    dcc = CoreTile2A15DCC()

    ### On-chip devices ###
    gic = Gic400(dist_addr=0x2C001000, cpu_addr=0x2C002000)
    vgic = VGic(vcpu_addr=0x2C006000, hv_addr=0x2C004000, maint_int=25)

    local_cpu_timer = CpuLocalTimer(
        int_timer=ArmPPI(num=29),
        int_watchdog=ArmPPI(num=30),
        pio_addr=0x2C080000,
    )

    hdlcd = HDLcd(
        pxl_clk=dcc.osc_pxl,
        pio_addr=0x2B000000,
        interrupt=ArmSPI(num=117),
        workaround_swap_rb=True,
    )

    def _on_chip_devices(self):
        devices = [self.gic, self.vgic, self.local_cpu_timer]
        if hasattr(self, "gicv2m"):
            devices.append(self.gicv2m)
        devices.append(self.hdlcd)
        return devices

    def _on_chip_memory(self):
        memories = [self.bootmem]
        return memories

    ### Off-chip devices ###
    uart = Pl011(pio_addr=0x1C090000, interrupt=ArmSPI(num=37))
    pci_host = GenericPciHost(
        conf_base=0x30000000,
        conf_size="256MiB",
        conf_device_bits=16,
        pci_pio_base=0,
    )

    sys_counter = SystemCounter()
    generic_timer = GenericTimer(
        int_el3_phys=ArmPPI(num=29, int_type="IRQ_TYPE_LEVEL_LOW"),
        int_el1_phys=ArmPPI(num=30, int_type="IRQ_TYPE_LEVEL_LOW"),
        int_el1_virt=ArmPPI(num=27, int_type="IRQ_TYPE_LEVEL_LOW"),
        int_el2_ns_phys=ArmPPI(num=26, int_type="IRQ_TYPE_LEVEL_LOW"),
        int_el2_ns_virt=ArmPPI(num=28, int_type="IRQ_TYPE_LEVEL_LOW"),
        int_el2_s_phys=ArmPPI(num=20, int_type="IRQ_TYPE_LEVEL_LOW"),
        int_el2_s_virt=ArmPPI(num=19, int_type="IRQ_TYPE_LEVEL_LOW"),
    )

    timer0 = Sp804(
        int0=ArmSPI(num=34),
        int1=ArmSPI(num=34),
        pio_addr=0x1C110000,
        clock0="1MHz",
        clock1="1MHz",
    )
    timer1 = Sp804(
        int0=ArmSPI(num=35),
        int1=ArmSPI(num=35),
        pio_addr=0x1C120000,
        clock0="1MHz",
        clock1="1MHz",
    )
    clcd = Pl111(pio_addr=0x1C1F0000, interrupt=ArmSPI(num=46))
    kmi0 = Pl050(
        pio_addr=0x1C060000, interrupt=ArmSPI(num=44), ps2=PS2Keyboard()
    )
    kmi1 = Pl050(
        pio_addr=0x1C070000, interrupt=ArmSPI(num=45), ps2=PS2TouchKit()
    )
    cf_ctrl = IdeController(
        disks=[],
        pci_func=0,
        pci_dev=0,
        pci_bus=2,
        io_shift=2,
        ctrl_offset=2,
        Command=0x1,
    )
    cf_ctrl.BAR0 = PciLegacyIoBar(addr="0x1C1A0000", size="256B")
    cf_ctrl.BAR1 = PciLegacyIoBar(addr="0x1C1A0100", size="4096B")

    bootmem = SimpleMemory(range=AddrRange("64MiB"), conf_table_reported=False)
    vram = SimpleMemory(
        range=AddrRange(0x18000000, size="32MiB"), conf_table_reported=False
    )
    rtc = PL031(pio_addr=0x1C170000, interrupt=ArmSPI(num=36))

    l2x0_fake = IsaFake(pio_addr=0x2C100000, pio_size=0xFFF)
    uart1_fake = AmbaFake(pio_addr=0x1C0A0000)
    uart2_fake = AmbaFake(pio_addr=0x1C0B0000)
    uart3_fake = AmbaFake(pio_addr=0x1C0C0000)
    sp810_fake = AmbaFake(pio_addr=0x1C020000, ignore_access=True)
    watchdog_fake = AmbaFake(pio_addr=0x1C0F0000)
    aaci_fake = AmbaFake(pio_addr=0x1C040000)
    lan_fake = IsaFake(pio_addr=0x1A000000, pio_size=0xFFFF)
    usb_fake = IsaFake(pio_addr=0x1B000000, pio_size=0x1FFFF)
    mmc_fake = AmbaFake(pio_addr=0x1C050000)
    energy_ctrl = EnergyCtrl(pio_addr=0x1C080000)

    def _off_chip_devices(self):
        devices = [
            self.uart,
            self.realview_io,
            self.pci_host,
            self.timer0,
            self.timer1,
            self.clcd,
            self.kmi0,
            self.kmi1,
            self.cf_ctrl,
            self.rtc,
            self.vram,
            self.l2x0_fake,
            self.uart1_fake,
            self.uart2_fake,
            self.uart3_fake,
            self.sp810_fake,
            self.watchdog_fake,
            self.aaci_fake,
            self.lan_fake,
            self.usb_fake,
            self.mmc_fake,
            self.energy_ctrl,
        ]
        # Try to attach the I/O if it exists
        if hasattr(self, "ide"):
            devices.append(self.ide)
        if hasattr(self, "ethernet"):
            devices.append(self.ethernet)
        return devices

    # Attach any PCI devices that are supported
    def attachPciDevices(self):
        self.ethernet = IGbE_e1000(
            pci_bus=0, pci_dev=0, pci_func=0, InterruptLine=1, InterruptPin=1
        )
        self.ide = IdeController(
            disks=[],
            pci_bus=0,
            pci_dev=1,
            pci_func=0,
            InterruptLine=2,
            InterruptPin=2,
        )

    def enableMSIX(self):
        self.gic = Gic400(
            dist_addr=0x2C001000, cpu_addr=0x2C002000, it_lines=512
        )
        self.gicv2m = Gicv2m()
        self.gicv2m.frames = [
            Gicv2mFrame(spi_base=256, spi_len=64, addr=0x2C1C0000)
        ]

    def setupBootLoader(self, cur_sys, loc, boot_loader=None):
        if boot_loader is None:
            boot_loader = loc("boot_emm.arm")
        super().setupBootLoader(cur_sys, boot_loader, 0x8000000, 0x80000000)


class VExpress_EMM64(VExpress_EMM):
    # Three memory regions are specified totalling 512GiB
    _mem_regions = [
        AddrRange("2GiB", size="2GiB"),
        AddrRange("34GiB", size="30GiB"),
        AddrRange("512GiB", size="480GiB"),
    ]
    pci_host = GenericPciHost(
        conf_base=0x30000000,
        conf_size="256MiB",
        conf_device_bits=12,
        pci_pio_base=0x2F000000,
    )

    def setupBootLoader(self, cur_sys, loc, boot_loader=None):
        if boot_loader is None:
            boot_loader = loc("boot_emm.arm64")
        RealView.setupBootLoader(
            self, cur_sys, boot_loader, 0x8000000, 0x80000000
        )


class VExpress_GEM5_Base(RealView):
    """
    The VExpress gem5 memory map is loosely based on a modified
    Versatile Express RS1 memory map.

    The gem5 platform has been designed to implement a subset of the
    original Versatile Express RS1 memory map. Off-chip peripherals should,
    when possible, adhere to the Versatile Express memory map. Non-PCI
    off-chip devices that are gem5-specific should live in the CS5 memory
    space to avoid conflicts with existing devices that we might want to
    model in the future. Such devices should normally have interrupts in
    the gem5-specific SPI range.

    On-chip peripherals are loosely modeled after the ARM CoreTile Express
    A15x2 memory and interrupt map. In particular, the GIC and
    Generic Timer have the same interrupt lines and base addresses. Other
    on-chip devices are gem5 specific.

    Unlike the original Versatile Express RS2 extended platform, gem5 implements a
    large contigious DRAM space, without aliases or holes, starting at the
    2GiB boundary. This means that PCI memory is limited to 1GiB.

    References:

        Technical Reference Manuals:
            Arm Motherboard Express uATX (V2M-P1) - ARM DUI 0447J
            Arm CoreTile Express A15x2 (V2P-CA15) - ARM DUI 0604E

        Official Linux device tree specifications:
            V2M-P1   - arch/arm/boot/dts/vexpress-v2m-rs1.dtsi
            V2P-CA15 - arch/arm/boot/dts/vexpress-v2p-ca15-tc1.dts

        Memory map:
            Arm CoreTile Express A15x2 (V2P-CA15) - ARM DUI 0604E
            Daughterboard (global)
                Section 3.2.1 - Table 3-1 - Daughterboard memory map
            On-chip
                Section 3.2.3 - Table 3-2 - Cortex-A15 MPCore on-chip peripheral
                                            memory map

        Interrupts:
            Armv8-A Foundation Platform - User Guide - Version 11.8
            Document ID: 100961_1180_00_en

    Memory map:
       0x00000000-0x03ffffff: Boot memory (CS0)
       0x04000000-0x07ffffff: Trusted Memory/Reserved
            0x04000000-0x0403FFFF: 256kB Trusted SRAM
            0x06000000-0x07ffffff: 32MB Trusted DRAM
       0x08000000-0x0bffffff: NOR FLASH0 (CS0 alias)
       0x0c000000-0x0fffffff: NOR FLASH1 (Off-chip, CS4)
       0x10000000-0x13ffffff: gem5-specific peripherals (Off-chip, CS5)
           0x10000000-0x1000ffff: gem5 energy controller
           0x10010000-0x1001ffff: gem5 pseudo-ops
           0x10020000-0x1002ffff: gem5 MHU

       0x14000000-0x17ffffff: Reserved (Off-chip, PSRAM, CS1)

       0x18000000-0x1bffffff: Off-chip, Peripherals, CS2
           0x18000000-0x19ffffff: VRAM
           0x1a000000-0x1bffffff: Reserved

       0x1c000000-0x1fffffff: Peripheral block 1 (Off-chip, CS3):
           0x1c010000-0x1c01ffff: realview_io (VE system control regs.)
           0x1c060000-0x1c06ffff: KMI0 (keyboard)
           0x1c070000-0x1c07ffff: KMI1 (mouse)
           0x1c090000-0x1c09ffff: UART0
           0x1c0a0000-0x1c0affff: UART1
           0x1c0b0000-0x1c0bffff: UART2
           0x1c0c0000-0x1c0cffff: UART3
           0x1c0f0000-0x1c0fffff: Watchdog (SP805)
           0x1c130000-0x1c13ffff: VirtIO (gem5/FM extension)
           0x1c140000-0x1c14ffff: VirtIO (gem5/FM extension)
           0x1c170000-0x1c17ffff: RTC

       0x20000000-0x3fffffff: On-chip peripherals:
           0x2a430000-0x2a43ffff: System Counter (control)
           0x2a490000-0x2a49ffff: Trusted Watchdog (SP805)
           0x2a800000-0x2a800fff: System Counter (read)
           0x2a810000-0x2a810fff: System Timer (control)

           0x2a820000-0x2a820fff: System Timer (frame 0)
           0x2a830000-0x2a830fff: System Timer (frame 1)

           0x2b000000-0x2b00ffff: HDLCD

           0x2b060000-0x2b060fff: System Watchdog (SP805)

           0x2b400000-0x2b41ffff: SMMUv3

           0x2c001000-0x2c001fff: GIC (distributor)
           0x2c002000-0x2c003fff: GIC (CPU interface)
           0x2c004000-0x2c005fff: vGIC (HV)
           0x2c006000-0x2c007fff: vGIC (VCPU)
           0x2c1c0000-0x2c1cffff: GICv2m MSI frame 0

           0x2d000000-0x2d00ffff: GPU (reserved)

           0x2e000000-0x2e007fff: Non-trusted SRAM

           0x2f000000-0x2fffffff: PCI IO space
           0x30000000-0x3fffffff: PCI config space

       0x40000000-0x7fffffff: Ext. AXI: Used as PCI memory

       0x80000000-X: DRAM

    Interrupts:
          0- 15: Software generated interrupts (SGIs)
         16- 31: On-chip private peripherals (PPIs)
            19   : generic_timer (virt sec EL2)
            20   : generic_timer (phys sec EL2)
            25   : vgic
            26   : generic_timer (phys non-sec EL2)
            27   : generic_timer (virt EL1)
            28   : generic_timer (virt non-sec EL2)
            29   : generic_timer (phys EL3)
            30   : generic_timer (phys EL1)
            31   : Reserved (Legacy IRQ)
        32- 95: Mother board peripherals (SPIs)
            32   : Watchdog (SP805)
            33   : Reserved (IOFPGA SW int)
            34-35: Reserved (SP804)
            36   : RTC
            37-40: uart0-uart3
            41-42: Reserved (PL180)
            43   : Reserved (AACI)
            44-45: kmi0-kmi1
            46   : Reserved (CLCD)
            47   : Reserved (Ethernet)
            48   : Reserved (USB)
            56   : Trusted Watchdog (SP805)
            57   : System timer0 (phys)
            58   : System timer1 (phys)
        95-255: On-chip interrupt sources (we use these for
                gem5-specific devices, SPIs)
             74    : VirtIO (gem5/FM extension)
             75    : VirtIO (gem5/FM extension)
             95    : HDLCD
             96- 98: GPU (reserved)
            100-103: PCI
            130    : System Watchdog (SP805)
       256-319: MSI frame 0 (gem5-specific, SPIs)
       320-511: Unused

    """

    # Everything above 2GiB is memory
    _mem_regions = [AddrRange("2GiB", size="510GiB")]

    _off_chip_ranges = [
        # CS1-CS5
        AddrRange(0x0C000000, 0x20000000),
        # External AXI interface (PCI)
        AddrRange(0x2F000000, 0x80000000),
    ]

    bootmem = SimpleMemory(
        range=AddrRange(0, size="64MiB"), conf_table_reported=False
    )

    # NOR flash, flash0
    flash0 = SimpleMemory(
        range=AddrRange(0x08000000, size="64MiB"), conf_table_reported=False
    )

    # Trusted SRAM
    trusted_sram = SimpleMemory(
        range=AddrRange(0x04000000, size="256KiB"), conf_table_reported=False
    )
    # Trusted DRAM
    # TODO: preventing access from unsecure world to the trusted RAM
    trusted_dram = SimpleMemory(
        range=AddrRange(0x06000000, size="32MB"), conf_table_reported=False
    )
    # Non-Trusted SRAM
    non_trusted_sram = MmioSRAM(
        range=AddrRange(0x2E000000, size=0x8000), conf_table_reported=False
    )

    # Platform control device (off-chip)
    realview_io = RealViewCtrl(
        proc_id0=0x14000000,
        proc_id1=0x14000000,
        idreg=0x30101100,
        pio_addr=0x1C010000,
    )
    mcc = VExpressMCC()
    dcc = CoreTile2A15DCC()

    ### On-chip devices ###

    el2_watchdog = GenericWatchdog(
        control_start=0x2A440000,
        refresh_start=0x2A450000,
        ws0=ArmSPI(num=59),
        ws1=ArmSPI(num=60),
    )

    # Trusted Watchdog, SP805
    trusted_watchdog = Sp805(pio_addr=0x2A490000, interrupt=ArmSPI(num=56))

    sys_counter = SystemCounter()
    generic_timer = GenericTimer(
        int_el3_phys=ArmPPI(num=29, int_type="IRQ_TYPE_LEVEL_LOW"),
        int_el1_phys=ArmPPI(num=30, int_type="IRQ_TYPE_LEVEL_LOW"),
        int_el1_virt=ArmPPI(num=27, int_type="IRQ_TYPE_LEVEL_LOW"),
        int_el2_ns_phys=ArmPPI(num=26, int_type="IRQ_TYPE_LEVEL_LOW"),
        int_el2_ns_virt=ArmPPI(num=28, int_type="IRQ_TYPE_LEVEL_LOW"),
        int_el2_s_phys=ArmPPI(num=20, int_type="IRQ_TYPE_LEVEL_LOW"),
        int_el2_s_virt=ArmPPI(num=19, int_type="IRQ_TYPE_LEVEL_LOW"),
    )
    generic_timer_mem = GenericTimerMem(
        cnt_control_base=0x2A430000,
        cnt_read_base=0x2A800000,
        cnt_ctl_base=0x2A810000,
        frames=[
            GenericTimerFrame(
                cnt_base=0x2A820000,
                int_phys=ArmSPI(num=57),
                int_virt=ArmSPI(num=133),
            ),
            GenericTimerFrame(
                cnt_base=0x2A830000,
                int_phys=ArmSPI(num=58),
                int_virt=ArmSPI(num=134),
            ),
        ],
    )

    system_watchdog = Sp805(pio_addr=0x2B060000, interrupt=ArmSPI(num=130))

    def _on_chip_devices(self):
        return [
            self.generic_timer_mem,
            self.el2_watchdog,
            self.trusted_watchdog,
            self.system_watchdog,
        ] + self.generic_timer_mem.frames

    def _on_chip_memory(self):
        memories = [
            self.bootmem,
            self.trusted_sram,
            self.trusted_dram,
            self.non_trusted_sram,
            self.flash0,
        ]
        return memories

    ### Off-chip devices ###
    io_voltage = VoltageDomain(voltage="3.3V")
    clock32KHz = SrcClockDomain(clock="32kHz")
    clock24MHz = SrcClockDomain(clock="24MHz")

    uart = [
        Pl011(pio_addr=0x1C090000, interrupt=ArmSPI(num=37)),
        Pl011(
            pio_addr=0x1C0A0000, interrupt=ArmSPI(num=38), device=Terminal()
        ),
        Pl011(
            pio_addr=0x1C0B0000, interrupt=ArmSPI(num=39), device=Terminal()
        ),
        Pl011(
            pio_addr=0x1C0C0000, interrupt=ArmSPI(num=40), device=Terminal()
        ),
    ]

    kmi0 = Pl050(
        pio_addr=0x1C060000, interrupt=ArmSPI(num=44), ps2=PS2Keyboard()
    )
    kmi1 = Pl050(
        pio_addr=0x1C070000, interrupt=ArmSPI(num=45), ps2=PS2TouchKit()
    )

    watchdog = Sp805(pio_addr=0x1C0F0000, interrupt=ArmSPI(num=32))

    rtc = PL031(pio_addr=0x1C170000, interrupt=ArmSPI(num=36))

    ### gem5-specific off-chip devices ###
    pci_host = GenericArmPciHost(
        conf_base=0x30000000,
        conf_size="256MiB",
        conf_device_bits=12,
        pci_pio_base=0x2F000000,
        pci_mem_base=0x40000000,
        int_policy="ARM_PCI_INT_DEV",
        int_base=100,
        int_count=4,
    )

    energy_ctrl = EnergyCtrl(pio_addr=0x10000000)

    pwr_ctrl = FVPBasePwrCtrl(pio_addr=0x1C100000)

    vio = [
        MmioVirtIO(
            pio_addr=0x1C130000, pio_size=0x1000, interrupt=ArmSPI(num=74)
        ),
        MmioVirtIO(
            pio_addr=0x1C140000, pio_size=0x1000, interrupt=ArmSPI(num=75)
        ),
    ]

    # NOR flash, flash1
    flash1 = CfiMemory(
        range=AddrRange(0x0C000000, 0x10000000), conf_table_reported=False
    )

    # VRAM
    vram = SimpleMemory(
        range=AddrRange(0x18000000, size="32MB"), conf_table_reported=False
    )

    def _off_chip_devices(self):
        return [
            self.realview_io,
            self.kmi0,
            self.kmi1,
            self.watchdog,
            self.rtc,
            self.pci_host,
            self.energy_ctrl,
            self.pwr_ctrl,
            self.clock32KHz,
            self.clock24MHz,
            self.vio[0],
            self.vio[1],
        ] + self.uart

    def _off_chip_memory(self):
        return [self.flash1, self.vram]

    def __init__(self, **kwargs):
        super().__init__(**kwargs)
        self.clock32KHz.voltage_domain = self.io_voltage
        self.clock24MHz.voltage_domain = self.io_voltage
        self.system_watchdog.clk_domain = self.dcc.osc_sys
        self.watchdog.clk_domain = self.clock32KHz

    def attachPciDevice(self, device, *args, **kwargs):
        device.host = self.pci_host
        self._num_pci_dev += 1
        device.pci_bus = 0
        device.pci_dev = self._num_pci_dev
        device.pci_func = 0
        self._attach_device(device, *args, **kwargs)

    def attachSmmu(self, devices, bus):
        """
        Instantiate a single SMMU and attach a group of client devices to it.
        The devices' dma port is wired to the SMMU and the SMMU's dma port
        is attached to the bus. In order to make it work, the list of clients
        shouldn't contain any device part of the _off_chip_devices or
        _on_chip_devices.
        This method should be called only once.

        Parameters:
            devices (list): List of devices which will be using the SMMU
            bus (Bus): The bus downstream of the SMMU. Its response port will
                       receive memory requests from the SMMU, and its request
                       port will forward accesses to the memory mapped devices
        """
        if hasattr(self, "smmu"):
            m5.fatal("A SMMU has already been instantiated\n")

        self.smmu = SMMUv3(reg_map=AddrRange(0x2B400000, size=0x00020000))

        self.smmu.request = bus.cpu_side_ports
        self.smmu.control = bus.mem_side_ports

        dma_ports = []
        for dev in devices:
            self._attach_device(dev, bus, dma_ports)
            self.smmu.connect(dev)

    def setupBootLoader(self, cur_sys, boot_loader):
        super().setupBootLoader(cur_sys, boot_loader, 0x8000000, 0x80000000)

        #  Setup m5ops. It's technically not a part of the boot
        #  loader, but this is the only place we can configure the
        #  system.
        cur_sys.m5ops_base = 0x10010000

    def attachScmi(self, bus):
        # Generate and attach the mailbox
        self.mailbox = GenericMHU(pio_addr=0x10020000)
        self._attach_device(self.mailbox, bus)

        # Generate and attach the SCMI platform
        _scmi_comm = ScmiCommunication(
            agent_channel=ScmiAgentChannel(
                shmem=self.non_trusted_sram,
                shmem_range=AddrRange(0x2E000000, size=0x200),
                doorbell=self.mailbox.highp_ap2scp,
            ),
            platform_channel=ScmiPlatformChannel(
                shmem=self.non_trusted_sram,
                shmem_range=AddrRange(0x2E000000, size=0x200),
                doorbell=self.mailbox.highp_scp2ap,
            ),
        )

        self.scmi = ScmiPlatform(comms=[_scmi_comm])
        self._attach_device(self.scmi, bus)

    def generateDeviceTree(self, state):
        # Generate using standard RealView function
        dt = list(super().generateDeviceTree(state))
        if len(dt) > 1:
            raise Exception("System returned too many DT nodes")
        node = dt[0]

        node.appendCompatible(["arm,vexpress"])
        node.append(FdtPropertyStrings("model", ["V2P-CA15"]))
        node.append(FdtPropertyWords("arm,hbi", [0x0]))
        node.append(FdtPropertyWords("arm,vexpress,site", [0xF]))

        system = self.system.unproxy(self)
        if system._have_psci:
            # PSCI functions exposed to the kernel
            if not system.release.has(ArmExtension("SECURITY")):
                raise AssertionError("PSCI requires EL3 (have_security)")

            psci_node = FdtNode("psci")
            psci_node.appendCompatible(
                ["arm,psci-1.0", "arm,psci-0.2", "arm,psci"]
            )
            method = "smc"
            psci_node.append(FdtPropertyStrings("method", method))
            psci_node.append(FdtPropertyWords("cpu_suspend", 0xC4000001))
            psci_node.append(FdtPropertyWords("cpu_off", 0x84000002))
            psci_node.append(FdtPropertyWords("cpu_on", 0xC4000003))
            psci_node.append(FdtPropertyWords("sys_poweroff", 0x84000008))
            psci_node.append(FdtPropertyWords("sys_reset", 0x84000009))
            node.append(psci_node)

        yield node


class VExpress_GEM5_V1_Base(VExpress_GEM5_Base):
    gic = kvm_gicv2_class(
        dist_addr=0x2C001000, cpu_addr=0x2C002000, it_lines=512
    )
    vgic = VGic(vcpu_addr=0x2C006000, hv_addr=0x2C004000, maint_int=25)
    gicv2m = Gicv2m()
    gicv2m.frames = [Gicv2mFrame(spi_base=256, spi_len=64, addr=0x2C1C0000)]

    def setupBootLoader(self, cur_sys, loc, boot_loader=None):
        if boot_loader is None:
            boot_loader = [loc("boot.arm64"), loc("boot.arm")]
        super().setupBootLoader(cur_sys, boot_loader)

    def _on_chip_devices(self):
        return super()._on_chip_devices() + [self.gic, self.vgic, self.gicv2m]


class VExpress_GEM5_V1(VExpress_GEM5_V1_Base):
    """
    We subclass VExpress_GEM5_V1_Base in order to alias it to
    VExpress_GEM5_V1, which is what gem5 scripts are currently using
    """

    pass


class VExpress_GEM5_V1_HDLcd(VExpress_GEM5_V1_Base):
    hdlcd = HDLcd(
        pxl_clk=VExpress_GEM5_V1_Base.dcc.osc_pxl,
        pio_addr=0x2B000000,
        interrupt=ArmSPI(num=95),
    )

    def _on_chip_devices(self):
        return super()._on_chip_devices() + [self.hdlcd]


class VExpress_GEM5_V2_Base(VExpress_GEM5_Base):
    gic = Gicv3(
        dist_addr=0x2C000000,
        redist_addr=0x2C010000,
        maint_int=ArmPPI(num=25),
        gicv4=True,
        its=Gicv3Its(pio_addr=0x2E010000),
    )

    # Limiting to 128 since it will otherwise overlap with PCI space
    gic.cpu_max = 128

    def _on_chip_devices(self):
        return super()._on_chip_devices() + [self.gic, self.gic.its]

    def setupBootLoader(self, cur_sys, loc, boot_loader=None):
        if boot_loader is None:
            boot_loader = [loc("boot_v2.arm64")]
        super().setupBootLoader(cur_sys, boot_loader)


class VExpress_GEM5_V2(VExpress_GEM5_V2_Base):
    """
    We subclass VExpress_GEM5_V2_Base in order to alias it to
    VExpress_GEM5_V2, which is what gem5 scripts are currently using
    """

    pass


class VExpress_GEM5_V2_HDLcd(VExpress_GEM5_V2_Base):
    hdlcd = HDLcd(
        pxl_clk=VExpress_GEM5_V2_Base.dcc.osc_pxl,
        pio_addr=0x2B000000,
        interrupt=ArmSPI(num=95),
    )

    def _on_chip_devices(self):
        return super()._on_chip_devices() + [self.hdlcd]


class VExpress_GEM5_Foundation(VExpress_GEM5_Base):
    """
    Based on Armv8-A FVP Foundation platform v11.8
    Reference for memory and interrupt map:
        Armv8-A Foundation Platform - User Guide - Version 11.8
        Document ID: 100961_1180_00_en

    We are adding PCI capabilities to the Armv8-A FVP Foundation
    Platform. We are enabling it by using the PCI memory map
    of the Armv8-A FVP Base Platform:
        Fast Models - Reference Manual - Version 11.8
        Document ID: 100964_1108_00_en
    """

    _off_chip_ranges = [
        # CS1-CS5
        AddrRange(0x0C000000, 0x20000000),
        # External AXI interface (PCI)
        AddrRange(0x40000000, 0x80000000),
        AddrRange(0x4000000000, 0x8000000000),
    ]

    sp810_fake = AmbaFake(pio_addr=0x1C020000, ignore_access=True)

    clcd = Pl111(pio_addr=0x1C1F0000, interrupt=ArmSPI(num=46))

    gic = kvm_gicv3_class(
        dist_addr=0x2F000000,
        redist_addr=0x2F100000,
        maint_int=ArmPPI(num=25),
        gicv4=False,
        its=NULL,
    )

    pci_host = GenericArmPciHost(
        conf_base=0x40000000,
        conf_size="256MiB",
        conf_device_bits=12,
        pci_pio_base=0x50000000,
        pci_mem_base=0x4000000000,
        int_policy="ARM_PCI_INT_DEV",
        int_base=100,
        int_count=4,
    )

    def _on_chip_devices(self):
        return super()._on_chip_devices() + [self.gic]

    def _off_chip_devices(self):
        return super()._off_chip_devices() + [self.clcd, self.sp810_fake]

    def setupBootLoader(self, cur_sys, loc, boot_loader=None):
        if boot_loader is None:
            boot_loader = [loc("boot_foundation.arm64")]
        super().setupBootLoader(cur_sys, boot_loader)<|MERGE_RESOLUTION|>--- conflicted
+++ resolved
@@ -38,24 +38,6 @@
 
 from m5.defines import buildEnv
 from m5.objects.ArmSystem import ArmExtension
-<<<<<<< HEAD
-from m5.objects.ClockDomain import ClockDomain, SrcClockDomain
-from m5.objects.VoltageDomain import VoltageDomain
-from m5.objects.Device import (
-    BasicPioDevice,
-    PioDevice,
-    IsaFake,
-    BadAddr,
-    DmaDevice,
-)
-from m5.objects.PciHost import *
-from m5.objects.Ethernet import NSGigE, IGbE_igb, IGbE_e1000
-from m5.objects.Ide import *
-from m5.objects.Platform import Platform
-from m5.objects.Terminal import Terminal
-from m5.objects.Uart import Uart
-from m5.objects.SimpleMemory import SimpleMemory
-=======
 from m5.objects.CfiMemory import CfiMemory
 from m5.objects.ClockDomain import (
     ClockDomain,
@@ -79,7 +61,6 @@
     IGbE_igb,
     NSGigE,
 )
->>>>>>> 85eb9938
 from m5.objects.GenericTimer import *
 from m5.objects.Gic import *
 from m5.objects.Graphics import ImageFormat
@@ -112,14 +93,10 @@
 # emulation. Use a GIC model that automatically switches between
 # gem5's GIC model and KVM's GIC model if KVM is available.
 try:
-<<<<<<< HEAD
-    from m5.objects.KvmGic import MuxingKvmGicV2, MuxingKvmGicV3
-=======
     from m5.objects.KvmGic import (
         MuxingKvmGicV2,
         MuxingKvmGicV3,
     )
->>>>>>> 85eb9938
 
     kvm_gicv2_class = MuxingKvmGicV2
     kvm_gicv3_class = MuxingKvmGicV3
