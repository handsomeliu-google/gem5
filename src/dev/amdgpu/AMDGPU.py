# Copyright (c) 2021 Advanced Micro Devices, Inc.
# All rights reserved.
#
# Redistribution and use in source and binary forms, with or without
# modification, are permitted provided that the following conditions are met:
#
# 1. Redistributions of source code must retain the above copyright notice,
# this list of conditions and the following disclaimer.
#
# 2. Redistributions in binary form must reproduce the above copyright notice,
# this list of conditions and the following disclaimer in the documentation
# and/or other materials provided with the distribution.
#
# 3. Neither the name of the copyright holder nor the names of its
# contributors may be used to endorse or promote products derived from this
# software without specific prior written permission.
#
# THIS SOFTWARE IS PROVIDED BY THE COPYRIGHT HOLDERS AND CONTRIBUTORS "AS IS"
# AND ANY EXPRESS OR IMPLIED WARRANTIES, INCLUDING, BUT NOT LIMITED TO, THE
# IMPLIED WARRANTIES OF MERCHANTABILITY AND FITNESS FOR A PARTICULAR PURPOSE
# ARE DISCLAIMED. IN NO EVENT SHALL THE COPYRIGHT HOLDER OR CONTRIBUTORS BE
# LIABLE FOR ANY DIRECT, INDIRECT, INCIDENTAL, SPECIAL, EXEMPLARY, OR
# CONSEQUENTIAL DAMAGES (INCLUDING, BUT NOT LIMITED TO, PROCUREMENT OF
# SUBSTITUTE GOODS OR SERVICES; LOSS OF USE, DATA, OR PROFITS; OR BUSINESS
# INTERRUPTION) HOWEVER CAUSED AND ON ANY THEORY OF LIABILITY, WHETHER IN
# CONTRACT, STRICT LIABILITY, OR TORT (INCLUDING NEGLIGENCE OR OTHERWISE)
# ARISING IN ANY WAY OUT OF THE USE OF THIS SOFTWARE, EVEN IF ADVISED OF THE
# POSSIBILITY OF SUCH DAMAGE.

from m5.objects.ClockedObject import ClockedObject
from m5.objects.Device import (
    DmaDevice,
    DmaVirtDevice,
)
from m5.objects.PciDevice import (
    PciDevice,
    PciLegacyIoBar,
    PciMemBar,
    PciMemUpperBar,
)
from m5.params import *
from m5.proxy import *
<<<<<<< HEAD
from m5.objects.PciDevice import PciDevice
from m5.objects.PciDevice import PciMemBar, PciMemUpperBar, PciLegacyIoBar
from m5.objects.Device import DmaDevice, DmaVirtDevice
from m5.objects.ClockedObject import ClockedObject
=======

>>>>>>> 85eb9938

# PCI device model for an AMD Vega 10 based GPU. The PCI codes and BARs
# correspond to a Vega Frontier Edition hardware device. None of the PCI
# related values in this class should be changed.
#
# This class requires a ROM binary and an MMIO trace to initialize the
# device registers and memory. It is intended only to be used in full-system
# simulation under Linux where the amdgpu driver is modprobed.
class AMDGPUDevice(PciDevice):
    type = "AMDGPUDevice"
    cxx_header = "dev/amdgpu/amdgpu_device.hh"
    cxx_class = "gem5::AMDGPUDevice"

    # Human readable name for device ID
    device_name = Param.String("Vega10", "Codename for device")

    # IDs for AMD Vega 10
    VendorID = 0x1002
    DeviceID = 0x6863
    # Command 0x3 never gets sent indicating IO and Mem bars are enabled. Hard
    # code the command here and deal unassigned BARs on C++ side.
    Command = 0x3
    Status = 0x0280
    Revision = 0x0
    ClassCode = 0x03
    SubClassCode = 0x00
    ProgIF = 0x00

    # Use max possible BAR size for Vega 10. We can override with driver param
    BAR0 = PciMemBar(size="16GiB")
    BAR1 = PciMemUpperBar()
    BAR2 = PciMemBar(size="2MiB")
    BAR3 = PciMemUpperBar()
    BAR4 = PciLegacyIoBar(addr=0xF000, size="256B")
    BAR5 = PciMemBar(size="512KiB")

    InterruptLine = 14
    InterruptPin = 2
    ExpansionROM = 0

    rom_binary = Param.String("ROM binary dumped from hardware")
    trace_file = Param.String("MMIO trace collected on hardware")
    checkpoint_before_mmios = Param.Bool(
        False, "Take a checkpoint before the device begins sending MMIOs"
    )

    # SDMA engines. There are a different number depending on device,
    # therefore an array is used.
    sdmas = VectorParam.SDMAEngine("All SDMA Engines")

    # The cp is needed here to handle certain packets the device may receive.
    # The config script should not create a new cp here but rather assign the
    # same cp that is assigned to the Shader SimObject.
    cp = Param.GPUCommandProcessor(NULL, "Command Processor")
    pm4_pkt_proc = Param.PM4PacketProcessor("PM4 Packet Processor")
    memory_manager = Param.AMDGPUMemoryManager("GPU Memory Manager")
    memories = VectorParam.AbstractMemory([], "All memories in the device")
    device_ih = Param.AMDGPUInterruptHandler("GPU Interrupt handler")


class SDMAEngine(DmaVirtDevice):
    type = "SDMAEngine"
    cxx_header = "dev/amdgpu/sdma_engine.hh"
    cxx_class = "gem5::SDMAEngine"

    mmio_base = Param.Addr(0x0, "Base MMIO Address")
    mmio_size = Param.Addr(0x800, "Size of MMIO range")

    gpu_device = Param.AMDGPUDevice(NULL, "GPU Controller")
    walker = Param.VegaPagetableWalker("Page table walker")


class PM4PacketProcessor(DmaVirtDevice):
    type = "PM4PacketProcessor"
    cxx_header = "dev/amdgpu/pm4_packet_processor.hh"
    cxx_class = "gem5::PM4PacketProcessor"


class AMDGPUMemoryManager(ClockedObject):
    type = "AMDGPUMemoryManager"
    cxx_header = "dev/amdgpu/memory_manager.hh"
    cxx_class = "gem5::AMDGPUMemoryManager"

    port = RequestPort("Memory Port to access VRAM (device memory)")
    system = Param.System(Parent.any, "System the dGPU belongs to")


class AMDGPUInterruptHandler(DmaDevice):
    type = "AMDGPUInterruptHandler"
    cxx_header = "dev/amdgpu/interrupt_handler.hh"
    cxx_class = "gem5::AMDGPUInterruptHandler"


class AMDGPUSystemHub(DmaDevice):
    type = "AMDGPUSystemHub"
    cxx_class = "gem5::AMDGPUSystemHub"
    cxx_header = "dev/amdgpu/system_hub.hh"<|MERGE_RESOLUTION|>--- conflicted
+++ resolved
@@ -40,14 +40,7 @@
 )
 from m5.params import *
 from m5.proxy import *
-<<<<<<< HEAD
-from m5.objects.PciDevice import PciDevice
-from m5.objects.PciDevice import PciMemBar, PciMemUpperBar, PciLegacyIoBar
-from m5.objects.Device import DmaDevice, DmaVirtDevice
-from m5.objects.ClockedObject import ClockedObject
-=======
 
->>>>>>> 85eb9938
 
 # PCI device model for an AMD Vega 10 based GPU. The PCI codes and BARs
 # correspond to a Vega Frontier Edition hardware device. None of the PCI
