--- conflicted
+++ resolved
@@ -39,10 +39,7 @@
                                     tags='x86 isa')
 
 Source('amdgpu_device.cc', tags='x86 isa')
-<<<<<<< HEAD
-=======
 Source('amdgpu_gfx.cc', tags='x86 isa')
->>>>>>> 85eb9938
 Source('amdgpu_nbio.cc', tags='x86 isa')
 Source('amdgpu_vm.cc', tags='x86 isa')
 Source('interrupt_handler.cc', tags='x86 isa')
@@ -54,10 +51,7 @@
 
 DebugFlag('AMDGPUDevice', tags='x86 isa')
 DebugFlag('AMDGPUMem', tags='x86 isa')
-<<<<<<< HEAD
-=======
 DebugFlag('AMDGPUSystemHub', tags='x86 isa')
->>>>>>> 85eb9938
 DebugFlag('PM4PacketProcessor', tags='x86 isa')
 DebugFlag('SDMAEngine', tags='x86 isa')
 DebugFlag('SDMAData', tags='x86 isa')