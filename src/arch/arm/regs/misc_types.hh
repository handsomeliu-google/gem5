--- conflicted
+++ resolved
@@ -1,9 +1,5 @@
 /*
-<<<<<<< HEAD
- * Copyright (c) 2010-2022 Arm Limited
-=======
  * Copyright (c) 2010-2023 Arm Limited
->>>>>>> 85eb9938
  * All rights reserved
  *
  * The license below extends only to copyright in the software and shall
@@ -79,15 +75,12 @@
         Bitfield<0> sp;         // AArch64
     EndBitUnion(CPSR)
 
-<<<<<<< HEAD
-=======
     BitUnion32(ISR)
         Bitfield<8> a;
         Bitfield<7> i;
         Bitfield<6> f;
     EndBitUnion(ISR)
 
->>>>>>> 85eb9938
     BitUnion32(ISAR5)
         Bitfield<31, 28> vcma;
         Bitfield<27, 24> rdm;
@@ -389,16 +382,11 @@
     EndBitUnion(NSACR)
 
     BitUnion64(SCR)
-<<<<<<< HEAD
-        Bitfield<40> trndr;
-        Bitfield<38> hxen;
-=======
         Bitfield<44> sctlr2En;
         Bitfield<43> tcr2En;
         Bitfield<40> trndr;
         Bitfield<38> hxen;
         Bitfield<27> fgten;
->>>>>>> 85eb9938
         Bitfield<21> fien;
         Bitfield<20> nmea;
         Bitfield<19> ease;
