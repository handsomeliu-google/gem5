/*
 * Copyright (c) 2010-2023 Arm Limited
 * All rights reserved
 *
 * The license below extends only to copyright in the software and shall
 * not be construed as granting a license to any other intellectual
 * property including but not limited to intellectual property relating
 * to a hardware implementation of the functionality of the software
 * licensed hereunder.  You may use the software subject to the license
 * terms below provided that you ensure that this notice is replicated
 * unmodified and in its entirety in all distributions of the software,
 * modified or unmodified, in source code or in binary form.
 *
 * Copyright (c) 2009 The Regents of The University of Michigan
 * All rights reserved.
 *
 * Redistribution and use in source and binary forms, with or without
 * modification, are permitted provided that the following conditions are
 * met: redistributions of source code must retain the above copyright
 * notice, this list of conditions and the following disclaimer;
 * redistributions in binary form must reproduce the above copyright
 * notice, this list of conditions and the following disclaimer in the
 * documentation and/or other materials provided with the distribution;
 * neither the name of the copyright holders nor the names of its
 * contributors may be used to endorse or promote products derived from
 * this software without specific prior written permission.
 *
 * THIS SOFTWARE IS PROVIDED BY THE COPYRIGHT HOLDERS AND CONTRIBUTORS
 * "AS IS" AND ANY EXPRESS OR IMPLIED WARRANTIES, INCLUDING, BUT NOT
 * LIMITED TO, THE IMPLIED WARRANTIES OF MERCHANTABILITY AND FITNESS FOR
 * A PARTICULAR PURPOSE ARE DISCLAIMED. IN NO EVENT SHALL THE COPYRIGHT
 * OWNER OR CONTRIBUTORS BE LIABLE FOR ANY DIRECT, INDIRECT, INCIDENTAL,
 * SPECIAL, EXEMPLARY, OR CONSEQUENTIAL DAMAGES (INCLUDING, BUT NOT
 * LIMITED TO, PROCUREMENT OF SUBSTITUTE GOODS OR SERVICES; LOSS OF USE,
 * DATA, OR PROFITS; OR BUSINESS INTERRUPTION) HOWEVER CAUSED AND ON ANY
 * THEORY OF LIABILITY, WHETHER IN CONTRACT, STRICT LIABILITY, OR TORT
 * (INCLUDING NEGLIGENCE OR OTHERWISE) ARISING IN ANY WAY OUT OF THE USE
 * OF THIS SOFTWARE, EVEN IF ADVISED OF THE POSSIBILITY OF SUCH DAMAGE.
 */

#ifndef __ARCH_ARM_REGS_MISC_HH__
#define __ARCH_ARM_REGS_MISC_HH__

#include <array>
#include <bitset>
#include <optional>
#include <tuple>

#include "arch/arm/regs/misc_types.hh"
#include "arch/arm/types.hh"
#include "base/compiler.hh"
#include "cpu/reg_class.hh"
#include "debug/MiscRegs.hh"
#include "dev/arm/generic_timer_miscregs_types.hh"

namespace gem5
{

class ArmSystem;
class ThreadContext;
class MiscRegOp64;

namespace ArmISA
{
    enum MiscRegIndex
    {
        MISCREG_CPSR = 0,
        MISCREG_SPSR,
        MISCREG_SPSR_FIQ,
        MISCREG_SPSR_IRQ,
        MISCREG_SPSR_SVC,
        MISCREG_SPSR_MON,
        MISCREG_SPSR_ABT,
        MISCREG_SPSR_HYP,
        MISCREG_SPSR_UND,
        MISCREG_ELR_HYP,
        MISCREG_FPSID,
        MISCREG_FPSCR,
        MISCREG_MVFR1,
        MISCREG_MVFR0,
        MISCREG_FPEXC,

        // Helper registers
        MISCREG_CPSR_MODE,
        MISCREG_CPSR_Q,
        MISCREG_FPSCR_EXC,
        MISCREG_FPSCR_QC,
        MISCREG_LOCKADDR,
        MISCREG_LOCKFLAG,
        MISCREG_PRRR_MAIR0,
        MISCREG_PRRR_MAIR0_NS,
        MISCREG_PRRR_MAIR0_S,
        MISCREG_NMRR_MAIR1,
        MISCREG_NMRR_MAIR1_NS,
        MISCREG_NMRR_MAIR1_S,
        MISCREG_PMXEVTYPER_PMCCFILTR,
        MISCREG_SEV_MAILBOX,
        MISCREG_TLBINEEDSYNC,

        // AArch32 CP14 registers (debug/trace control)
        MISCREG_DBGDIDR,
        MISCREG_DBGDSCRint,
        MISCREG_DBGDCCINT,
        MISCREG_DBGDTRTXint,
        MISCREG_DBGDTRRXint,
        MISCREG_DBGWFAR,
        MISCREG_DBGVCR,
        MISCREG_DBGDTRRXext,
        MISCREG_DBGDSCRext,
        MISCREG_DBGDTRTXext,
        MISCREG_DBGOSECCR,
        MISCREG_DBGBVR0,
        MISCREG_DBGBVR1,
        MISCREG_DBGBVR2,
        MISCREG_DBGBVR3,
        MISCREG_DBGBVR4,
        MISCREG_DBGBVR5,
        MISCREG_DBGBVR6,
        MISCREG_DBGBVR7,
        MISCREG_DBGBVR8,
        MISCREG_DBGBVR9,
        MISCREG_DBGBVR10,
        MISCREG_DBGBVR11,
        MISCREG_DBGBVR12,
        MISCREG_DBGBVR13,
        MISCREG_DBGBVR14,
        MISCREG_DBGBVR15,
        MISCREG_DBGBCR0,
        MISCREG_DBGBCR1,
        MISCREG_DBGBCR2,
        MISCREG_DBGBCR3,
        MISCREG_DBGBCR4,
        MISCREG_DBGBCR5,
        MISCREG_DBGBCR6,
        MISCREG_DBGBCR7,
        MISCREG_DBGBCR8,
        MISCREG_DBGBCR9,
        MISCREG_DBGBCR10,
        MISCREG_DBGBCR11,
        MISCREG_DBGBCR12,
        MISCREG_DBGBCR13,
        MISCREG_DBGBCR14,
        MISCREG_DBGBCR15,
        MISCREG_DBGWVR0,
        MISCREG_DBGWVR1,
        MISCREG_DBGWVR2,
        MISCREG_DBGWVR3,
        MISCREG_DBGWVR4,
        MISCREG_DBGWVR5,
        MISCREG_DBGWVR6,
        MISCREG_DBGWVR7,
        MISCREG_DBGWVR8,
        MISCREG_DBGWVR9,
        MISCREG_DBGWVR10,
        MISCREG_DBGWVR11,
        MISCREG_DBGWVR12,
        MISCREG_DBGWVR13,
        MISCREG_DBGWVR14,
        MISCREG_DBGWVR15,
        MISCREG_DBGWCR0,
        MISCREG_DBGWCR1,
        MISCREG_DBGWCR2,
        MISCREG_DBGWCR3,
        MISCREG_DBGWCR4,
        MISCREG_DBGWCR5,
        MISCREG_DBGWCR6,
        MISCREG_DBGWCR7,
        MISCREG_DBGWCR8,
        MISCREG_DBGWCR9,
        MISCREG_DBGWCR10,
        MISCREG_DBGWCR11,
        MISCREG_DBGWCR12,
        MISCREG_DBGWCR13,
        MISCREG_DBGWCR14,
        MISCREG_DBGWCR15,
        MISCREG_DBGDRAR,
        MISCREG_DBGBXVR0,
        MISCREG_DBGBXVR1,
        MISCREG_DBGBXVR2,
        MISCREG_DBGBXVR3,
        MISCREG_DBGBXVR4,
        MISCREG_DBGBXVR5,
        MISCREG_DBGBXVR6,
        MISCREG_DBGBXVR7,
        MISCREG_DBGBXVR8,
        MISCREG_DBGBXVR9,
        MISCREG_DBGBXVR10,
        MISCREG_DBGBXVR11,
        MISCREG_DBGBXVR12,
        MISCREG_DBGBXVR13,
        MISCREG_DBGBXVR14,
        MISCREG_DBGBXVR15,
        MISCREG_DBGOSLAR,
        MISCREG_DBGOSLSR,
        MISCREG_DBGOSDLR,
        MISCREG_DBGPRCR,
        MISCREG_DBGDSAR,
        MISCREG_DBGCLAIMSET,
        MISCREG_DBGCLAIMCLR,
        MISCREG_DBGAUTHSTATUS,
        MISCREG_DBGDEVID2,
        MISCREG_DBGDEVID1,
        MISCREG_DBGDEVID0,
        MISCREG_TEECR,  // not in ARM DDI 0487A.b+
        MISCREG_JIDR,
        MISCREG_TEEHBR, // not in ARM DDI 0487A.b+
        MISCREG_JOSCR,
        MISCREG_JMCR,

        // AArch32 CP15 registers (system control)
        MISCREG_MIDR,
        MISCREG_CTR,
        MISCREG_TCMTR,
        MISCREG_TLBTR,
        MISCREG_MPIDR,
        MISCREG_REVIDR,
        MISCREG_ID_PFR0,
        MISCREG_ID_PFR1,
        MISCREG_ID_DFR0,
        MISCREG_ID_AFR0,
        MISCREG_ID_MMFR0,
        MISCREG_ID_MMFR1,
        MISCREG_ID_MMFR2,
        MISCREG_ID_MMFR3,
        MISCREG_ID_MMFR4,
        MISCREG_ID_ISAR0,
        MISCREG_ID_ISAR1,
        MISCREG_ID_ISAR2,
        MISCREG_ID_ISAR3,
        MISCREG_ID_ISAR4,
        MISCREG_ID_ISAR5,
        MISCREG_ID_ISAR6,
        MISCREG_CCSIDR,
        MISCREG_CLIDR,
        MISCREG_AIDR,
        MISCREG_CSSELR,
        MISCREG_CSSELR_NS,
        MISCREG_CSSELR_S,
        MISCREG_VPIDR,
        MISCREG_VMPIDR,
        MISCREG_SCTLR,
        MISCREG_SCTLR_NS,
        MISCREG_SCTLR_S,
        MISCREG_ACTLR,
        MISCREG_ACTLR_NS,
        MISCREG_ACTLR_S,
        MISCREG_CPACR,
        MISCREG_SDCR,
        MISCREG_SCR,
        MISCREG_SDER,
        MISCREG_NSACR,
        MISCREG_HSCTLR,
        MISCREG_HACTLR,
        MISCREG_HCR,
        MISCREG_HCR2,
        MISCREG_HDCR,
        MISCREG_HCPTR,
        MISCREG_HSTR,
        MISCREG_HACR,
        MISCREG_TTBR0,
        MISCREG_TTBR0_NS,
        MISCREG_TTBR0_S,
        MISCREG_TTBR1,
        MISCREG_TTBR1_NS,
        MISCREG_TTBR1_S,
        MISCREG_TTBCR,
        MISCREG_TTBCR_NS,
        MISCREG_TTBCR_S,
        MISCREG_HTCR,
        MISCREG_VTCR,
        MISCREG_DACR,
        MISCREG_DACR_NS,
        MISCREG_DACR_S,
        MISCREG_DFSR,
        MISCREG_DFSR_NS,
        MISCREG_DFSR_S,
        MISCREG_IFSR,
        MISCREG_IFSR_NS,
        MISCREG_IFSR_S,
        MISCREG_ADFSR,
        MISCREG_ADFSR_NS,
        MISCREG_ADFSR_S,
        MISCREG_AIFSR,
        MISCREG_AIFSR_NS,
        MISCREG_AIFSR_S,
        MISCREG_HADFSR,
        MISCREG_HAIFSR,
        MISCREG_HSR,
        MISCREG_DFAR,
        MISCREG_DFAR_NS,
        MISCREG_DFAR_S,
        MISCREG_IFAR,
        MISCREG_IFAR_NS,
        MISCREG_IFAR_S,
        MISCREG_HDFAR,
        MISCREG_HIFAR,
        MISCREG_HPFAR,
        MISCREG_ICIALLUIS,
        MISCREG_BPIALLIS,
        MISCREG_PAR,
        MISCREG_PAR_NS,
        MISCREG_PAR_S,
        MISCREG_ICIALLU,
        MISCREG_ICIMVAU,
        MISCREG_CP15ISB,
        MISCREG_BPIALL,
        MISCREG_BPIMVA,
        MISCREG_DCIMVAC,
        MISCREG_DCISW,
        MISCREG_ATS1CPR,
        MISCREG_ATS1CPW,
        MISCREG_ATS1CUR,
        MISCREG_ATS1CUW,
        MISCREG_ATS12NSOPR,
        MISCREG_ATS12NSOPW,
        MISCREG_ATS12NSOUR,
        MISCREG_ATS12NSOUW,
        MISCREG_DCCMVAC,
        MISCREG_DCCSW,
        MISCREG_CP15DSB,
        MISCREG_CP15DMB,
        MISCREG_DCCMVAU,
        MISCREG_DCCIMVAC,
        MISCREG_DCCISW,
        MISCREG_ATS1HR,
        MISCREG_ATS1HW,
        MISCREG_TLBIALLIS,
        MISCREG_TLBIMVAIS,
        MISCREG_TLBIASIDIS,
        MISCREG_TLBIMVAAIS,
        MISCREG_TLBIMVALIS,
        MISCREG_TLBIMVAALIS,
        MISCREG_ITLBIALL,
        MISCREG_ITLBIMVA,
        MISCREG_ITLBIASID,
        MISCREG_DTLBIALL,
        MISCREG_DTLBIMVA,
        MISCREG_DTLBIASID,
        MISCREG_TLBIALL,
        MISCREG_TLBIMVA,
        MISCREG_TLBIASID,
        MISCREG_TLBIMVAA,
        MISCREG_TLBIMVAL,
        MISCREG_TLBIMVAAL,
        MISCREG_TLBIIPAS2IS,
        MISCREG_TLBIIPAS2LIS,
        MISCREG_TLBIALLHIS,
        MISCREG_TLBIMVAHIS,
        MISCREG_TLBIALLNSNHIS,
        MISCREG_TLBIMVALHIS,
        MISCREG_TLBIIPAS2,
        MISCREG_TLBIIPAS2L,
        MISCREG_TLBIALLH,
        MISCREG_TLBIMVAH,
        MISCREG_TLBIALLNSNH,
        MISCREG_TLBIMVALH,
        MISCREG_PMCR,
        MISCREG_PMCNTENSET,
        MISCREG_PMCNTENCLR,
        MISCREG_PMOVSR,
        MISCREG_PMSWINC,
        MISCREG_PMSELR,
        MISCREG_PMCEID0,
        MISCREG_PMCEID1,
        MISCREG_PMCCNTR,
        MISCREG_PMXEVTYPER,
        MISCREG_PMCCFILTR,
        MISCREG_PMXEVCNTR,
        MISCREG_PMUSERENR,
        MISCREG_PMINTENSET,
        MISCREG_PMINTENCLR,
        MISCREG_PMOVSSET,
        MISCREG_L2CTLR,
        MISCREG_L2ECTLR,
        MISCREG_PRRR,
        MISCREG_PRRR_NS,
        MISCREG_PRRR_S,
        MISCREG_MAIR0,
        MISCREG_MAIR0_NS,
        MISCREG_MAIR0_S,
        MISCREG_NMRR,
        MISCREG_NMRR_NS,
        MISCREG_NMRR_S,
        MISCREG_MAIR1,
        MISCREG_MAIR1_NS,
        MISCREG_MAIR1_S,
        MISCREG_AMAIR0,
        MISCREG_AMAIR0_NS,
        MISCREG_AMAIR0_S,
        MISCREG_AMAIR1,
        MISCREG_AMAIR1_NS,
        MISCREG_AMAIR1_S,
        MISCREG_HMAIR0,
        MISCREG_HMAIR1,
        MISCREG_HAMAIR0,
        MISCREG_HAMAIR1,
        MISCREG_VBAR,
        MISCREG_VBAR_NS,
        MISCREG_VBAR_S,
        MISCREG_MVBAR,
        MISCREG_RMR,
        MISCREG_ISR,
        MISCREG_HVBAR,
        MISCREG_FCSEIDR,
        MISCREG_CONTEXTIDR,
        MISCREG_CONTEXTIDR_NS,
        MISCREG_CONTEXTIDR_S,
        MISCREG_TPIDRURW,
        MISCREG_TPIDRURW_NS,
        MISCREG_TPIDRURW_S,
        MISCREG_TPIDRURO,
        MISCREG_TPIDRURO_NS,
        MISCREG_TPIDRURO_S,
        MISCREG_TPIDRPRW,
        MISCREG_TPIDRPRW_NS,
        MISCREG_TPIDRPRW_S,
        MISCREG_HTPIDR,
        // BEGIN Generic Timer (AArch32)
        MISCREG_CNTFRQ,
        MISCREG_CNTPCT,
        MISCREG_CNTVCT,
        MISCREG_CNTP_CTL,
        MISCREG_CNTP_CTL_NS,
        MISCREG_CNTP_CTL_S,
        MISCREG_CNTP_CVAL,
        MISCREG_CNTP_CVAL_NS,
        MISCREG_CNTP_CVAL_S,
        MISCREG_CNTP_TVAL,
        MISCREG_CNTP_TVAL_NS,
        MISCREG_CNTP_TVAL_S,
        MISCREG_CNTV_CTL,
        MISCREG_CNTV_CVAL,
        MISCREG_CNTV_TVAL,
        MISCREG_CNTKCTL,
        MISCREG_CNTHCTL,
        MISCREG_CNTHP_CTL,
        MISCREG_CNTHP_CVAL,
        MISCREG_CNTHP_TVAL,
        MISCREG_CNTVOFF,
        // END Generic Timer (AArch32)
        MISCREG_IL1DATA0,
        MISCREG_IL1DATA1,
        MISCREG_IL1DATA2,
        MISCREG_IL1DATA3,
        MISCREG_DL1DATA0,
        MISCREG_DL1DATA1,
        MISCREG_DL1DATA2,
        MISCREG_DL1DATA3,
        MISCREG_DL1DATA4,
        MISCREG_RAMINDEX,
        MISCREG_L2ACTLR,
        MISCREG_CBAR,
        MISCREG_HTTBR,
        MISCREG_VTTBR,
        MISCREG_CPUMERRSR,
        MISCREG_L2MERRSR,

        // AArch64 registers (Op0=2)
        MISCREG_MDCCINT_EL1,
        MISCREG_OSDTRRX_EL1,
        MISCREG_MDSCR_EL1,
        MISCREG_OSDTRTX_EL1,
        MISCREG_OSECCR_EL1,
        MISCREG_DBGBVR0_EL1,
        MISCREG_DBGBVR1_EL1,
        MISCREG_DBGBVR2_EL1,
        MISCREG_DBGBVR3_EL1,
        MISCREG_DBGBVR4_EL1,
        MISCREG_DBGBVR5_EL1,
        MISCREG_DBGBVR6_EL1,
        MISCREG_DBGBVR7_EL1,
        MISCREG_DBGBVR8_EL1,
        MISCREG_DBGBVR9_EL1,
        MISCREG_DBGBVR10_EL1,
        MISCREG_DBGBVR11_EL1,
        MISCREG_DBGBVR12_EL1,
        MISCREG_DBGBVR13_EL1,
        MISCREG_DBGBVR14_EL1,
        MISCREG_DBGBVR15_EL1,
        MISCREG_DBGBCR0_EL1,
        MISCREG_DBGBCR1_EL1,
        MISCREG_DBGBCR2_EL1,
        MISCREG_DBGBCR3_EL1,
        MISCREG_DBGBCR4_EL1,
        MISCREG_DBGBCR5_EL1,
        MISCREG_DBGBCR6_EL1,
        MISCREG_DBGBCR7_EL1,
        MISCREG_DBGBCR8_EL1,
        MISCREG_DBGBCR9_EL1,
        MISCREG_DBGBCR10_EL1,
        MISCREG_DBGBCR11_EL1,
        MISCREG_DBGBCR12_EL1,
        MISCREG_DBGBCR13_EL1,
        MISCREG_DBGBCR14_EL1,
        MISCREG_DBGBCR15_EL1,
        MISCREG_DBGWVR0_EL1,
        MISCREG_DBGWVR1_EL1,
        MISCREG_DBGWVR2_EL1,
        MISCREG_DBGWVR3_EL1,
        MISCREG_DBGWVR4_EL1,
        MISCREG_DBGWVR5_EL1,
        MISCREG_DBGWVR6_EL1,
        MISCREG_DBGWVR7_EL1,
        MISCREG_DBGWVR8_EL1,
        MISCREG_DBGWVR9_EL1,
        MISCREG_DBGWVR10_EL1,
        MISCREG_DBGWVR11_EL1,
        MISCREG_DBGWVR12_EL1,
        MISCREG_DBGWVR13_EL1,
        MISCREG_DBGWVR14_EL1,
        MISCREG_DBGWVR15_EL1,
        MISCREG_DBGWCR0_EL1,
        MISCREG_DBGWCR1_EL1,
        MISCREG_DBGWCR2_EL1,
        MISCREG_DBGWCR3_EL1,
        MISCREG_DBGWCR4_EL1,
        MISCREG_DBGWCR5_EL1,
        MISCREG_DBGWCR6_EL1,
        MISCREG_DBGWCR7_EL1,
        MISCREG_DBGWCR8_EL1,
        MISCREG_DBGWCR9_EL1,
        MISCREG_DBGWCR10_EL1,
        MISCREG_DBGWCR11_EL1,
        MISCREG_DBGWCR12_EL1,
        MISCREG_DBGWCR13_EL1,
        MISCREG_DBGWCR14_EL1,
        MISCREG_DBGWCR15_EL1,
        MISCREG_MDCCSR_EL0,
        MISCREG_MDDTR_EL0,
        MISCREG_MDDTRTX_EL0,
        MISCREG_MDDTRRX_EL0,
        MISCREG_DBGVCR32_EL2,
        MISCREG_MDRAR_EL1,
        MISCREG_OSLAR_EL1,
        MISCREG_OSLSR_EL1,
        MISCREG_OSDLR_EL1,
        MISCREG_DBGPRCR_EL1,
        MISCREG_DBGCLAIMSET_EL1,
        MISCREG_DBGCLAIMCLR_EL1,
        MISCREG_DBGAUTHSTATUS_EL1,
        MISCREG_TEECR32_EL1, // not in ARM DDI 0487A.b+
        MISCREG_TEEHBR32_EL1, // not in ARM DDI 0487A.b+

        // AArch64 registers (Op0=1,3)
        MISCREG_MIDR_EL1,
        MISCREG_MPIDR_EL1,
        MISCREG_REVIDR_EL1,
        MISCREG_ID_PFR0_EL1,
        MISCREG_ID_PFR1_EL1,
        MISCREG_ID_DFR0_EL1,
        MISCREG_ID_AFR0_EL1,
        MISCREG_ID_MMFR0_EL1,
        MISCREG_ID_MMFR1_EL1,
        MISCREG_ID_MMFR2_EL1,
        MISCREG_ID_MMFR3_EL1,
        MISCREG_ID_MMFR4_EL1,
        MISCREG_ID_ISAR0_EL1,
        MISCREG_ID_ISAR1_EL1,
        MISCREG_ID_ISAR2_EL1,
        MISCREG_ID_ISAR3_EL1,
        MISCREG_ID_ISAR4_EL1,
        MISCREG_ID_ISAR5_EL1,
        MISCREG_ID_ISAR6_EL1,
        MISCREG_MVFR0_EL1,
        MISCREG_MVFR1_EL1,
        MISCREG_MVFR2_EL1,
        MISCREG_ID_AA64PFR0_EL1,
        MISCREG_ID_AA64PFR1_EL1,
        MISCREG_ID_AA64DFR0_EL1,
        MISCREG_ID_AA64DFR1_EL1,
        MISCREG_ID_AA64AFR0_EL1,
        MISCREG_ID_AA64AFR1_EL1,
        MISCREG_ID_AA64ISAR0_EL1,
        MISCREG_ID_AA64ISAR1_EL1,
        MISCREG_ID_AA64MMFR0_EL1,
        MISCREG_ID_AA64MMFR1_EL1,
        MISCREG_CCSIDR_EL1,
        MISCREG_CLIDR_EL1,
        MISCREG_AIDR_EL1,
        MISCREG_CSSELR_EL1,
        MISCREG_CTR_EL0,
        MISCREG_DCZID_EL0,
        MISCREG_VPIDR_EL2,
        MISCREG_VMPIDR_EL2,
        MISCREG_SCTLR_EL1,
        MISCREG_SCTLR_EL12,
        MISCREG_SCTLR2_EL1,
        MISCREG_SCTLR2_EL12,
        MISCREG_ACTLR_EL1,
        MISCREG_CPACR_EL1,
        MISCREG_CPACR_EL12,
        MISCREG_SCTLR_EL2,
        MISCREG_SCTLR2_EL2,
        MISCREG_ACTLR_EL2,
        MISCREG_HCR_EL2,
        MISCREG_HCRX_EL2,
        MISCREG_MDCR_EL2,
        MISCREG_CPTR_EL2,
        MISCREG_HSTR_EL2,
        MISCREG_HACR_EL2,
        MISCREG_SCTLR_EL3,
        MISCREG_SCTLR2_EL3,
        MISCREG_ACTLR_EL3,
        MISCREG_SCR_EL3,
        MISCREG_SDER32_EL3,
        MISCREG_CPTR_EL3,
        MISCREG_MDCR_EL3,
        MISCREG_TTBR0_EL1,
        MISCREG_TTBR0_EL12,
        MISCREG_TTBR1_EL1,
        MISCREG_TTBR1_EL12,
        MISCREG_TCR_EL1,
        MISCREG_TCR_EL12,
        MISCREG_TCR2_EL1,
        MISCREG_TCR2_EL12,
        MISCREG_TTBR0_EL2,
        MISCREG_TCR_EL2,
        MISCREG_TCR2_EL2,
        MISCREG_VTTBR_EL2,
        MISCREG_VTCR_EL2,
        MISCREG_VSTTBR_EL2,
        MISCREG_VSTCR_EL2,
        MISCREG_TTBR0_EL3,
        MISCREG_TCR_EL3,
        MISCREG_DACR32_EL2,
        MISCREG_SPSR_EL1,
        MISCREG_SPSR_EL12,
        MISCREG_ELR_EL1,
        MISCREG_ELR_EL12,
        MISCREG_SP_EL0,
        MISCREG_SPSEL,
        MISCREG_CURRENTEL,
        MISCREG_NZCV,
        MISCREG_DAIF,
        MISCREG_FPCR,
        MISCREG_FPSR,
        MISCREG_DSPSR_EL0,
        MISCREG_DLR_EL0,
        MISCREG_SPSR_EL2,
        MISCREG_ELR_EL2,
        MISCREG_SP_EL1,
        MISCREG_SPSR_IRQ_AA64,
        MISCREG_SPSR_ABT_AA64,
        MISCREG_SPSR_UND_AA64,
        MISCREG_SPSR_FIQ_AA64,
        MISCREG_SPSR_EL3,
        MISCREG_ELR_EL3,
        MISCREG_SP_EL2,
        MISCREG_AFSR0_EL1,
        MISCREG_AFSR0_EL12,
        MISCREG_AFSR1_EL1,
        MISCREG_AFSR1_EL12,
        MISCREG_ESR_EL1,
        MISCREG_ESR_EL12,
        MISCREG_IFSR32_EL2,
        MISCREG_AFSR0_EL2,
        MISCREG_AFSR1_EL2,
        MISCREG_ESR_EL2,
        MISCREG_FPEXC32_EL2,
        MISCREG_AFSR0_EL3,
        MISCREG_AFSR1_EL3,
        MISCREG_ESR_EL3,
        MISCREG_FAR_EL1,
        MISCREG_FAR_EL12,
        MISCREG_FAR_EL2,
        MISCREG_HPFAR_EL2,
        MISCREG_FAR_EL3,
        MISCREG_IC_IALLUIS,
        MISCREG_PAR_EL1,
        MISCREG_IC_IALLU,
        MISCREG_DC_IVAC_Xt,
        MISCREG_DC_ISW_Xt,
        MISCREG_AT_S1E1R_Xt,
        MISCREG_AT_S1E1W_Xt,
        MISCREG_AT_S1E0R_Xt,
        MISCREG_AT_S1E0W_Xt,
        MISCREG_DC_CSW_Xt,
        MISCREG_DC_CISW_Xt,
        MISCREG_DC_ZVA_Xt,
        MISCREG_IC_IVAU_Xt,
        MISCREG_DC_CVAC_Xt,
        MISCREG_DC_CVAU_Xt,
        MISCREG_DC_CIVAC_Xt,
        MISCREG_AT_S1E2R_Xt,
        MISCREG_AT_S1E2W_Xt,
        MISCREG_AT_S12E1R_Xt,
        MISCREG_AT_S12E1W_Xt,
        MISCREG_AT_S12E0R_Xt,
        MISCREG_AT_S12E0W_Xt,
        MISCREG_AT_S1E3R_Xt,
        MISCREG_AT_S1E3W_Xt,
        MISCREG_TLBI_VMALLE1IS,
        MISCREG_TLBI_VMALLE1OS,
        MISCREG_TLBI_VAE1IS_Xt,
        MISCREG_TLBI_VAE1OS_Xt,
        MISCREG_TLBI_ASIDE1IS_Xt,
        MISCREG_TLBI_ASIDE1OS_Xt,
        MISCREG_TLBI_VAAE1IS_Xt,
        MISCREG_TLBI_VAAE1OS_Xt,
        MISCREG_TLBI_VALE1IS_Xt,
        MISCREG_TLBI_VALE1OS_Xt,
        MISCREG_TLBI_VAALE1IS_Xt,
        MISCREG_TLBI_VAALE1OS_Xt,
        MISCREG_TLBI_VMALLE1,
        MISCREG_TLBI_VAE1_Xt,
        MISCREG_TLBI_ASIDE1_Xt,
        MISCREG_TLBI_VAAE1_Xt,
        MISCREG_TLBI_VALE1_Xt,
        MISCREG_TLBI_VAALE1_Xt,
        MISCREG_TLBI_IPAS2E1IS_Xt,
        MISCREG_TLBI_IPAS2E1OS_Xt,
        MISCREG_TLBI_IPAS2LE1IS_Xt,
        MISCREG_TLBI_IPAS2LE1OS_Xt,
        MISCREG_TLBI_ALLE2IS,
        MISCREG_TLBI_ALLE2OS,
        MISCREG_TLBI_VAE2IS_Xt,
        MISCREG_TLBI_VAE2OS_Xt,
        MISCREG_TLBI_ALLE1IS,
        MISCREG_TLBI_ALLE1OS,
        MISCREG_TLBI_VALE2IS_Xt,
        MISCREG_TLBI_VALE2OS_Xt,
        MISCREG_TLBI_VMALLS12E1IS,
        MISCREG_TLBI_VMALLS12E1OS,
        MISCREG_TLBI_IPAS2E1_Xt,
        MISCREG_TLBI_IPAS2LE1_Xt,
        MISCREG_TLBI_ALLE2,
        MISCREG_TLBI_VAE2_Xt,
        MISCREG_TLBI_ALLE1,
        MISCREG_TLBI_VALE2_Xt,
        MISCREG_TLBI_VMALLS12E1,
        MISCREG_TLBI_ALLE3IS,
        MISCREG_TLBI_ALLE3OS,
        MISCREG_TLBI_VAE3IS_Xt,
        MISCREG_TLBI_VAE3OS_Xt,
        MISCREG_TLBI_VALE3IS_Xt,
        MISCREG_TLBI_VALE3OS_Xt,
        MISCREG_TLBI_ALLE3,
        MISCREG_TLBI_VAE3_Xt,
        MISCREG_TLBI_VALE3_Xt,
        MISCREG_TLBI_RVAE1_Xt,
        MISCREG_TLBI_RVAAE1_Xt,
        MISCREG_TLBI_RVALE1_Xt,
        MISCREG_TLBI_RVAALE1_Xt,
        MISCREG_TLBI_RIPAS2E1_Xt,
        MISCREG_TLBI_RIPAS2LE1_Xt,
        MISCREG_TLBI_RVAE2_Xt,
        MISCREG_TLBI_RVALE2_Xt,
        MISCREG_TLBI_RVAE3_Xt,
        MISCREG_TLBI_RVALE3_Xt,
        MISCREG_TLBI_RVAE1IS_Xt,
        MISCREG_TLBI_RVAAE1IS_Xt,
        MISCREG_TLBI_RVALE1IS_Xt,
        MISCREG_TLBI_RVAALE1IS_Xt,
        MISCREG_TLBI_RIPAS2E1IS_Xt,
        MISCREG_TLBI_RIPAS2LE1IS_Xt,
        MISCREG_TLBI_RVAE2IS_Xt,
        MISCREG_TLBI_RVALE2IS_Xt,
        MISCREG_TLBI_RVAE3IS_Xt,
        MISCREG_TLBI_RVALE3IS_Xt,
        MISCREG_TLBI_RVAE1OS_Xt,
        MISCREG_TLBI_RVAAE1OS_Xt,
        MISCREG_TLBI_RVALE1OS_Xt,
        MISCREG_TLBI_RVAALE1OS_Xt,
        MISCREG_TLBI_RIPAS2E1OS_Xt,
        MISCREG_TLBI_RIPAS2LE1OS_Xt,
        MISCREG_TLBI_RVAE2OS_Xt,
        MISCREG_TLBI_RVALE2OS_Xt,
        MISCREG_TLBI_RVAE3OS_Xt,
        MISCREG_TLBI_RVALE3OS_Xt,
        MISCREG_PMINTENSET_EL1,
        MISCREG_PMINTENCLR_EL1,
        MISCREG_PMCR_EL0,
        MISCREG_PMCNTENSET_EL0,
        MISCREG_PMCNTENCLR_EL0,
        MISCREG_PMOVSCLR_EL0,
        MISCREG_PMSWINC_EL0,
        MISCREG_PMSELR_EL0,
        MISCREG_PMCEID0_EL0,
        MISCREG_PMCEID1_EL0,
        MISCREG_PMCCNTR_EL0,
        MISCREG_PMXEVTYPER_EL0,
        MISCREG_PMCCFILTR_EL0,
        MISCREG_PMXEVCNTR_EL0,
        MISCREG_PMUSERENR_EL0,
        MISCREG_PMOVSSET_EL0,
        MISCREG_MAIR_EL1,
        MISCREG_MAIR_EL12,
        MISCREG_AMAIR_EL1,
        MISCREG_AMAIR_EL12,
        MISCREG_MAIR_EL2,
        MISCREG_AMAIR_EL2,
        MISCREG_MAIR_EL3,
        MISCREG_AMAIR_EL3,
        MISCREG_L2CTLR_EL1,
        MISCREG_L2ECTLR_EL1,
        MISCREG_VBAR_EL1,
        MISCREG_VBAR_EL12,
        MISCREG_RVBAR_EL1,
        MISCREG_ISR_EL1,
        MISCREG_VBAR_EL2,
        MISCREG_RVBAR_EL2,
        MISCREG_VBAR_EL3,
        MISCREG_RVBAR_EL3,
        MISCREG_RMR_EL3,
        MISCREG_CONTEXTIDR_EL1,
        MISCREG_CONTEXTIDR_EL12,
        MISCREG_TPIDR_EL1,
        MISCREG_TPIDR_EL0,
        MISCREG_TPIDRRO_EL0,
        MISCREG_TPIDR_EL2,
        MISCREG_TPIDR_EL3,
        // BEGIN Generic Timer (AArch64)
        MISCREG_CNTFRQ_EL0,
        MISCREG_CNTPCT_EL0,
        MISCREG_CNTVCT_EL0,
        MISCREG_CNTP_CTL_EL0,
        MISCREG_CNTP_CVAL_EL0,
        MISCREG_CNTP_TVAL_EL0,
        MISCREG_CNTV_CTL_EL0,
        MISCREG_CNTV_CVAL_EL0,
        MISCREG_CNTV_TVAL_EL0,
        MISCREG_CNTP_CTL_EL02,
        MISCREG_CNTP_CVAL_EL02,
        MISCREG_CNTP_TVAL_EL02,
        MISCREG_CNTV_CTL_EL02,
        MISCREG_CNTV_CVAL_EL02,
        MISCREG_CNTV_TVAL_EL02,
        MISCREG_CNTKCTL_EL1,
        MISCREG_CNTKCTL_EL12,
        MISCREG_CNTPS_CTL_EL1,
        MISCREG_CNTPS_CVAL_EL1,
        MISCREG_CNTPS_TVAL_EL1,
        MISCREG_CNTHCTL_EL2,
        MISCREG_CNTHP_CTL_EL2,
        MISCREG_CNTHP_CVAL_EL2,
        MISCREG_CNTHP_TVAL_EL2,
        MISCREG_CNTHPS_CTL_EL2,
        MISCREG_CNTHPS_CVAL_EL2,
        MISCREG_CNTHPS_TVAL_EL2,
        // IF Armv8.1-VHE
        MISCREG_CNTHV_CTL_EL2,
        MISCREG_CNTHV_CVAL_EL2,
        MISCREG_CNTHV_TVAL_EL2,
        MISCREG_CNTHVS_CTL_EL2,
        MISCREG_CNTHVS_CVAL_EL2,
        MISCREG_CNTHVS_TVAL_EL2,
        // ENDIF Armv8.1-VHE
        MISCREG_CNTVOFF_EL2,
        // END Generic Timer (AArch64)
        MISCREG_PMEVCNTR0_EL0,
        MISCREG_PMEVCNTR1_EL0,
        MISCREG_PMEVCNTR2_EL0,
        MISCREG_PMEVCNTR3_EL0,
        MISCREG_PMEVCNTR4_EL0,
        MISCREG_PMEVCNTR5_EL0,
        MISCREG_PMEVTYPER0_EL0,
        MISCREG_PMEVTYPER1_EL0,
        MISCREG_PMEVTYPER2_EL0,
        MISCREG_PMEVTYPER3_EL0,
        MISCREG_PMEVTYPER4_EL0,
        MISCREG_PMEVTYPER5_EL0,
        MISCREG_IL1DATA0_EL1,
        MISCREG_IL1DATA1_EL1,
        MISCREG_IL1DATA2_EL1,
        MISCREG_IL1DATA3_EL1,
        MISCREG_DL1DATA0_EL1,
        MISCREG_DL1DATA1_EL1,
        MISCREG_DL1DATA2_EL1,
        MISCREG_DL1DATA3_EL1,
        MISCREG_DL1DATA4_EL1,
        MISCREG_L2ACTLR_EL1,
        MISCREG_CPUACTLR_EL1,
        MISCREG_CPUECTLR_EL1,
        MISCREG_CPUMERRSR_EL1,
        MISCREG_L2MERRSR_EL1,
        MISCREG_CBAR_EL1,
        MISCREG_CONTEXTIDR_EL2,

        // Introduced in ARMv8.1
        MISCREG_TTBR1_EL2,

        MISCREG_ID_AA64MMFR2_EL1,
        MISCREG_ID_AA64MMFR3_EL1,

        //PAuth Key Regsiters
        MISCREG_APDAKeyHi_EL1,
        MISCREG_APDAKeyLo_EL1,
        MISCREG_APDBKeyHi_EL1,
        MISCREG_APDBKeyLo_EL1,
        MISCREG_APGAKeyHi_EL1,
        MISCREG_APGAKeyLo_EL1,
        MISCREG_APIAKeyHi_EL1,
        MISCREG_APIAKeyLo_EL1,
        MISCREG_APIBKeyHi_EL1,
        MISCREG_APIBKeyLo_EL1,

        // GICv3, CPU interface
        MISCREG_ICC_PMR_EL1,
        MISCREG_ICC_IAR0_EL1,
        MISCREG_ICC_EOIR0_EL1,
        MISCREG_ICC_HPPIR0_EL1,
        MISCREG_ICC_BPR0_EL1,
        MISCREG_ICC_AP0R0_EL1,
        MISCREG_ICC_AP0R1_EL1,
        MISCREG_ICC_AP0R2_EL1,
        MISCREG_ICC_AP0R3_EL1,
        MISCREG_ICC_AP1R0_EL1,
        MISCREG_ICC_AP1R0_EL1_NS,
        MISCREG_ICC_AP1R0_EL1_S,
        MISCREG_ICC_AP1R1_EL1,
        MISCREG_ICC_AP1R1_EL1_NS,
        MISCREG_ICC_AP1R1_EL1_S,
        MISCREG_ICC_AP1R2_EL1,
        MISCREG_ICC_AP1R2_EL1_NS,
        MISCREG_ICC_AP1R2_EL1_S,
        MISCREG_ICC_AP1R3_EL1,
        MISCREG_ICC_AP1R3_EL1_NS,
        MISCREG_ICC_AP1R3_EL1_S,
        MISCREG_ICC_DIR_EL1,
        MISCREG_ICC_RPR_EL1,
        MISCREG_ICC_SGI1R_EL1,
        MISCREG_ICC_ASGI1R_EL1,
        MISCREG_ICC_SGI0R_EL1,
        MISCREG_ICC_IAR1_EL1,
        MISCREG_ICC_EOIR1_EL1,
        MISCREG_ICC_HPPIR1_EL1,
        MISCREG_ICC_BPR1_EL1,
        MISCREG_ICC_BPR1_EL1_NS,
        MISCREG_ICC_BPR1_EL1_S,
        MISCREG_ICC_CTLR_EL1,
        MISCREG_ICC_CTLR_EL1_NS,
        MISCREG_ICC_CTLR_EL1_S,
        MISCREG_ICC_SRE_EL1,
        MISCREG_ICC_SRE_EL1_NS,
        MISCREG_ICC_SRE_EL1_S,
        MISCREG_ICC_IGRPEN0_EL1,
        MISCREG_ICC_IGRPEN1_EL1,
        MISCREG_ICC_IGRPEN1_EL1_NS,
        MISCREG_ICC_IGRPEN1_EL1_S,
        MISCREG_ICC_SRE_EL2,
        MISCREG_ICC_CTLR_EL3,
        MISCREG_ICC_SRE_EL3,
        MISCREG_ICC_IGRPEN1_EL3,

        // GICv3, CPU interface, virtualization
        MISCREG_ICH_AP0R0_EL2,
        MISCREG_ICH_AP0R1_EL2,
        MISCREG_ICH_AP0R2_EL2,
        MISCREG_ICH_AP0R3_EL2,
        MISCREG_ICH_AP1R0_EL2,
        MISCREG_ICH_AP1R1_EL2,
        MISCREG_ICH_AP1R2_EL2,
        MISCREG_ICH_AP1R3_EL2,
        MISCREG_ICH_HCR_EL2,
        MISCREG_ICH_VTR_EL2,
        MISCREG_ICH_MISR_EL2,
        MISCREG_ICH_EISR_EL2,
        MISCREG_ICH_ELRSR_EL2,
        MISCREG_ICH_VMCR_EL2,
        MISCREG_ICH_LR0_EL2,
        MISCREG_ICH_LR1_EL2,
        MISCREG_ICH_LR2_EL2,
        MISCREG_ICH_LR3_EL2,
        MISCREG_ICH_LR4_EL2,
        MISCREG_ICH_LR5_EL2,
        MISCREG_ICH_LR6_EL2,
        MISCREG_ICH_LR7_EL2,
        MISCREG_ICH_LR8_EL2,
        MISCREG_ICH_LR9_EL2,
        MISCREG_ICH_LR10_EL2,
        MISCREG_ICH_LR11_EL2,
        MISCREG_ICH_LR12_EL2,
        MISCREG_ICH_LR13_EL2,
        MISCREG_ICH_LR14_EL2,
        MISCREG_ICH_LR15_EL2,

        MISCREG_ICV_PMR_EL1,
        MISCREG_ICV_IAR0_EL1,
        MISCREG_ICV_EOIR0_EL1,
        MISCREG_ICV_HPPIR0_EL1,
        MISCREG_ICV_BPR0_EL1,
        MISCREG_ICV_AP0R0_EL1,
        MISCREG_ICV_AP0R1_EL1,
        MISCREG_ICV_AP0R2_EL1,
        MISCREG_ICV_AP0R3_EL1,
        MISCREG_ICV_AP1R0_EL1,
        MISCREG_ICV_AP1R0_EL1_NS,
        MISCREG_ICV_AP1R0_EL1_S,
        MISCREG_ICV_AP1R1_EL1,
        MISCREG_ICV_AP1R1_EL1_NS,
        MISCREG_ICV_AP1R1_EL1_S,
        MISCREG_ICV_AP1R2_EL1,
        MISCREG_ICV_AP1R2_EL1_NS,
        MISCREG_ICV_AP1R2_EL1_S,
        MISCREG_ICV_AP1R3_EL1,
        MISCREG_ICV_AP1R3_EL1_NS,
        MISCREG_ICV_AP1R3_EL1_S,
        MISCREG_ICV_DIR_EL1,
        MISCREG_ICV_RPR_EL1,
        MISCREG_ICV_SGI1R_EL1,
        MISCREG_ICV_ASGI1R_EL1,
        MISCREG_ICV_SGI0R_EL1,
        MISCREG_ICV_IAR1_EL1,
        MISCREG_ICV_EOIR1_EL1,
        MISCREG_ICV_HPPIR1_EL1,
        MISCREG_ICV_BPR1_EL1,
        MISCREG_ICV_BPR1_EL1_NS,
        MISCREG_ICV_BPR1_EL1_S,
        MISCREG_ICV_CTLR_EL1,
        MISCREG_ICV_CTLR_EL1_NS,
        MISCREG_ICV_CTLR_EL1_S,
        MISCREG_ICV_SRE_EL1,
        MISCREG_ICV_SRE_EL1_NS,
        MISCREG_ICV_SRE_EL1_S,
        MISCREG_ICV_IGRPEN0_EL1,
        MISCREG_ICV_IGRPEN1_EL1,
        MISCREG_ICV_IGRPEN1_EL1_NS,
        MISCREG_ICV_IGRPEN1_EL1_S,

        MISCREG_ICC_AP0R0,
        MISCREG_ICC_AP0R1,
        MISCREG_ICC_AP0R2,
        MISCREG_ICC_AP0R3,
        MISCREG_ICC_AP1R0,
        MISCREG_ICC_AP1R0_NS,
        MISCREG_ICC_AP1R0_S,
        MISCREG_ICC_AP1R1,
        MISCREG_ICC_AP1R1_NS,
        MISCREG_ICC_AP1R1_S,
        MISCREG_ICC_AP1R2,
        MISCREG_ICC_AP1R2_NS,
        MISCREG_ICC_AP1R2_S,
        MISCREG_ICC_AP1R3,
        MISCREG_ICC_AP1R3_NS,
        MISCREG_ICC_AP1R3_S,
        MISCREG_ICC_ASGI1R,
        MISCREG_ICC_BPR0,
        MISCREG_ICC_BPR1,
        MISCREG_ICC_BPR1_NS,
        MISCREG_ICC_BPR1_S,
        MISCREG_ICC_CTLR,
        MISCREG_ICC_CTLR_NS,
        MISCREG_ICC_CTLR_S,
        MISCREG_ICC_DIR,
        MISCREG_ICC_EOIR0,
        MISCREG_ICC_EOIR1,
        MISCREG_ICC_HPPIR0,
        MISCREG_ICC_HPPIR1,
        MISCREG_ICC_HSRE,
        MISCREG_ICC_IAR0,
        MISCREG_ICC_IAR1,
        MISCREG_ICC_IGRPEN0,
        MISCREG_ICC_IGRPEN1,
        MISCREG_ICC_IGRPEN1_NS,
        MISCREG_ICC_IGRPEN1_S,
        MISCREG_ICC_MCTLR,
        MISCREG_ICC_MGRPEN1,
        MISCREG_ICC_MSRE,
        MISCREG_ICC_PMR,
        MISCREG_ICC_RPR,
        MISCREG_ICC_SGI0R,
        MISCREG_ICC_SGI1R,
        MISCREG_ICC_SRE,
        MISCREG_ICC_SRE_NS,
        MISCREG_ICC_SRE_S,

        MISCREG_ICH_AP0R0,
        MISCREG_ICH_AP0R1,
        MISCREG_ICH_AP0R2,
        MISCREG_ICH_AP0R3,
        MISCREG_ICH_AP1R0,
        MISCREG_ICH_AP1R1,
        MISCREG_ICH_AP1R2,
        MISCREG_ICH_AP1R3,
        MISCREG_ICH_HCR,
        MISCREG_ICH_VTR,
        MISCREG_ICH_MISR,
        MISCREG_ICH_EISR,
        MISCREG_ICH_ELRSR,
        MISCREG_ICH_VMCR,
        MISCREG_ICH_LR0,
        MISCREG_ICH_LR1,
        MISCREG_ICH_LR2,
        MISCREG_ICH_LR3,
        MISCREG_ICH_LR4,
        MISCREG_ICH_LR5,
        MISCREG_ICH_LR6,
        MISCREG_ICH_LR7,
        MISCREG_ICH_LR8,
        MISCREG_ICH_LR9,
        MISCREG_ICH_LR10,
        MISCREG_ICH_LR11,
        MISCREG_ICH_LR12,
        MISCREG_ICH_LR13,
        MISCREG_ICH_LR14,
        MISCREG_ICH_LR15,
        MISCREG_ICH_LRC0,
        MISCREG_ICH_LRC1,
        MISCREG_ICH_LRC2,
        MISCREG_ICH_LRC3,
        MISCREG_ICH_LRC4,
        MISCREG_ICH_LRC5,
        MISCREG_ICH_LRC6,
        MISCREG_ICH_LRC7,
        MISCREG_ICH_LRC8,
        MISCREG_ICH_LRC9,
        MISCREG_ICH_LRC10,
        MISCREG_ICH_LRC11,
        MISCREG_ICH_LRC12,
        MISCREG_ICH_LRC13,
        MISCREG_ICH_LRC14,
        MISCREG_ICH_LRC15,

        // SVE
        MISCREG_ID_AA64ZFR0_EL1,
        MISCREG_ZCR_EL3,
        MISCREG_ZCR_EL2,
        MISCREG_ZCR_EL12,
        MISCREG_ZCR_EL1,

        // SME
        MISCREG_ID_AA64SMFR0_EL1,
        MISCREG_SVCR,
        MISCREG_SMIDR_EL1,
        MISCREG_SMPRI_EL1,
        MISCREG_SMPRIMAP_EL2,
        MISCREG_SMCR_EL3,
        MISCREG_SMCR_EL2,
        MISCREG_SMCR_EL12,
        MISCREG_SMCR_EL1,
        MISCREG_TPIDR2_EL0,
        MISCREG_MPAMSM_EL1,

        // FEAT_RNG
        MISCREG_RNDR,
        MISCREG_RNDRRS,

<<<<<<< HEAD
=======
        // FEAT_FGT
        MISCREG_HFGITR_EL2,
        MISCREG_HFGRTR_EL2,
        MISCREG_HFGWTR_EL2,

>>>>>>> 85eb9938
        // NUM_PHYS_MISCREGS specifies the number of actual physical
        // registers, not considering the following pseudo-registers
        // (dummy registers), like MISCREG_UNKNOWN, MISCREG_IMPDEF_UNIMPL.
        // Checkpointing should use this physical index when
        // saving/restoring register values.
        NUM_PHYS_MISCREGS,

        // Dummy registers
        MISCREG_NOP,
        MISCREG_RAZ,
        MISCREG_UNKNOWN,

        // Implementation defined register: this represent
        // a pool of unimplemented registers whose access can throw
        // either UNDEFINED or hypervisor trap exception.
        MISCREG_IMPDEF_UNIMPL,

        // RAS extension (unimplemented)
        MISCREG_ERRIDR_EL1,
        MISCREG_ERRSELR_EL1,
        MISCREG_ERXFR_EL1,
        MISCREG_ERXCTLR_EL1,
        MISCREG_ERXSTATUS_EL1,
        MISCREG_ERXADDR_EL1,
        MISCREG_ERXMISC0_EL1,
        MISCREG_ERXMISC1_EL1,
        MISCREG_DISR_EL1,
        MISCREG_VSESR_EL2,
        MISCREG_VDISR_EL2,

        // FGT extension (unimplemented)
        MISCREG_HFGRTR_EL2,
        MISCREG_HFGWTR_EL2,

        // PSTATE
        MISCREG_PAN,
        MISCREG_UAO,

        // Total number of Misc Registers: Physical + Dummy
        NUM_MISCREGS
    };

    enum MiscRegInfo
    {
        MISCREG_IMPLEMENTED,
        MISCREG_UNVERIFIABLE,   // Does the value change on every read (e.g. a
                                // arch generic counter)
        MISCREG_UNSERIALIZE,    // Should the checkpointed value be restored?
        MISCREG_WARN_NOT_FAIL,  // If MISCREG_IMPLEMENTED is deasserted, it
                                // tells whether the instruction should raise a
                                // warning or fail
        MISCREG_MUTEX,  // True if the register corresponds to a pair of
                        // mutually exclusive registers
        MISCREG_BANKED,  // True if the register is banked between the two
                         // security states, and this is the parent node of the
                         // two banked registers
        MISCREG_BANKED64, // True if the register is banked between the two
                          // security states, and this is the parent node of
                          // the two banked registers. Used in AA64 only.
        MISCREG_BANKED_CHILD, // The entry is one of the child registers that
                              // forms a banked set of regs (along with the
                              // other child regs)

        // Access permissions
        // User mode
        MISCREG_USR_NS_RD,
        MISCREG_USR_NS_WR,
        MISCREG_USR_S_RD,
        MISCREG_USR_S_WR,
        // Privileged modes other than hypervisor or monitor
        MISCREG_PRI_NS_RD,
        MISCREG_PRI_NS_WR,
        MISCREG_PRI_S_RD,
        MISCREG_PRI_S_WR,
        // Hypervisor mode
        MISCREG_HYP_NS_RD,
        MISCREG_HYP_NS_WR,
        MISCREG_HYP_S_RD,
        MISCREG_HYP_S_WR,
        // Monitor mode, SCR.NS == 0
        MISCREG_MON_NS0_RD,
        MISCREG_MON_NS0_WR,
        // Monitor mode, SCR.NS == 1
        MISCREG_MON_NS1_RD,
        MISCREG_MON_NS1_WR,

        NUM_MISCREG_INFOS
    };

    /** MiscReg metadata **/
    struct MiscRegLUTEntry
    {
        uint32_t lower;  // Lower half mapped to this register
        uint32_t upper;  // Upper half mapped to this register
        uint64_t _reset; // value taken on reset (i.e. initialization)
        uint64_t _res0;  // reserved
        uint64_t _res1;  // reserved
        uint64_t _raz;   // read as zero (fixed at 0)
        uint64_t _rao;   // read as one (fixed at 1)
        std::bitset<NUM_MISCREG_INFOS> info;

        using FaultCB = std::function<
            Fault(const MiscRegLUTEntry &entry, ThreadContext *tc,
                  const MiscRegOp64 &inst)
        >;

        std::array<FaultCB, EL3 + 1> faultRead;
        std::array<FaultCB, EL3 + 1> faultWrite;

        Fault checkFault(ThreadContext *tc, const MiscRegOp64 &inst,
            ExceptionLevel el);

      protected:
        template <MiscRegInfo Sec, MiscRegInfo NonSec>
        static Fault defaultFault(const MiscRegLUTEntry &entry,
            ThreadContext *tc, const MiscRegOp64 &inst);

      public:
        MiscRegLUTEntry() :
            lower(0), upper(0),
            _reset(0), _res0(0), _res1(0), _raz(0), _rao(0), info(0),
            faultRead({defaultFault<MISCREG_USR_S_RD, MISCREG_USR_NS_RD>,
                       defaultFault<MISCREG_PRI_S_RD, MISCREG_PRI_NS_RD>,
                       defaultFault<MISCREG_HYP_S_RD, MISCREG_HYP_NS_RD>,
                       defaultFault<MISCREG_MON_NS0_RD, MISCREG_MON_NS1_RD>}),
            faultWrite({defaultFault<MISCREG_USR_S_WR, MISCREG_USR_NS_WR>,
                        defaultFault<MISCREG_PRI_S_WR, MISCREG_PRI_NS_WR>,
                        defaultFault<MISCREG_HYP_S_WR, MISCREG_HYP_NS_WR>,
                        defaultFault<MISCREG_MON_NS0_WR, MISCREG_MON_NS1_WR>})
        {}
        uint64_t reset() const { return _reset; }
        uint64_t res0()  const { return _res0; }
        uint64_t res1()  const { return _res1; }
        uint64_t raz()   const { return _raz; }
        uint64_t rao()   const { return _rao; }
        // raz/rao implies writes ignored
        uint64_t wi()    const { return _raz | _rao; }
    };

    /** Metadata table accessible via the value of the register */
    class MiscRegLUTEntryInitializer
    {
        struct MiscRegLUTEntry &entry;
        typedef const MiscRegLUTEntryInitializer& chain;
      public:
        chain
        mapsTo(uint32_t l, uint32_t u = 0) const
        {
            entry.lower = l;
            entry.upper = u;
            return *this;
        }
        chain
        reset(uint64_t res_val) const
        {
            entry._reset = res_val;
            return *this;
        }
        chain
        res0(uint64_t mask) const
        {
            entry._res0 = mask;
            return *this;
        }
        chain
        res1(uint64_t mask) const
        {
            entry._res1 = mask;
            return *this;
        }
        chain
        raz(uint64_t mask = (uint64_t)-1) const
        {
            entry._raz  = mask;
            return *this;
        }
        chain
        rao(uint64_t mask = (uint64_t)-1) const
        {
            entry._rao  = mask;
            return *this;
        }
        chain
        implemented(bool v = true) const
        {
            entry.info[MISCREG_IMPLEMENTED] = v;
            return *this;
        }
        chain
        unimplemented() const
        {
            return implemented(false);
        }
        chain
        unverifiable(bool v = true) const
        {
            entry.info[MISCREG_UNVERIFIABLE] = v;
            return *this;
        }
        chain
        unserialize(bool v = true) const
        {
            entry.info[MISCREG_UNSERIALIZE] = v;
            return *this;
        }
        chain
        warnNotFail(bool v = true) const
        {
            entry.info[MISCREG_WARN_NOT_FAIL] = v;
            return *this;
        }
        chain
        mutex(bool v = true) const
        {
            entry.info[MISCREG_MUTEX] = v;
            return *this;
        }
        chain
        banked(bool v = true) const
        {
            entry.info[MISCREG_BANKED] = v;
            return *this;
        }
        chain
        banked64(bool v = true) const
        {
            entry.info[MISCREG_BANKED64] = v;
            return *this;
        }
        chain
        bankedChild(bool v = true) const
        {
            entry.info[MISCREG_BANKED_CHILD] = v;
            return *this;
        }
        chain
        userNonSecureRead(bool v = true) const
        {
            entry.info[MISCREG_USR_NS_RD] = v;
            return *this;
        }
        chain
        userNonSecureWrite(bool v = true) const
        {
            entry.info[MISCREG_USR_NS_WR] = v;
            return *this;
        }
        chain
        userSecureRead(bool v = true) const
        {
            entry.info[MISCREG_USR_S_RD] = v;
            return *this;
        }
        chain
        userSecureWrite(bool v = true) const
        {
            entry.info[MISCREG_USR_S_WR] = v;
            return *this;
        }
        chain
        user(bool v = true) const
        {
            userNonSecureRead(v);
            userNonSecureWrite(v);
            userSecureRead(v);
            userSecureWrite(v);
            return *this;
        }
        chain
        privNonSecureRead(bool v = true) const
        {
            entry.info[MISCREG_PRI_NS_RD] = v;
            return *this;
        }
        chain
        privNonSecureWrite(bool v = true) const
        {
            entry.info[MISCREG_PRI_NS_WR] = v;
            return *this;
        }
        chain
        privNonSecure(bool v = true) const
        {
            privNonSecureRead(v);
            privNonSecureWrite(v);
            return *this;
        }
        chain
        privSecureRead(bool v = true) const
        {
            entry.info[MISCREG_PRI_S_RD] = v;
            return *this;
        }
        chain
        privSecureWrite(bool v = true) const
        {
            entry.info[MISCREG_PRI_S_WR] = v;
            return *this;
        }
        chain
        privSecure(bool v = true) const
        {
            privSecureRead(v);
            privSecureWrite(v);
            return *this;
        }
        chain
        priv(bool v = true) const
        {
            privSecure(v);
            privNonSecure(v);
            return *this;
        }
        chain
        privRead(bool v = true) const
        {
            privSecureRead(v);
            privNonSecureRead(v);
            return *this;
        }
        chain
        hypSecureRead(bool v = true) const
        {
            entry.info[MISCREG_HYP_S_RD] = v;
            return *this;
        }
        chain
        hypNonSecureRead(bool v = true) const
        {
            entry.info[MISCREG_HYP_NS_RD] = v;
            return *this;
        }
        chain
        hypRead(bool v = true) const
        {
            hypSecureRead(v);
            hypNonSecureRead(v);
            return *this;
        }
        chain
        hypSecureWrite(bool v = true) const
        {
            entry.info[MISCREG_HYP_S_WR] = v;
            return *this;
        }
        chain
        hypNonSecureWrite(bool v = true) const
        {
            entry.info[MISCREG_HYP_NS_WR] = v;
            return *this;
        }
        chain
        hypWrite(bool v = true) const
        {
            hypSecureWrite(v);
            hypNonSecureWrite(v);
            return *this;
        }
        chain
        hypSecure(bool v = true) const
        {
            hypSecureRead(v);
            hypSecureWrite(v);
            return *this;
        }
        chain
        hyp(bool v = true) const
        {
            hypRead(v);
            hypWrite(v);
            return *this;
        }
        chain
        monSecureRead(bool v = true) const
        {
            entry.info[MISCREG_MON_NS0_RD] = v;
            return *this;
        }
        chain
        monSecureWrite(bool v = true) const
        {
            entry.info[MISCREG_MON_NS0_WR] = v;
            return *this;
        }
        chain
        monNonSecureRead(bool v = true) const
        {
            entry.info[MISCREG_MON_NS1_RD] = v;
            return *this;
        }
        chain
        monNonSecureWrite(bool v = true) const
        {
            entry.info[MISCREG_MON_NS1_WR] = v;
            return *this;
        }
        chain
        mon(bool v = true) const
        {
            monSecureRead(v);
            monSecureWrite(v);
            monNonSecureRead(v);
            monNonSecureWrite(v);
            return *this;
        }
        chain
<<<<<<< HEAD
=======
        monWrite(bool v = true) const
        {
            monSecureWrite(v);
            monNonSecureWrite(v);
            return *this;
        }
        chain
>>>>>>> 85eb9938
        monSecure(bool v = true) const
        {
            monSecureRead(v);
            monSecureWrite(v);
            return *this;
        }
        chain
        monNonSecure(bool v = true) const
        {
            monNonSecureRead(v);
            monNonSecureWrite(v);
            return *this;
        }
        chain
        allPrivileges(bool v = true) const
        {
            userNonSecureRead(v);
            userNonSecureWrite(v);
            userSecureRead(v);
            userSecureWrite(v);
            privNonSecureRead(v);
            privNonSecureWrite(v);
            privSecureRead(v);
            privSecureWrite(v);
            hypRead(v);
            hypWrite(v);
            monSecureRead(v);
            monSecureWrite(v);
            monNonSecureRead(v);
            monNonSecureWrite(v);
            return *this;
        }
        chain
        nonSecure(bool v = true) const
        {
            userNonSecureRead(v);
            userNonSecureWrite(v);
            privNonSecureRead(v);
            privNonSecureWrite(v);
            hypRead(v);
            hypWrite(v);
            monNonSecureRead(v);
            monNonSecureWrite(v);
            return *this;
        }
        chain
        secure(bool v = true) const
        {
            userSecureRead(v);
            userSecureWrite(v);
            privSecureRead(v);
            privSecureWrite(v);
            monSecureRead(v);
            monSecureWrite(v);
            return *this;
        }
        chain
        reads(bool v) const
        {
            userNonSecureRead(v);
            userSecureRead(v);
            privNonSecureRead(v);
            privSecureRead(v);
            hypRead(v);
            monSecureRead(v);
            monNonSecureRead(v);
            return *this;
        }
        chain
        writes(bool v) const
        {
            userNonSecureWrite(v);
            userSecureWrite(v);
            privNonSecureWrite(v);
            privSecureWrite(v);
            hypWrite(v);
            monSecureWrite(v);
            monNonSecureWrite(v);
            return *this;
        }
        chain
        exceptUserMode() const
        {
            user(0);
            return *this;
        }
        chain highest(ArmSystem *const sys) const;

        chain
        faultRead(ExceptionLevel el, MiscRegLUTEntry::FaultCB cb) const
        {
            entry.faultRead[el] = cb;
            return *this;
        }

        chain
        faultWrite(ExceptionLevel el, MiscRegLUTEntry::FaultCB cb) const
        {
            entry.faultWrite[el] = cb;
            return *this;
        }

        chain
        fault(ExceptionLevel el, MiscRegLUTEntry::FaultCB cb) const
        {
            return faultRead(el, cb).faultWrite(el, cb);
        }

        chain
        fault(MiscRegLUTEntry::FaultCB cb) const
        {
            return fault(EL0, cb).fault(EL1, cb).fault(EL2, cb).fault(EL3, cb);
        }

        MiscRegLUTEntryInitializer(struct MiscRegLUTEntry &e)
          : entry(e)
        {
            // force unimplemented registers to be thusly declared
            implemented(1).unserialize(1);
        }
    };

    extern std::vector<struct MiscRegLUTEntry> lookUpMiscReg;

    struct MiscRegNum32
    {
        MiscRegNum32(unsigned _coproc, unsigned _opc1,
                     unsigned _crn, unsigned _crm,
                     unsigned _opc2)
          : reg64(0), coproc(_coproc), opc1(_opc1), crn(_crn),
            crm(_crm), opc2(_opc2)
        {
            // MCR/MRC CP14 or CP15 register
            assert(coproc == 0b1110 || coproc == 0b1111);
            assert(opc1 < 8 && crn < 16 && crm < 16 && opc2 < 8);
        }

        MiscRegNum32(unsigned _coproc, unsigned _opc1,
                     unsigned _crm)
          : reg64(1), coproc(_coproc), opc1(_opc1), crn(0),
            crm(_crm), opc2(0)
        {
            // MCRR/MRRC CP14 or CP15 register
            assert(coproc == 0b1110 || coproc == 0b1111);
            assert(opc1 < 16 && crm < 16);
        }

        MiscRegNum32(const MiscRegNum32& rhs) = default;

        bool
        operator==(const MiscRegNum32 &other) const
        {
            return reg64 == other.reg64 &&
                coproc == other.coproc &&
                opc1 == other.opc1 &&
                crn == other.crn &&
                crm == other.crm &&
                opc2 == other.opc2;
        }

        uint32_t
        packed() const
        {
            return reg64 << 19  |
                   coproc << 15 |
                   opc1 << 11   |
                   crn << 7     |
                   crm << 3     |
                   opc2;
        }

        // 1 if the register is 64bit wide (accessed through MCRR/MRCC)
        // 0 otherwise. We need this when generating the hash as there
        // might be collisions between 32 and 64 bit registers
        const unsigned reg64;

        unsigned coproc;
        unsigned opc1;
        unsigned crn;
        unsigned crm;
        unsigned opc2;
    };

    struct MiscRegNum64
    {
        MiscRegNum64(unsigned _op0, unsigned _op1,
                     unsigned _crn, unsigned _crm,
                     unsigned _op2)
          : op0(_op0), op1(_op1), crn(_crn),
            crm(_crm), op2(_op2)
        {
            assert(op0 < 4 && op1 < 8 && crn < 16 && crm < 16 && op2 < 8);
        }

        MiscRegNum64(const MiscRegNum64& rhs) = default;

        bool
        operator==(const MiscRegNum64 &other) const
        {
            return op0 == other.op0 &&
                op1 == other.op1 &&
                crn == other.crn &&
                crm == other.crm &&
                op2 == other.op2;
        }

        uint32_t
        packed() const
        {
            return op0 << 14 |
                   op1 << 11 |
                   crn << 7  |
                   crm << 3  |
                   op2;
        }

        unsigned op0;
        unsigned op1;
        unsigned crn;
        unsigned crm;
        unsigned op2;
    };

    // Decodes 32-bit CP14 registers accessible through MCR/MRC instructions
    MiscRegIndex decodeCP14Reg(unsigned crn, unsigned opc1,
                               unsigned crm, unsigned opc2);
    MiscRegIndex decodeAArch64SysReg(unsigned op0, unsigned op1,
                                     unsigned crn, unsigned crm,
                                     unsigned op2);
    MiscRegIndex decodeAArch64SysReg(const MiscRegNum64 &misc_reg);
<<<<<<< HEAD
    MiscRegNum64 encodeAArch64SysReg(MiscRegIndex misc_reg);
=======
    std::optional<MiscRegNum64> encodeAArch64SysReg(MiscRegIndex misc_reg);
>>>>>>> 85eb9938

    // Whether a particular AArch64 system register is -always- read only.
    bool aarch64SysRegReadOnly(MiscRegIndex miscReg);

    // Decodes 32-bit CP15 registers accessible through MCR/MRC instructions
    MiscRegIndex decodeCP15Reg(unsigned crn, unsigned opc1,
                               unsigned crm, unsigned opc2);

    // Decodes 64-bit CP15 registers accessible through MCRR/MRRC instructions
    MiscRegIndex decodeCP15Reg64(unsigned crm, unsigned opc1);


    const char * const miscRegName[] = {
        "cpsr",
        "spsr",
        "spsr_fiq",
        "spsr_irq",
        "spsr_svc",
        "spsr_mon",
        "spsr_abt",
        "spsr_hyp",
        "spsr_und",
        "elr_hyp",
        "fpsid",
        "fpscr",
        "mvfr1",
        "mvfr0",
        "fpexc",

        // Helper registers
        "cpsr_mode",
        "cpsr_q",
        "fpscr_exc",
        "fpscr_qc",
        "lockaddr",
        "lockflag",
        "prrr_mair0",
        "prrr_mair0_ns",
        "prrr_mair0_s",
        "nmrr_mair1",
        "nmrr_mair1_ns",
        "nmrr_mair1_s",
        "pmxevtyper_pmccfiltr",
        "sev_mailbox",
        "tlbi_needsync",

        // AArch32 CP14 registers
        "dbgdidr",
        "dbgdscrint",
        "dbgdccint",
        "dbgdtrtxint",
        "dbgdtrrxint",
        "dbgwfar",
        "dbgvcr",
        "dbgdtrrxext",
        "dbgdscrext",
        "dbgdtrtxext",
        "dbgoseccr",
        "dbgbvr0",
        "dbgbvr1",
        "dbgbvr2",
        "dbgbvr3",
        "dbgbvr4",
        "dbgbvr5",
        "dbgbvr6",
        "dbgbvr7",
        "dbgbvr8",
        "dbgbvr9",
        "dbgbvr10",
        "dbgbvr11",
        "dbgbvr12",
        "dbgbvr13",
        "dbgbvr14",
        "dbgbvr15",
        "dbgbcr0",
        "dbgbcr1",
        "dbgbcr2",
        "dbgbcr3",
        "dbgbcr4",
        "dbgbcr5",
        "dbgbcr6",
        "dbgbcr7",
        "dbgbcr8",
        "dbgbcr9",
        "dbgbcr10",
        "dbgbcr11",
        "dbgbcr12",
        "dbgbcr13",
        "dbgbcr14",
        "dbgbcr15",
        "dbgwvr0",
        "dbgwvr1",
        "dbgwvr2",
        "dbgwvr3",
        "dbgwvr4",
        "dbgwvr5",
        "dbgwvr6",
        "dbgwvr7",
        "dbgwvr8",
        "dbgwvr9",
        "dbgwvr10",
        "dbgwvr11",
        "dbgwvr12",
        "dbgwvr13",
        "dbgwvr14",
        "dbgwvr15",
        "dbgwcr0",
        "dbgwcr1",
        "dbgwcr2",
        "dbgwcr3",
        "dbgwcr4",
        "dbgwcr5",
        "dbgwcr6",
        "dbgwcr7",
        "dbgwcr8",
        "dbgwcr9",
        "dbgwcr10",
        "dbgwcr11",
        "dbgwcr12",
        "dbgwcr13",
        "dbgwcr14",
        "dbgwcr15",
        "dbgdrar",
        "dbgbxvr0",
        "dbgbxvr1",
        "dbgbxvr2",
        "dbgbxvr3",
        "dbgbxvr4",
        "dbgbxvr5",
        "dbgbxvr6",
        "dbgbxvr7",
        "dbgbxvr8",
        "dbgbxvr9",
        "dbgbxvr10",
        "dbgbxvr11",
        "dbgbxvr12",
        "dbgbxvr13",
        "dbgbxvr14",
        "dbgbxvr15",
        "dbgoslar",
        "dbgoslsr",
        "dbgosdlr",
        "dbgprcr",
        "dbgdsar",
        "dbgclaimset",
        "dbgclaimclr",
        "dbgauthstatus",
        "dbgdevid2",
        "dbgdevid1",
        "dbgdevid0",
        "teecr",
        "jidr",
        "teehbr",
        "joscr",
        "jmcr",

        // AArch32 CP15 registers
        "midr",
        "ctr",
        "tcmtr",
        "tlbtr",
        "mpidr",
        "revidr",
        "id_pfr0",
        "id_pfr1",
        "id_dfr0",
        "id_afr0",
        "id_mmfr0",
        "id_mmfr1",
        "id_mmfr2",
        "id_mmfr3",
        "id_mmfr4",
        "id_isar0",
        "id_isar1",
        "id_isar2",
        "id_isar3",
        "id_isar4",
        "id_isar5",
        "id_isar6",
        "ccsidr",
        "clidr",
        "aidr",
        "csselr",
        "csselr_ns",
        "csselr_s",
        "vpidr",
        "vmpidr",
        "sctlr",
        "sctlr_ns",
        "sctlr_s",
        "actlr",
        "actlr_ns",
        "actlr_s",
        "cpacr",
        "sdcr",
        "scr",
        "sder",
        "nsacr",
        "hsctlr",
        "hactlr",
        "hcr",
        "hcr2",
        "hdcr",
        "hcptr",
        "hstr",
        "hacr",
        "ttbr0",
        "ttbr0_ns",
        "ttbr0_s",
        "ttbr1",
        "ttbr1_ns",
        "ttbr1_s",
        "ttbcr",
        "ttbcr_ns",
        "ttbcr_s",
        "htcr",
        "vtcr",
        "dacr",
        "dacr_ns",
        "dacr_s",
        "dfsr",
        "dfsr_ns",
        "dfsr_s",
        "ifsr",
        "ifsr_ns",
        "ifsr_s",
        "adfsr",
        "adfsr_ns",
        "adfsr_s",
        "aifsr",
        "aifsr_ns",
        "aifsr_s",
        "hadfsr",
        "haifsr",
        "hsr",
        "dfar",
        "dfar_ns",
        "dfar_s",
        "ifar",
        "ifar_ns",
        "ifar_s",
        "hdfar",
        "hifar",
        "hpfar",
        "icialluis",
        "bpiallis",
        "par",
        "par_ns",
        "par_s",
        "iciallu",
        "icimvau",
        "cp15isb",
        "bpiall",
        "bpimva",
        "dcimvac",
        "dcisw",
        "ats1cpr",
        "ats1cpw",
        "ats1cur",
        "ats1cuw",
        "ats12nsopr",
        "ats12nsopw",
        "ats12nsour",
        "ats12nsouw",
        "dccmvac",
        "dccsw",
        "cp15dsb",
        "cp15dmb",
        "dccmvau",
        "dccimvac",
        "dccisw",
        "ats1hr",
        "ats1hw",
        "tlbiallis",
        "tlbimvais",
        "tlbiasidis",
        "tlbimvaais",
        "tlbimvalis",
        "tlbimvaalis",
        "itlbiall",
        "itlbimva",
        "itlbiasid",
        "dtlbiall",
        "dtlbimva",
        "dtlbiasid",
        "tlbiall",
        "tlbimva",
        "tlbiasid",
        "tlbimvaa",
        "tlbimval",
        "tlbimvaal",
        "tlbiipas2is",
        "tlbiipas2lis",
        "tlbiallhis",
        "tlbimvahis",
        "tlbiallnsnhis",
        "tlbimvalhis",
        "tlbiipas2",
        "tlbiipas2l",
        "tlbiallh",
        "tlbimvah",
        "tlbiallnsnh",
        "tlbimvalh",
        "pmcr",
        "pmcntenset",
        "pmcntenclr",
        "pmovsr",
        "pmswinc",
        "pmselr",
        "pmceid0",
        "pmceid1",
        "pmccntr",
        "pmxevtyper",
        "pmccfiltr",
        "pmxevcntr",
        "pmuserenr",
        "pmintenset",
        "pmintenclr",
        "pmovsset",
        "l2ctlr",
        "l2ectlr",
        "prrr",
        "prrr_ns",
        "prrr_s",
        "mair0",
        "mair0_ns",
        "mair0_s",
        "nmrr",
        "nmrr_ns",
        "nmrr_s",
        "mair1",
        "mair1_ns",
        "mair1_s",
        "amair0",
        "amair0_ns",
        "amair0_s",
        "amair1",
        "amair1_ns",
        "amair1_s",
        "hmair0",
        "hmair1",
        "hamair0",
        "hamair1",
        "vbar",
        "vbar_ns",
        "vbar_s",
        "mvbar",
        "rmr",
        "isr",
        "hvbar",
        "fcseidr",
        "contextidr",
        "contextidr_ns",
        "contextidr_s",
        "tpidrurw",
        "tpidrurw_ns",
        "tpidrurw_s",
        "tpidruro",
        "tpidruro_ns",
        "tpidruro_s",
        "tpidrprw",
        "tpidrprw_ns",
        "tpidrprw_s",
        "htpidr",
        "cntfrq",
        "cntpct",
        "cntvct",
        "cntp_ctl",
        "cntp_ctl_ns",
        "cntp_ctl_s",
        "cntp_cval",
        "cntp_cval_ns",
        "cntp_cval_s",
        "cntp_tval",
        "cntp_tval_ns",
        "cntp_tval_s",
        "cntv_ctl",
        "cntv_cval",
        "cntv_tval",
        "cntkctl",
        "cnthctl",
        "cnthp_ctl",
        "cnthp_cval",
        "cnthp_tval",
        "cntvoff",
        "il1data0",
        "il1data1",
        "il1data2",
        "il1data3",
        "dl1data0",
        "dl1data1",
        "dl1data2",
        "dl1data3",
        "dl1data4",
        "ramindex",
        "l2actlr",
        "cbar",
        "httbr",
        "vttbr",
        "cpumerrsr",
        "l2merrsr",

        // AArch64 registers (Op0=2)
        "mdccint_el1",
        "osdtrrx_el1",
        "mdscr_el1",
        "osdtrtx_el1",
        "oseccr_el1",
        "dbgbvr0_el1",
        "dbgbvr1_el1",
        "dbgbvr2_el1",
        "dbgbvr3_el1",
        "dbgbvr4_el1",
        "dbgbvr5_el1",
        "dbgbvr6_el1",
        "dbgbvr7_el1",
        "dbgbvr8_el1",
        "dbgbvr9_el1",
        "dbgbvr10_el1",
        "dbgbvr11_el1",
        "dbgbvr12_el1",
        "dbgbvr13_el1",
        "dbgbvr14_el1",
        "dbgbvr15_el1",
        "dbgbcr0_el1",
        "dbgbcr1_el1",
        "dbgbcr2_el1",
        "dbgbcr3_el1",
        "dbgbcr4_el1",
        "dbgbcr5_el1",
        "dbgbcr6_el1",
        "dbgbcr7_el1",
        "dbgbcr8_el1",
        "dbgbcr9_el1",
        "dbgbcr10_el1",
        "dbgbcr11_el1",
        "dbgbcr12_el1",
        "dbgbcr13_el1",
        "dbgbcr14_el1",
        "dbgbcr15_el1",
        "dbgwvr0_el1",
        "dbgwvr1_el1",
        "dbgwvr2_el1",
        "dbgwvr3_el1",
        "dbgwvr4_el1",
        "dbgwvr5_el1",
        "dbgwvr6_el1",
        "dbgwvr7_el1",
        "dbgwvr8_el1",
        "dbgwvr9_el1",
        "dbgwvr10_el1",
        "dbgwvr11_el1",
        "dbgwvr12_el1",
        "dbgwvr13_el1",
        "dbgwvr14_el1",
        "dbgwvr15_el1",
        "dbgwcr0_el1",
        "dbgwcr1_el1",
        "dbgwcr2_el1",
        "dbgwcr3_el1",
        "dbgwcr4_el1",
        "dbgwcr5_el1",
        "dbgwcr6_el1",
        "dbgwcr7_el1",
        "dbgwcr8_el1",
        "dbgwcr9_el1",
        "dbgwcr10_el1",
        "dbgwcr11_el1",
        "dbgwcr12_el1",
        "dbgwcr13_el1",
        "dbgwcr14_el1",
        "dbgwcr15_el1",
        "mdccsr_el0",
        "mddtr_el0",
        "mddtrtx_el0",
        "mddtrrx_el0",
        "dbgvcr32_el2",
        "mdrar_el1",
        "oslar_el1",
        "oslsr_el1",
        "osdlr_el1",
        "dbgprcr_el1",
        "dbgclaimset_el1",
        "dbgclaimclr_el1",
        "dbgauthstatus_el1",
        "teecr32_el1",
        "teehbr32_el1",

        // AArch64 registers (Op0=1,3)
        "midr_el1",
        "mpidr_el1",
        "revidr_el1",
        "id_pfr0_el1",
        "id_pfr1_el1",
        "id_dfr0_el1",
        "id_afr0_el1",
        "id_mmfr0_el1",
        "id_mmfr1_el1",
        "id_mmfr2_el1",
        "id_mmfr3_el1",
        "id_mmfr4_el1",
        "id_isar0_el1",
        "id_isar1_el1",
        "id_isar2_el1",
        "id_isar3_el1",
        "id_isar4_el1",
        "id_isar5_el1",
        "id_isar6_el1",
        "mvfr0_el1",
        "mvfr1_el1",
        "mvfr2_el1",
        "id_aa64pfr0_el1",
        "id_aa64pfr1_el1",
        "id_aa64dfr0_el1",
        "id_aa64dfr1_el1",
        "id_aa64afr0_el1",
        "id_aa64afr1_el1",
        "id_aa64isar0_el1",
        "id_aa64isar1_el1",
        "id_aa64mmfr0_el1",
        "id_aa64mmfr1_el1",
        "ccsidr_el1",
        "clidr_el1",
        "aidr_el1",
        "csselr_el1",
        "ctr_el0",
        "dczid_el0",
        "vpidr_el2",
        "vmpidr_el2",
        "sctlr_el1",
        "sctlr_el12",
        "sctlr2_el1",
        "sctlr2_el12",
        "actlr_el1",
        "cpacr_el1",
        "cpacr_el12",
        "sctlr_el2",
        "sctlr2_el2",
        "actlr_el2",
        "hcr_el2",
        "hcrx_el2",
        "mdcr_el2",
        "cptr_el2",
        "hstr_el2",
        "hacr_el2",
        "sctlr_el3",
        "sctlr2_el3",
        "actlr_el3",
        "scr_el3",
        "sder32_el3",
        "cptr_el3",
        "mdcr_el3",
        "ttbr0_el1",
        "ttbr0_el12",
        "ttbr1_el1",
        "ttbr1_el12",
        "tcr_el1",
        "tcr_el12",
        "tcr2_el1",
        "tcr2_el12",
        "ttbr0_el2",
        "tcr_el2",
        "tcr2_el2",
        "vttbr_el2",
        "vtcr_el2",
        "vsttbr_el2",
        "vstcr_el2",
        "ttbr0_el3",
        "tcr_el3",
        "dacr32_el2",
        "spsr_el1",
        "spsr_el12",
        "elr_el1",
        "elr_el12",
        "sp_el0",
        "spsel",
        "currentel",
        "nzcv",
        "daif",
        "fpcr",
        "fpsr",
        "dspsr_el0",
        "dlr_el0",
        "spsr_el2",
        "elr_el2",
        "sp_el1",
        "spsr_irq_aa64",
        "spsr_abt_aa64",
        "spsr_und_aa64",
        "spsr_fiq_aa64",
        "spsr_el3",
        "elr_el3",
        "sp_el2",
        "afsr0_el1",
        "afsr0_el12",
        "afsr1_el1",
        "afsr1_el12",
        "esr_el1",
        "esr_el12",
        "ifsr32_el2",
        "afsr0_el2",
        "afsr1_el2",
        "esr_el2",
        "fpexc32_el2",
        "afsr0_el3",
        "afsr1_el3",
        "esr_el3",
        "far_el1",
        "far_el12",
        "far_el2",
        "hpfar_el2",
        "far_el3",
        "ic_ialluis",
        "par_el1",
        "ic_iallu",
        "dc_ivac_xt",
        "dc_isw_xt",
        "at_s1e1r_xt",
        "at_s1e1w_xt",
        "at_s1e0r_xt",
        "at_s1e0w_xt",
        "dc_csw_xt",
        "dc_cisw_xt",
        "dc_zva_xt",
        "ic_ivau_xt",
        "dc_cvac_xt",
        "dc_cvau_xt",
        "dc_civac_xt",
        "at_s1e2r_xt",
        "at_s1e2w_xt",
        "at_s12e1r_xt",
        "at_s12e1w_xt",
        "at_s12e0r_xt",
        "at_s12e0w_xt",
        "at_s1e3r_xt",
        "at_s1e3w_xt",
        "tlbi_vmalle1is",
        "tlbi_vmalle1os",
        "tlbi_vae1is_xt",
        "tlbi_vae1os_xt",
        "tlbi_aside1is_xt",
        "tlbi_aside1os_xt",
        "tlbi_vaae1is_xt",
        "tlbi_vaae1os_xt",
        "tlbi_vale1is_xt",
        "tlbi_vale1os_xt",
        "tlbi_vaale1is_xt",
        "tlbi_vaale1os_xt",
        "tlbi_vmalle1",
        "tlbi_vae1_xt",
        "tlbi_aside1_xt",
        "tlbi_vaae1_xt",
        "tlbi_vale1_xt",
        "tlbi_vaale1_xt",
        "tlbi_ipas2e1is_xt",
        "tlbi_ipas2e1os_xt",
        "tlbi_ipas2le1is_xt",
        "tlbi_ipas2le1os_xt",
        "tlbi_alle2is",
        "tlbi_alle2os",
        "tlbi_vae2is_xt",
        "tlbi_vae2os_xt",
        "tlbi_alle1is",
        "tlbi_alle1os",
        "tlbi_vale2is_xt",
        "tlbi_vale2os_xt",
        "tlbi_vmalls12e1is",
        "tlbi_vmalls12e1os",
        "tlbi_ipas2e1_xt",
        "tlbi_ipas2le1_xt",
        "tlbi_alle2",
        "tlbi_vae2_xt",
        "tlbi_alle1",
        "tlbi_vale2_xt",
        "tlbi_vmalls12e1",
        "tlbi_alle3is",
        "tlbi_alle3os",
        "tlbi_vae3is_xt",
        "tlbi_vae3os_xt",
        "tlbi_vale3is_xt",
        "tlbi_vale3os_xt",
        "tlbi_alle3",
        "tlbi_vae3_xt",
        "tlbi_vale3_xt",
        "tlbi_rvae1_xt",
        "tlbi_rvaae1_xt",
        "tlbi_rvale1_xt",
        "tlbi_rvaale1_xt",
        "tlbi_ripas2e1_xt",
        "tlbi_ripas2le1_xt",
        "tlbi_rvae2_xt",
        "tlbi_rvale2_xt",
        "tlbi_rvae3_xt",
        "tlbi_rvale3_xt",
        "tlbi_rvae1is_xt",
        "tlbi_rvaae1is_xt",
        "tlbi_rvale1is_xt",
        "tlbi_rvaale1is_xt",
        "tlbi_ripas2e1is_xt",
        "tlbi_ripas2le1is_xt",
        "tlbi_rvae2is_xt",
        "tlbi_rvale2is_xt",
        "tlbi_rvae3is_xt",
        "tlbi_rvale3is_xt",
        "tlbi_rvae1os_xt",
        "tlbi_rvaae1os_xt",
        "tlbi_rvale1os_xt",
        "tlbi_rvaale1os_xt",
        "tlbi_ripas2e1os_xt",
        "tlbi_ripas2le1os_xt",
        "tlbi_rvae2os_xt",
        "tlbi_rvale2os_xt",
        "tlbi_rvae3os_xt",
        "tlbi_rvale3os_xt",
        "pmintenset_el1",
        "pmintenclr_el1",
        "pmcr_el0",
        "pmcntenset_el0",
        "pmcntenclr_el0",
        "pmovsclr_el0",
        "pmswinc_el0",
        "pmselr_el0",
        "pmceid0_el0",
        "pmceid1_el0",
        "pmccntr_el0",
        "pmxevtyper_el0",
        "pmccfiltr_el0",
        "pmxevcntr_el0",
        "pmuserenr_el0",
        "pmovsset_el0",
        "mair_el1",
        "mair_el12",
        "amair_el1",
        "amair_el12",
        "mair_el2",
        "amair_el2",
        "mair_el3",
        "amair_el3",
        "l2ctlr_el1",
        "l2ectlr_el1",
        "vbar_el1",
        "vbar_el12",
        "rvbar_el1",
        "isr_el1",
        "vbar_el2",
        "rvbar_el2",
        "vbar_el3",
        "rvbar_el3",
        "rmr_el3",
        "contextidr_el1",
        "contextidr_el12",
        "tpidr_el1",
        "tpidr_el0",
        "tpidrro_el0",
        "tpidr_el2",
        "tpidr_el3",
        "cntfrq_el0",
        "cntpct_el0",
        "cntvct_el0",
        "cntp_ctl_el0",
        "cntp_cval_el0",
        "cntp_tval_el0",
        "cntv_ctl_el0",
        "cntv_cval_el0",
        "cntv_tval_el0",
        "cntp_ctl_el02",
        "cntp_cval_el02",
        "cntp_tval_el02",
        "cntv_ctl_el02",
        "cntv_cval_el02",
        "cntv_tval_el02",
        "cntkctl_el1",
        "cntkctl_el12",
        "cntps_ctl_el1",
        "cntps_cval_el1",
        "cntps_tval_el1",
        "cnthctl_el2",
        "cnthp_ctl_el2",
        "cnthp_cval_el2",
        "cnthp_tval_el2",
        "cnthps_ctl_el2",
        "cnthps_cval_el2",
        "cnthps_tval_el2",
        "cnthv_ctl_el2",
        "cnthv_cval_el2",
        "cnthv_tval_el2",
        "cnthvs_ctl_el2",
        "cnthvs_cval_el2",
        "cnthvs_tval_el2",
        "cntvoff_el2",
        "pmevcntr0_el0",
        "pmevcntr1_el0",
        "pmevcntr2_el0",
        "pmevcntr3_el0",
        "pmevcntr4_el0",
        "pmevcntr5_el0",
        "pmevtyper0_el0",
        "pmevtyper1_el0",
        "pmevtyper2_el0",
        "pmevtyper3_el0",
        "pmevtyper4_el0",
        "pmevtyper5_el0",
        "il1data0_el1",
        "il1data1_el1",
        "il1data2_el1",
        "il1data3_el1",
        "dl1data0_el1",
        "dl1data1_el1",
        "dl1data2_el1",
        "dl1data3_el1",
        "dl1data4_el1",
        "l2actlr_el1",
        "cpuactlr_el1",
        "cpuectlr_el1",
        "cpumerrsr_el1",
        "l2merrsr_el1",
        "cbar_el1",
        "contextidr_el2",

        "ttbr1_el2",
        "id_aa64mmfr2_el1",
        "id_aa64mmfr3_el1",

        "apdakeyhi_el1",
        "apdakeylo_el1",
        "apdbkeyhi_el1",
        "apdbkeylo_el1",
        "apgakeyhi_el1",
        "apgakeylo_el1",
        "apiakeyhi_el1",
        "apiakeylo_el1",
        "apibkeyhi_el1",
        "apibkeylo_el1",
        // GICv3, CPU interface
        "icc_pmr_el1",
        "icc_iar0_el1",
        "icc_eoir0_el1",
        "icc_hppir0_el1",
        "icc_bpr0_el1",
        "icc_ap0r0_el1",
        "icc_ap0r1_el1",
        "icc_ap0r2_el1",
        "icc_ap0r3_el1",
        "icc_ap1r0_el1",
        "icc_ap1r0_el1_ns",
        "icc_ap1r0_el1_s",
        "icc_ap1r1_el1",
        "icc_ap1r1_el1_ns",
        "icc_ap1r1_el1_s",
        "icc_ap1r2_el1",
        "icc_ap1r2_el1_ns",
        "icc_ap1r2_el1_s",
        "icc_ap1r3_el1",
        "icc_ap1r3_el1_ns",
        "icc_ap1r3_el1_s",
        "icc_dir_el1",
        "icc_rpr_el1",
        "icc_sgi1r_el1",
        "icc_asgi1r_el1",
        "icc_sgi0r_el1",
        "icc_iar1_el1",
        "icc_eoir1_el1",
        "icc_hppir1_el1",
        "icc_bpr1_el1",
        "icc_bpr1_el1_ns",
        "icc_bpr1_el1_s",
        "icc_ctlr_el1",
        "icc_ctlr_el1_ns",
        "icc_ctlr_el1_s",
        "icc_sre_el1",
        "icc_sre_el1_ns",
        "icc_sre_el1_s",
        "icc_igrpen0_el1",
        "icc_igrpen1_el1",
        "icc_igrpen1_el1_ns",
        "icc_igrpen1_el1_s",
        "icc_sre_el2",
        "icc_ctlr_el3",
        "icc_sre_el3",
        "icc_igrpen1_el3",

        // GICv3, CPU interface, virtualization
        "ich_ap0r0_el2",
        "ich_ap0r1_el2",
        "ich_ap0r2_el2",
        "ich_ap0r3_el2",
        "ich_ap1r0_el2",
        "ich_ap1r1_el2",
        "ich_ap1r2_el2",
        "ich_ap1r3_el2",
        "ich_hcr_el2",
        "ich_vtr_el2",
        "ich_misr_el2",
        "ich_eisr_el2",
        "ich_elrsr_el2",
        "ich_vmcr_el2",
        "ich_lr0_el2",
        "ich_lr1_el2",
        "ich_lr2_el2",
        "ich_lr3_el2",
        "ich_lr4_el2",
        "ich_lr5_el2",
        "ich_lr6_el2",
        "ich_lr7_el2",
        "ich_lr8_el2",
        "ich_lr9_el2",
        "ich_lr10_el2",
        "ich_lr11_el2",
        "ich_lr12_el2",
        "ich_lr13_el2",
        "ich_lr14_el2",
        "ich_lr15_el2",

        "icv_pmr_el1",
        "icv_iar0_el1",
        "icv_eoir0_el1",
        "icv_hppir0_el1",
        "icv_bpr0_el1",
        "icv_ap0r0_el1",
        "icv_ap0r1_el1",
        "icv_ap0r2_el1",
        "icv_ap0r3_el1",
        "icv_ap1r0_el1",
        "icv_ap1r0_el1_ns",
        "icv_ap1r0_el1_s",
        "icv_ap1r1_el1",
        "icv_ap1r1_el1_ns",
        "icv_ap1r1_el1_s",
        "icv_ap1r2_el1",
        "icv_ap1r2_el1_ns",
        "icv_ap1r2_el1_s",
        "icv_ap1r3_el1",
        "icv_ap1r3_el1_ns",
        "icv_ap1r3_el1_s",
        "icv_dir_el1",
        "icv_rpr_el1",
        "icv_sgi1r_el1",
        "icv_asgi1r_el1",
        "icv_sgi0r_el1",
        "icv_iar1_el1",
        "icv_eoir1_el1",
        "icv_hppir1_el1",
        "icv_bpr1_el1",
        "icv_bpr1_el1_ns",
        "icv_bpr1_el1_s",
        "icv_ctlr_el1",
        "icv_ctlr_el1_ns",
        "icv_ctlr_el1_s",
        "icv_sre_el1",
        "icv_sre_el1_ns",
        "icv_sre_el1_s",
        "icv_igrpen0_el1",
        "icv_igrpen1_el1",
        "icv_igrpen1_el1_ns",
        "icv_igrpen1_el1_s",

        "icc_ap0r0",
        "icc_ap0r1",
        "icc_ap0r2",
        "icc_ap0r3",
        "icc_ap1r0",
        "icc_ap1r0_ns",
        "icc_ap1r0_s",
        "icc_ap1r1",
        "icc_ap1r1_ns",
        "icc_ap1r1_s",
        "icc_ap1r2",
        "icc_ap1r2_ns",
        "icc_ap1r2_s",
        "icc_ap1r3",
        "icc_ap1r3_ns",
        "icc_ap1r3_s",
        "icc_asgi1r",
        "icc_bpr0",
        "icc_bpr1",
        "icc_bpr1_ns",
        "icc_bpr1_s",
        "icc_ctlr",
        "icc_ctlr_ns",
        "icc_ctlr_s",
        "icc_dir",
        "icc_eoir0",
        "icc_eoir1",
        "icc_hppir0",
        "icc_hppir1",
        "icc_hsre",
        "icc_iar0",
        "icc_iar1",
        "icc_igrpen0",
        "icc_igrpen1",
        "icc_igrpen1_ns",
        "icc_igrpen1_s",
        "icc_mctlr",
        "icc_mgrpen1",
        "icc_msre",
        "icc_pmr",
        "icc_rpr",
        "icc_sgi0r",
        "icc_sgi1r",
        "icc_sre",
        "icc_sre_ns",
        "icc_sre_s",

        "ich_ap0r0",
        "ich_ap0r1",
        "ich_ap0r2",
        "ich_ap0r3",
        "ich_ap1r0",
        "ich_ap1r1",
        "ich_ap1r2",
        "ich_ap1r3",
        "ich_hcr",
        "ich_vtr",
        "ich_misr",
        "ich_eisr",
        "ich_elrsr",
        "ich_vmcr",
        "ich_lr0",
        "ich_lr1",
        "ich_lr2",
        "ich_lr3",
        "ich_lr4",
        "ich_lr5",
        "ich_lr6",
        "ich_lr7",
        "ich_lr8",
        "ich_lr9",
        "ich_lr10",
        "ich_lr11",
        "ich_lr12",
        "ich_lr13",
        "ich_lr14",
        "ich_lr15",
        "ich_lrc0",
        "ich_lrc1",
        "ich_lrc2",
        "ich_lrc3",
        "ich_lrc4",
        "ich_lrc5",
        "ich_lrc6",
        "ich_lrc7",
        "ich_lrc8",
        "ich_lrc9",
        "ich_lrc10",
        "ich_lrc11",
        "ich_lrc12",
        "ich_lrc13",
        "ich_lrc14",
        "ich_lrc15",

        "id_aa64zfr0_el1",
        "zcr_el3",
        "zcr_el2",
        "zcr_el12",
        "zcr_el1",

        "id_aa64smfr0_el1",
        "svcr",
        "smidr_el1",
        "smpri_el1",
        "smprimap_el2",
        "smcr_el3",
        "smcr_el2",
        "smcr_el12",
        "smcr_el1",
        "tpidr2_el0",
        "mpamsm_el1",

        "rndr",
        "rndrrs",

<<<<<<< HEAD
=======
        "hfgitr_el2",
        "hfgrtr_el2",
        "hfgwtr_el2",

>>>>>>> 85eb9938
        "num_phys_regs",

        // Dummy registers
        "nop",
        "raz",
        "unknown",
        "impl_defined",
        "erridr_el1",
        "errselr_el1",
        "erxfr_el1",
        "erxctlr_el1",
        "erxstatus_el1",
        "erxaddr_el1",
        "erxmisc0_el1",
        "erxmisc1_el1",
        "disr_el1",
        "vsesr_el2",
        "vdisr_el2",
        "hfgrtr_el2",
        "hfgwtr_el2",

        // PSTATE
        "pan",
        "uao",
    };

    static_assert(sizeof(miscRegName) / sizeof(*miscRegName) == NUM_MISCREGS,
                  "The miscRegName array and NUM_MISCREGS are inconsistent.");

    class MiscRegClassOps : public RegClassOps
    {
      public:
        std::string
        regName(const RegId &id) const override
        {
            return miscRegName[id.index()];
        }
    };

    static inline MiscRegClassOps miscRegClassOps;

    inline constexpr RegClass miscRegClass =
        RegClass(MiscRegClass, MiscRegClassName, NUM_MISCREGS,
                debug::MiscRegs).
            ops(miscRegClassOps);

    // This mask selects bits of the CPSR that actually go in the CondCodes
    // integer register to allow renaming.
    static const uint32_t CondCodesMask   = 0xF00F0000;
    static const uint32_t CpsrMaskQ       = 0x08000000;

    // APSR (Application Program Status Register Mask). It is the user level
    // alias for the CPSR. The APSR is a subset of the CPSR. Although
    // bits[15:0] are UNKNOWN on reads, it is permitted that, on a read of
    // APSR:
    // Bit[9] returns the value of CPSR.E.
    // Bits[8:6] return the value of CPSR.{A,I, F}, the mask bits.
    static const uint32_t ApsrMask = CpsrMaskQ | CondCodesMask | 0x000001D0;

    // CPSR (Current Program Status Register Mask).
    static const uint32_t CpsrMask = ApsrMask | 0x00F003DF;

    // This mask selects bits of the FPSCR that actually go in the FpCondCodes
    // integer register to allow renaming.
    static const uint32_t FpCondCodesMask = 0xF0000000;
    // This mask selects the cumulative saturation flag of the FPSCR.
    static const uint32_t FpscrQcMask = 0x08000000;
    // This mask selects the AHP bit of the FPSCR.
    static const uint32_t FpscrAhpMask = 0x04000000;
    // This mask selects the cumulative FP exception flags of the FPSCR.
    static const uint32_t FpscrExcMask = 0x0000009F;

    /**
     * Check for permission to read coprocessor registers.
     *
     * Checks whether an instruction at the current program mode has
     * permissions to read the coprocessor registers. This function
     * returns whether the check is undefined and if not whether the
     * read access is permitted.
     *
     * @param the misc reg indicating the coprocessor
     * @param the SCR
     * @param the CPSR
     * @param the thread context on the core
     * @return a tuple of booleans: can_read, undefined
     */
    std::tuple<bool, bool> canReadCoprocReg(MiscRegIndex reg, SCR scr,
                                            CPSR cpsr, ThreadContext *tc);

    /**
     * Check for permission to write coprocessor registers.
     *
     * Checks whether an instruction at the current program mode has
     * permissions to write the coprocessor registers. This function
     * returns whether the check is undefined and if not whether the
     * write access is permitted.
     *
     * @param the misc reg indicating the coprocessor
     * @param the SCR
     * @param the CPSR
     * @param the thread context on the core
     * @return a tuple of booleans: can_write, undefined
     */
    std::tuple<bool, bool> canWriteCoprocReg(MiscRegIndex reg, SCR scr,
                                             CPSR cpsr, ThreadContext *tc);

    // Checks for UNDEFINED behaviours when accessing AArch32
    // Generic Timer system registers
    bool AArch32isUndefinedGenericTimer(MiscRegIndex reg, ThreadContext *tc);

    // Checks access permissions to AArch64 system registers
    Fault checkFaultAccessAArch64SysReg(MiscRegIndex reg, CPSR cpsr,
            ThreadContext *tc, const MiscRegOp64 &inst);

    // Uses just the scr.ns bit to pre flatten the misc regs. This is useful
    // for MCR/MRC instructions
    int
    snsBankedIndex(MiscRegIndex reg, ThreadContext *tc);

    // Flattens a misc reg index using the specified security state. This is
    // used for opperations (eg address translations) where the security
    // state of the register access may differ from the current state of the
    // processor
    int
    snsBankedIndex(MiscRegIndex reg, ThreadContext *tc, bool ns);

    int
    snsBankedIndex64(MiscRegIndex reg, ThreadContext *tc);

    // Takes a misc reg index and returns the root reg if its one of a set of
    // banked registers
    void
    preUnflattenMiscReg();

    int
    unflattenMiscReg(int reg);

} // namespace ArmISA
} // namespace gem5

namespace std
{
template<>
struct hash<gem5::ArmISA::MiscRegNum32>
{
    size_t
    operator()(const gem5::ArmISA::MiscRegNum32& reg) const
    {
        return reg.packed();
    }
};

template<>
struct hash<gem5::ArmISA::MiscRegNum64>
{
    size_t
    operator()(const gem5::ArmISA::MiscRegNum64& reg) const
    {
        return reg.packed();
    }
};
} // namespace std

#endif // __ARCH_ARM_REGS_MISC_HH__<|MERGE_RESOLUTION|>--- conflicted
+++ resolved
@@ -1135,14 +1135,11 @@
         MISCREG_RNDR,
         MISCREG_RNDRRS,
 
-<<<<<<< HEAD
-=======
         // FEAT_FGT
         MISCREG_HFGITR_EL2,
         MISCREG_HFGRTR_EL2,
         MISCREG_HFGWTR_EL2,
 
->>>>>>> 85eb9938
         // NUM_PHYS_MISCREGS specifies the number of actual physical
         // registers, not considering the following pseudo-registers
         // (dummy registers), like MISCREG_UNKNOWN, MISCREG_IMPDEF_UNIMPL.
@@ -1172,10 +1169,6 @@
         MISCREG_DISR_EL1,
         MISCREG_VSESR_EL2,
         MISCREG_VDISR_EL2,
-
-        // FGT extension (unimplemented)
-        MISCREG_HFGRTR_EL2,
-        MISCREG_HFGWTR_EL2,
 
         // PSTATE
         MISCREG_PAN,
@@ -1549,8 +1542,6 @@
             return *this;
         }
         chain
-<<<<<<< HEAD
-=======
         monWrite(bool v = true) const
         {
             monSecureWrite(v);
@@ -1558,7 +1549,6 @@
             return *this;
         }
         chain
->>>>>>> 85eb9938
         monSecure(bool v = true) const
         {
             monSecureRead(v);
@@ -1789,11 +1779,7 @@
                                      unsigned crn, unsigned crm,
                                      unsigned op2);
     MiscRegIndex decodeAArch64SysReg(const MiscRegNum64 &misc_reg);
-<<<<<<< HEAD
-    MiscRegNum64 encodeAArch64SysReg(MiscRegIndex misc_reg);
-=======
     std::optional<MiscRegNum64> encodeAArch64SysReg(MiscRegIndex misc_reg);
->>>>>>> 85eb9938
 
     // Whether a particular AArch64 system register is -always- read only.
     bool aarch64SysRegReadOnly(MiscRegIndex miscReg);
@@ -2865,13 +2851,10 @@
         "rndr",
         "rndrrs",
 
-<<<<<<< HEAD
-=======
         "hfgitr_el2",
         "hfgrtr_el2",
         "hfgwtr_el2",
 
->>>>>>> 85eb9938
         "num_phys_regs",
 
         // Dummy registers
@@ -2890,8 +2873,6 @@
         "disr_el1",
         "vsesr_el2",
         "vdisr_el2",
-        "hfgrtr_el2",
-        "hfgwtr_el2",
 
         // PSTATE
         "pan",
