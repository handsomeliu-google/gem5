/*
 * Copyright (c) 2010, 2012-2013, 2016, 2023 Arm Limited
 * All rights reserved
 *
 * The license below extends only to copyright in the software and shall
 * not be construed as granting a license to any other intellectual
 * property including but not limited to intellectual property relating
 * to a hardware implementation of the functionality of the software
 * licensed hereunder.  You may use the software subject to the license
 * terms below provided that you ensure that this notice is replicated
 * unmodified and in its entirety in all distributions of the software,
 * modified or unmodified, in source code or in binary form.
 *
 * Copyright (c) 2006 The Regents of The University of Michigan
 * All rights reserved.
 *
 * Redistribution and use in source and binary forms, with or without
 * modification, are permitted provided that the following conditions are
 * met: redistributions of source code must retain the above copyright
 * notice, this list of conditions and the following disclaimer;
 * redistributions in binary form must reproduce the above copyright
 * notice, this list of conditions and the following disclaimer in the
 * documentation and/or other materials provided with the distribution;
 * neither the name of the copyright holders nor the names of its
 * contributors may be used to endorse or promote products derived from
 * this software without specific prior written permission.
 *
 * THIS SOFTWARE IS PROVIDED BY THE COPYRIGHT HOLDERS AND CONTRIBUTORS
 * "AS IS" AND ANY EXPRESS OR IMPLIED WARRANTIES, INCLUDING, BUT NOT
 * LIMITED TO, THE IMPLIED WARRANTIES OF MERCHANTABILITY AND FITNESS FOR
 * A PARTICULAR PURPOSE ARE DISCLAIMED. IN NO EVENT SHALL THE COPYRIGHT
 * OWNER OR CONTRIBUTORS BE LIABLE FOR ANY DIRECT, INDIRECT, INCIDENTAL,
 * SPECIAL, EXEMPLARY, OR CONSEQUENTIAL DAMAGES (INCLUDING, BUT NOT
 * LIMITED TO, PROCUREMENT OF SUBSTITUTE GOODS OR SERVICES; LOSS OF USE,
 * DATA, OR PROFITS; OR BUSINESS INTERRUPTION) HOWEVER CAUSED AND ON ANY
 * THEORY OF LIABILITY, WHETHER IN CONTRACT, STRICT LIABILITY, OR TORT
 * (INCLUDING NEGLIGENCE OR OTHERWISE) ARISING IN ANY WAY OUT OF THE USE
 * OF THIS SOFTWARE, EVEN IF ADVISED OF THE POSSIBILITY OF SUCH DAMAGE.
 */

#ifndef __ARCH_ARM_INTERRUPT_HH__
#define __ARCH_ARM_INTERRUPT_HH__

#include "arch/arm/faults.hh"
#include "arch/arm/regs/misc.hh"
#include "arch/arm/utility.hh"
#include "arch/generic/interrupts.hh"
#include "cpu/thread_context.hh"
#include "debug/Interrupt.hh"
#include "enums/ArmExtension.hh"
#include "params/ArmInterrupts.hh"

namespace gem5
{

namespace ArmISA
{

enum InterruptTypes
{
    INT_RST,
    INT_ABT,
    INT_IRQ,
    INT_FIQ,
    INT_SEV, // Special interrupt for recieving SEV's
    INT_VIRT_IRQ,
    INT_VIRT_FIQ,
    NumInterruptTypes,
    // Cannot be raised by an external signal
    // (for now) from the IC so we don't instantiate a
    // interrupt entry in the state array
    INT_VIRT_ABT
};

class Interrupts : public BaseInterrupts
{
  private:
    bool interrupts[NumInterruptTypes];
    uint64_t intStatus;

  public:
    using Params = ArmInterruptsParams;

    Interrupts(const Params &p) : BaseInterrupts(p)
    {
        clearAll();
    }


    void
    post(int int_num, int index) override
    {
        DPRINTF(Interrupt, "Interrupt %d:%d posted\n", int_num, index);

        if (int_num < 0 || int_num >= NumInterruptTypes)
            panic("int_num out of bounds\n");

        if (index != 0)
            panic("No support for other interrupt indexes\n");

        interrupts[int_num] = true;
        intStatus |= 1ULL << int_num;
    }

    void
    clear(int int_num, int index) override
    {
        DPRINTF(Interrupt, "Interrupt %d:%d cleared\n", int_num, index);

        if (int_num < 0 || int_num >= NumInterruptTypes)
            panic("int_num out of bounds\n");

        if (index != 0)
            panic("No support for other interrupt indexes\n");

        interrupts[int_num] = false;
        intStatus &= ~(1ULL << int_num);
    }

    void
    clearAll() override
    {
        DPRINTF(Interrupt, "Interrupts all cleared\n");
        intStatus = 0;
        memset(interrupts, 0, sizeof(interrupts));
    }

    enum InterruptMask
    {
        INT_MASK_M, // masked (subject to PSTATE.{A,I,F} mask bit
        INT_MASK_T, // taken regardless of mask
        INT_MASK_P  // pending
    };

    bool takeInt(InterruptTypes int_type) const;
    bool takeInt32(InterruptTypes int_type) const;
    bool takeInt64(InterruptTypes int_type) const;

    bool takeVirtualInt(InterruptTypes int_type) const;
    bool takeVirtualInt32(InterruptTypes int_type) const;
    bool takeVirtualInt64(InterruptTypes int_type) const;

    bool
    checkInterrupts() const override
    {
        HCR  hcr  = tc->readMiscReg(MISCREG_HCR_EL2);

        if (!(intStatus || hcr.va || hcr.vi || hcr.vf))
            return false;

<<<<<<< HEAD
        CPSR cpsr = tc->readMiscReg(MISCREG_CPSR);

        bool no_vhe = !HaveExt(tc, ArmExtension::FEAT_VHE);
        bool amo, fmo, imo;
        if (hcr.tge == 1){
            amo =  (no_vhe || hcr.e2h == 0);
            fmo =  (no_vhe || hcr.e2h == 0);
            imo =  (no_vhe || hcr.e2h == 0);
        } else {
            amo = hcr.amo;
            fmo = hcr.fmo;
            imo = hcr.imo;
        }

        bool isHypMode   = currEL(tc) == EL2;
        bool isSecure    = ArmISA::isSecure(tc);
        bool allowVIrq   = !cpsr.i && imo && !isSecure && !isHypMode;
        bool allowVFiq   = !cpsr.f && fmo && !isSecure && !isHypMode;
        bool allowVAbort = !cpsr.a && amo && !isSecure && !isHypMode;

        if ( !(intStatus || (hcr.vi && allowVIrq) || (hcr.vf && allowVFiq) ||
               (hcr.va && allowVAbort)) )
            return false;

        bool take_irq = takeInt(INT_IRQ);
        bool take_fiq = takeInt(INT_FIQ);
        bool take_ea =  takeInt(INT_ABT);

        return ((interrupts[INT_IRQ] && take_irq)                   ||
                (interrupts[INT_FIQ] && take_fiq)                   ||
                (interrupts[INT_ABT] && take_ea)                    ||
                ((interrupts[INT_VIRT_IRQ] || hcr.vi) && allowVIrq) ||
                ((interrupts[INT_VIRT_FIQ] || hcr.vf) && allowVFiq) ||
                (hcr.va && allowVAbort)                             ||
                (interrupts[INT_RST])                               ||
=======
        return ((interrupts[INT_IRQ] && takeInt(INT_IRQ)) ||
                (interrupts[INT_FIQ] && takeInt(INT_FIQ)) ||
                (interrupts[INT_ABT] && takeInt(INT_ABT)) ||
                ((interrupts[INT_VIRT_IRQ] || hcr.vi) &&
                    takeVirtualInt(INT_VIRT_IRQ)) ||
                ((interrupts[INT_VIRT_FIQ] || hcr.vf) &&
                    takeVirtualInt(INT_VIRT_FIQ)) ||
                (hcr.va && takeVirtualInt(INT_VIRT_ABT)) ||
                (interrupts[INT_RST]) ||
>>>>>>> 85eb9938
                (interrupts[INT_SEV])
               );
    }

    /**
     * This function is used to check if a wfi operation should sleep. If there
     * is an interrupt pending, even if it's masked, wfi doesn't sleep.
     * @return any interrupts pending
     */
    bool
    checkWfiWake(HCR hcr, CPSR cpsr, SCR scr) const
    {
        uint64_t masked_int_status;
        bool     virt_wake;

        masked_int_status = intStatus & ~((1 << INT_VIRT_IRQ) |
                                          (1 << INT_VIRT_FIQ));
        virt_wake  = (hcr.vi || interrupts[INT_VIRT_IRQ]) && hcr.imo;
        virt_wake |= (hcr.vf || interrupts[INT_VIRT_FIQ]) && hcr.fmo;
        virt_wake |=  hcr.va                              && hcr.amo;
        virt_wake &= currEL(cpsr) < EL2 && EL2Enabled(tc);
        return masked_int_status || virt_wake;
    }

    uint32_t
    getISR(HCR hcr, CPSR cpsr, SCR scr)
    {
        bool use_hcr_mux = currEL(cpsr) < EL2 && EL2Enabled(tc);
        ISR isr = 0;

        isr.i = (use_hcr_mux & hcr.imo) ? (interrupts[INT_VIRT_IRQ] || hcr.vi)
                                        :  interrupts[INT_IRQ];
        isr.f = (use_hcr_mux & hcr.fmo) ? (interrupts[INT_VIRT_FIQ] || hcr.vf)
                                        :  interrupts[INT_FIQ];
        isr.a = (use_hcr_mux & hcr.amo) ?  hcr.va : interrupts[INT_ABT];
        return isr;
    }

    /**
     * Check the state of a particular interrupt, ignoring CPSR masks.
     *
     * This method is primarily used when running the target CPU in a
     * hardware VM (e.g., KVM) to check if interrupts should be
     * delivered upon guest entry.
     *
     * @param interrupt Interrupt type to check the state of.
     * @return true if the interrupt is asserted, false otherwise.
     */
    bool
    checkRaw(InterruptTypes interrupt) const
    {
        if (interrupt >= NumInterruptTypes)
            panic("Interrupt number out of range.\n");

        return interrupts[interrupt];
    }

    Fault
    getInterrupt() override
    {
        assert(checkInterrupts());

        HCR  hcr  = tc->readMiscReg(MISCREG_HCR_EL2);
<<<<<<< HEAD
        CPSR cpsr = tc->readMiscReg(MISCREG_CPSR);

        bool no_vhe = !HaveExt(tc, ArmExtension::FEAT_VHE);
        bool amo, fmo, imo;
        if (hcr.tge == 1){
            amo =  (no_vhe || hcr.e2h == 0);
            fmo =  (no_vhe || hcr.e2h == 0);
            imo =  (no_vhe || hcr.e2h == 0);
        } else {
            amo = hcr.amo;
            fmo = hcr.fmo;
            imo = hcr.imo;
        }

        // Calculate a few temp vars so we can work out if there's a pending
        // virtual interrupt, and if its allowed to happen
        // ARM ARM Issue C section B1.9.9, B1.9.11, and B1.9.13
        bool isHypMode   = currEL(tc) == EL2;
        bool isSecure    = ArmISA::isSecure(tc);
        bool allowVIrq   = !cpsr.i && imo && !isSecure && !isHypMode;
        bool allowVFiq   = !cpsr.f && fmo && !isSecure && !isHypMode;
        bool allowVAbort = !cpsr.a && amo && !isSecure && !isHypMode;

        bool take_irq = takeInt(INT_IRQ);
        bool take_fiq = takeInt(INT_FIQ);
        bool take_ea =  takeInt(INT_ABT);

        if (interrupts[INT_IRQ] && take_irq)
=======

        if (interrupts[INT_IRQ] && takeInt(INT_IRQ))
>>>>>>> 85eb9938
            return std::make_shared<Interrupt>();
        if ((interrupts[INT_VIRT_IRQ] || hcr.vi) &&
            takeVirtualInt(INT_VIRT_IRQ))
            return std::make_shared<VirtualInterrupt>();
        if (interrupts[INT_FIQ] && takeInt(INT_FIQ))
            return std::make_shared<FastInterrupt>();
        if ((interrupts[INT_VIRT_FIQ] || hcr.vf) &&
            takeVirtualInt(INT_VIRT_FIQ))
            return std::make_shared<VirtualFastInterrupt>();
        if (interrupts[INT_ABT] && takeInt(INT_ABT))
            return std::make_shared<SystemError>();
        if (hcr.va && takeVirtualInt(INT_VIRT_ABT))
            return std::make_shared<VirtualDataAbort>(
                0, TlbEntry::DomainType::NoAccess, false,
                ArmFault::AsynchronousExternalAbort);
        if (interrupts[INT_RST])
            return std::make_shared<Reset>();
        if (interrupts[INT_SEV])
            return std::make_shared<ArmSev>();

        panic("intStatus and interrupts not in sync\n");
    }

    void updateIntrInfo() override {} // nothing to do

    void
    serialize(CheckpointOut &cp) const override
    {
        SERIALIZE_ARRAY(interrupts, NumInterruptTypes);
        SERIALIZE_SCALAR(intStatus);
    }

    void
    unserialize(CheckpointIn &cp) override
    {
        UNSERIALIZE_ARRAY(interrupts, NumInterruptTypes);
        UNSERIALIZE_SCALAR(intStatus);
    }
};

} // namespace ARM_ISA
} // namespace gem5

#endif // __ARCH_ARM_INTERRUPT_HH__<|MERGE_RESOLUTION|>--- conflicted
+++ resolved
@@ -148,43 +148,6 @@
         if (!(intStatus || hcr.va || hcr.vi || hcr.vf))
             return false;
 
-<<<<<<< HEAD
-        CPSR cpsr = tc->readMiscReg(MISCREG_CPSR);
-
-        bool no_vhe = !HaveExt(tc, ArmExtension::FEAT_VHE);
-        bool amo, fmo, imo;
-        if (hcr.tge == 1){
-            amo =  (no_vhe || hcr.e2h == 0);
-            fmo =  (no_vhe || hcr.e2h == 0);
-            imo =  (no_vhe || hcr.e2h == 0);
-        } else {
-            amo = hcr.amo;
-            fmo = hcr.fmo;
-            imo = hcr.imo;
-        }
-
-        bool isHypMode   = currEL(tc) == EL2;
-        bool isSecure    = ArmISA::isSecure(tc);
-        bool allowVIrq   = !cpsr.i && imo && !isSecure && !isHypMode;
-        bool allowVFiq   = !cpsr.f && fmo && !isSecure && !isHypMode;
-        bool allowVAbort = !cpsr.a && amo && !isSecure && !isHypMode;
-
-        if ( !(intStatus || (hcr.vi && allowVIrq) || (hcr.vf && allowVFiq) ||
-               (hcr.va && allowVAbort)) )
-            return false;
-
-        bool take_irq = takeInt(INT_IRQ);
-        bool take_fiq = takeInt(INT_FIQ);
-        bool take_ea =  takeInt(INT_ABT);
-
-        return ((interrupts[INT_IRQ] && take_irq)                   ||
-                (interrupts[INT_FIQ] && take_fiq)                   ||
-                (interrupts[INT_ABT] && take_ea)                    ||
-                ((interrupts[INT_VIRT_IRQ] || hcr.vi) && allowVIrq) ||
-                ((interrupts[INT_VIRT_FIQ] || hcr.vf) && allowVFiq) ||
-                (hcr.va && allowVAbort)                             ||
-                (interrupts[INT_RST])                               ||
-=======
         return ((interrupts[INT_IRQ] && takeInt(INT_IRQ)) ||
                 (interrupts[INT_FIQ] && takeInt(INT_FIQ)) ||
                 (interrupts[INT_ABT] && takeInt(INT_ABT)) ||
@@ -194,7 +157,6 @@
                     takeVirtualInt(INT_VIRT_FIQ)) ||
                 (hcr.va && takeVirtualInt(INT_VIRT_ABT)) ||
                 (interrupts[INT_RST]) ||
->>>>>>> 85eb9938
                 (interrupts[INT_SEV])
                );
     }
@@ -258,39 +220,8 @@
         assert(checkInterrupts());
 
         HCR  hcr  = tc->readMiscReg(MISCREG_HCR_EL2);
-<<<<<<< HEAD
-        CPSR cpsr = tc->readMiscReg(MISCREG_CPSR);
-
-        bool no_vhe = !HaveExt(tc, ArmExtension::FEAT_VHE);
-        bool amo, fmo, imo;
-        if (hcr.tge == 1){
-            amo =  (no_vhe || hcr.e2h == 0);
-            fmo =  (no_vhe || hcr.e2h == 0);
-            imo =  (no_vhe || hcr.e2h == 0);
-        } else {
-            amo = hcr.amo;
-            fmo = hcr.fmo;
-            imo = hcr.imo;
-        }
-
-        // Calculate a few temp vars so we can work out if there's a pending
-        // virtual interrupt, and if its allowed to happen
-        // ARM ARM Issue C section B1.9.9, B1.9.11, and B1.9.13
-        bool isHypMode   = currEL(tc) == EL2;
-        bool isSecure    = ArmISA::isSecure(tc);
-        bool allowVIrq   = !cpsr.i && imo && !isSecure && !isHypMode;
-        bool allowVFiq   = !cpsr.f && fmo && !isSecure && !isHypMode;
-        bool allowVAbort = !cpsr.a && amo && !isSecure && !isHypMode;
-
-        bool take_irq = takeInt(INT_IRQ);
-        bool take_fiq = takeInt(INT_FIQ);
-        bool take_ea =  takeInt(INT_ABT);
-
-        if (interrupts[INT_IRQ] && take_irq)
-=======
 
         if (interrupts[INT_IRQ] && takeInt(INT_IRQ))
->>>>>>> 85eb9938
             return std::make_shared<Interrupt>();
         if ((interrupts[INT_VIRT_IRQ] || hcr.vi) &&
             takeVirtualInt(INT_VIRT_IRQ))
