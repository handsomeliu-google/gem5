--- conflicted
+++ resolved
@@ -1,9 +1,5 @@
 /*
-<<<<<<< HEAD
- * Copyright (c) 2010, 2012-2013, 2017-2018, 2022 Arm Limited
-=======
  * Copyright (c) 2010, 2012-2013, 2017-2018, 2022-2023 Arm Limited
->>>>>>> 85eb9938
  * All rights reserved
  *
  * The license below extends only to copyright in the software and shall
@@ -327,10 +323,7 @@
         SMC_64                  = 0x17,
         TRAPPED_MSR_MRS_64      = 0x18,
         TRAPPED_SVE             = 0x19,
-<<<<<<< HEAD
-=======
         TRAPPED_ERET            = 0x1A,
->>>>>>> 85eb9938
         TRAPPED_SME             = 0x1D,
         PREFETCH_ABORT_TO_HYP   = 0x20,
         PREFETCH_ABORT_LOWER_EL = 0x20,  // AArch64 alias
