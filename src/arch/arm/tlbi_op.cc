--- conflicted
+++ resolved
@@ -1,9 +1,5 @@
 /*
-<<<<<<< HEAD
- * Copyright (c) 2018-2022 Arm Limited
-=======
  * Copyright (c) 2018-2023 Arm Limited
->>>>>>> 85eb9938
  * All rights reserved
  *
  * The license below extends only to copyright in the software and shall
@@ -213,8 +209,6 @@
         te->checkELMatch(targetEL, false);
 }
 
-<<<<<<< HEAD
-=======
 TlbEntry::Lookup
 TLBIMVAA::lookupGen(vmid_t vmid) const
 {
@@ -231,7 +225,6 @@
     return lookup_data;
 }
 
->>>>>>> 85eb9938
 void
 TLBIMVAA::operator()(ThreadContext* tc)
 {
@@ -248,11 +241,6 @@
 bool
 TLBIMVAA::match(TlbEntry* te, vmid_t vmid) const
 {
-<<<<<<< HEAD
-    TlbEntry::Lookup lookup_data;
-    lookup_data.va = sext<56>(addr);
-    lookup_data.ignoreAsn = true;
-=======
     TlbEntry::Lookup lookup_data = lookupGen(vmid);
 
     return te->match(lookup_data) && (!lastLevel || !te->partial);
@@ -261,43 +249,6 @@
 TlbEntry::Lookup
 TLBIMVA::lookupGen(vmid_t vmid) const
 {
-    TlbEntry::Lookup lookup_data;
-    lookup_data.va = sext<56>(addr);
-    lookup_data.asn = asid;
-    lookup_data.ignoreAsn = false;
->>>>>>> 85eb9938
-    lookup_data.vmid = vmid;
-    lookup_data.hyp = targetEL == EL2;
-    lookup_data.secure = secureLookup;
-    lookup_data.functional = true;
-    lookup_data.targetEL = targetEL;
-    lookup_data.inHost = inHost;
-    lookup_data.mode = BaseMMU::Read;
-
-<<<<<<< HEAD
-    return te->match(lookup_data) && (!lastLevel || !te->partial);
-=======
-    return lookup_data;
->>>>>>> 85eb9938
-}
-
-void
-TLBIMVA::operator()(ThreadContext* tc)
-{
-    HCR hcr = tc->readMiscReg(MISCREG_HCR_EL2);
-    inHost = (hcr.tge == 1 && hcr.e2h == 1);
-    getMMUPtr(tc)->flushStage1(*this);
-
-    CheckerCPU *checker = tc->getCheckerCpuPtr();
-    if (checker) {
-        getMMUPtr(checker)->flushStage1(*this);
-    }
-}
-
-bool
-TLBIMVA::match(TlbEntry* te, vmid_t vmid) const
-{
-<<<<<<< HEAD
     TlbEntry::Lookup lookup_data;
     lookup_data.va = sext<56>(addr);
     lookup_data.asn = asid;
@@ -309,9 +260,27 @@
     lookup_data.targetEL = targetEL;
     lookup_data.inHost = inHost;
     lookup_data.mode = BaseMMU::Read;
-=======
+
+    return lookup_data;
+}
+
+void
+TLBIMVA::operator()(ThreadContext* tc)
+{
+    HCR hcr = tc->readMiscReg(MISCREG_HCR_EL2);
+    inHost = (hcr.tge == 1 && hcr.e2h == 1);
+    getMMUPtr(tc)->flushStage1(*this);
+
+    CheckerCPU *checker = tc->getCheckerCpuPtr();
+    if (checker) {
+        getMMUPtr(checker)->flushStage1(*this);
+    }
+}
+
+bool
+TLBIMVA::match(TlbEntry* te, vmid_t vmid) const
+{
     TlbEntry::Lookup lookup_data = lookupGen(vmid);
->>>>>>> 85eb9938
 
     return te->match(lookup_data) && (!lastLevel || !te->partial);
 }
