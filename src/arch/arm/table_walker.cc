/*
<<<<<<< HEAD
 * Copyright (c) 2010, 2012-2019, 2021-2022 Arm Limited
=======
 * Copyright (c) 2010, 2012-2019, 2021-2023 Arm Limited
>>>>>>> 85eb9938
 * All rights reserved
 *
 * The license below extends only to copyright in the software and shall
 * not be construed as granting a license to any other intellectual
 * property including but not limited to intellectual property relating
 * to a hardware implementation of the functionality of the software
 * licensed hereunder.  You may use the software subject to the license
 * terms below provided that you ensure that this notice is replicated
 * unmodified and in its entirety in all distributions of the software,
 * modified or unmodified, in source code or in binary form.
 *
 * Redistribution and use in source and binary forms, with or without
 * modification, are permitted provided that the following conditions are
 * met: redistributions of source code must retain the above copyright
 * notice, this list of conditions and the following disclaimer;
 * redistributions in binary form must reproduce the above copyright
 * notice, this list of conditions and the following disclaimer in the
 * documentation and/or other materials provided with the distribution;
 * neither the name of the copyright holders nor the names of its
 * contributors may be used to endorse or promote products derived from
 * this software without specific prior written permission.
 *
 * THIS SOFTWARE IS PROVIDED BY THE COPYRIGHT HOLDERS AND CONTRIBUTORS
 * "AS IS" AND ANY EXPRESS OR IMPLIED WARRANTIES, INCLUDING, BUT NOT
 * LIMITED TO, THE IMPLIED WARRANTIES OF MERCHANTABILITY AND FITNESS FOR
 * A PARTICULAR PURPOSE ARE DISCLAIMED. IN NO EVENT SHALL THE COPYRIGHT
 * OWNER OR CONTRIBUTORS BE LIABLE FOR ANY DIRECT, INDIRECT, INCIDENTAL,
 * SPECIAL, EXEMPLARY, OR CONSEQUENTIAL DAMAGES (INCLUDING, BUT NOT
 * LIMITED TO, PROCUREMENT OF SUBSTITUTE GOODS OR SERVICES; LOSS OF USE,
 * DATA, OR PROFITS; OR BUSINESS INTERRUPTION) HOWEVER CAUSED AND ON ANY
 * THEORY OF LIABILITY, WHETHER IN CONTRACT, STRICT LIABILITY, OR TORT
 * (INCLUDING NEGLIGENCE OR OTHERWISE) ARISING IN ANY WAY OUT OF THE USE
 * OF THIS SOFTWARE, EVEN IF ADVISED OF THE POSSIBILITY OF SUCH DAMAGE.
 */
#include "arch/arm/table_walker.hh"

#include <cassert>
#include <memory>

#include "arch/arm/faults.hh"
#include "arch/arm/mmu.hh"
#include "arch/arm/pagetable.hh"
#include "arch/arm/system.hh"
#include "arch/arm/tlb.hh"
#include "base/compiler.hh"
#include "cpu/base.hh"
#include "cpu/thread_context.hh"
#include "debug/Checkpoint.hh"
#include "debug/Drain.hh"
#include "debug/PageTableWalker.hh"
#include "debug/TLB.hh"
#include "debug/TLBVerbose.hh"
#include "sim/system.hh"

namespace gem5
{

using namespace ArmISA;

TableWalker::TableWalker(const Params &p)
    : ClockedObject(p),
      requestorId(p.sys->getRequestorId(this)),
      port(new Port(*this, requestorId)),
      isStage2(p.is_stage2), tlb(NULL),
      currState(NULL), pending(false),
      numSquashable(p.num_squash_per_cycle),
      release(nullptr),
      stats(this),
      pendingReqs(0),
      pendingChangeTick(curTick()),
      doL1DescEvent([this]{ doL1DescriptorWrapper(); }, name()),
      doL2DescEvent([this]{ doL2DescriptorWrapper(); }, name()),
      doL0LongDescEvent([this]{ doL0LongDescriptorWrapper(); }, name()),
      doL1LongDescEvent([this]{ doL1LongDescriptorWrapper(); }, name()),
      doL2LongDescEvent([this]{ doL2LongDescriptorWrapper(); }, name()),
      doL3LongDescEvent([this]{ doL3LongDescriptorWrapper(); }, name()),
      LongDescEventByLevel { &doL0LongDescEvent, &doL1LongDescEvent,
                             &doL2LongDescEvent, &doL3LongDescEvent },
      doProcessEvent([this]{ processWalkWrapper(); }, name())
{
    sctlr = 0;

    // Cache system-level properties
    if (FullSystem) {
        ArmSystem *arm_sys = dynamic_cast<ArmSystem *>(p.sys);
        assert(arm_sys);
        _physAddrRange = arm_sys->physAddrRange();
        _haveLargeAsid64 = arm_sys->haveLargeAsid64();
    } else {
        _haveLargeAsid64 = false;
        _physAddrRange = 48;
    }

}

TableWalker::~TableWalker()
{
    ;
}

TableWalker::Port &
TableWalker::getTableWalkerPort()
{
    return static_cast<Port&>(getPort("port"));
}

Port &
TableWalker::getPort(const std::string &if_name, PortID idx)
{
    if (if_name == "port") {
        return *port;
    }
    return ClockedObject::getPort(if_name, idx);
}

void
TableWalker::setMmu(MMU *_mmu)
{
    mmu = _mmu;
    release = mmu->release();
}

TableWalker::WalkerState::WalkerState() :
    tc(nullptr), aarch64(false), el(EL0), physAddrRange(0), req(nullptr),
    asid(0), vmid(0), isHyp(false), transState(nullptr),
    vaddr(0), vaddr_tainted(0),
    sctlr(0), scr(0), cpsr(0), tcr(0),
    htcr(0), hcr(0), vtcr(0),
    isWrite(false), isFetch(false), isSecure(false),
    isUncacheable(false),
    secureLookup(false), rwTable(false), userTable(false), xnTable(false),
    pxnTable(false), hpd(false), stage2Req(false),
    stage2Tran(nullptr), timing(false), functional(false),
    mode(BaseMMU::Read), tranType(MMU::NormalTran), l2Desc(l1Desc),
    delayed(false), tableWalker(nullptr)
{
}

TableWalker::Port::Port(TableWalker& _walker, RequestorID id)
  : QueuedRequestPort(_walker.name() + ".port", reqQueue, snoopRespQueue),
    owner{_walker},
    reqQueue(_walker, *this),
    snoopRespQueue(_walker, *this),
    requestorId(id)
{
}

PacketPtr
TableWalker::Port::createPacket(
    Addr desc_addr, int size,
    uint8_t *data, Request::Flags flags, Tick delay,
    Event *event)
{
    RequestPtr req = std::make_shared<Request>(
        desc_addr, size, flags, requestorId);
    req->taskId(context_switch_task_id::DMA);

    PacketPtr pkt = new Packet(req, MemCmd::ReadReq);
    pkt->dataStatic(data);

    auto state = new TableWalkerState;
    state->event = event;
    state->delay = delay;

    pkt->senderState = state;
    return pkt;
}

void
TableWalker::Port::sendFunctionalReq(
    Addr desc_addr, int size,
    uint8_t *data, Request::Flags flags)
{
    auto pkt = createPacket(desc_addr, size, data, flags, 0, nullptr);

    sendFunctional(pkt);

    handleRespPacket(pkt);
}

void
TableWalker::Port::sendAtomicReq(
    Addr desc_addr, int size,
    uint8_t *data, Request::Flags flags, Tick delay)
{
    auto pkt = createPacket(desc_addr, size, data, flags, delay, nullptr);

    Tick lat = sendAtomic(pkt);

    handleRespPacket(pkt, lat);
}

void
TableWalker::Port::sendTimingReq(
    Addr desc_addr, int size,
    uint8_t *data, Request::Flags flags, Tick delay,
    Event *event)
{
    auto pkt = createPacket(desc_addr, size, data, flags, delay, event);

    schedTimingReq(pkt, curTick());
}

bool
TableWalker::Port::recvTimingResp(PacketPtr pkt)
{
    // We shouldn't ever get a cacheable block in Modified state.
    assert(pkt->req->isUncacheable() ||
           !(pkt->cacheResponding() && !pkt->hasSharers()));

    handleRespPacket(pkt);

    return true;
}

void
TableWalker::Port::handleRespPacket(PacketPtr pkt, Tick delay)
{
    // Should always see a response with a sender state.
    assert(pkt->isResponse());

    // Get the DMA sender state.
    auto *state = dynamic_cast<TableWalkerState*>(pkt->senderState);
    assert(state);

    handleResp(state, pkt->getAddr(), pkt->req->getSize(), delay);

    delete pkt;
}

void
TableWalker::Port::handleResp(TableWalkerState *state, Addr addr,
                              Addr size, Tick delay)
{
    if (state->event) {
        owner.schedule(state->event, curTick() + delay);
    }
    delete state;
}

void
TableWalker::completeDrain()
{
    if (drainState() == DrainState::Draining &&
        stateQueues[LookupLevel::L0].empty() &&
        stateQueues[LookupLevel::L1].empty() &&
        stateQueues[LookupLevel::L2].empty() &&
        stateQueues[LookupLevel::L3].empty() &&
        pendingQueue.empty()) {

        DPRINTF(Drain, "TableWalker done draining, processing drain event\n");
        signalDrainDone();
    }
}

DrainState
TableWalker::drain()
{
    bool state_queues_not_empty = false;

    for (int i = 0; i < LookupLevel::Num_ArmLookupLevel; ++i) {
        if (!stateQueues[i].empty()) {
            state_queues_not_empty = true;
            break;
        }
    }

    if (state_queues_not_empty || pendingQueue.size()) {
        DPRINTF(Drain, "TableWalker not drained\n");
        return DrainState::Draining;
    } else {
        DPRINTF(Drain, "TableWalker free, no need to drain\n");
        return DrainState::Drained;
    }
}

void
TableWalker::drainResume()
{
    if (params().sys->isTimingMode() && currState) {
        delete currState;
        currState = NULL;
        pendingChange();
    }
}

Fault
TableWalker::walk(const RequestPtr &_req, ThreadContext *_tc, uint16_t _asid,
                  vmid_t _vmid, bool _isHyp, MMU::Mode _mode,
                  MMU::Translation *_trans, bool _timing, bool _functional,
                  bool secure, MMU::ArmTranslationType tranType,
                  bool _stage2Req, const TlbEntry *walk_entry)
{
    assert(!(_functional && _timing));
    ++stats.walks;

    WalkerState *savedCurrState = NULL;

    if (!currState && !_functional) {
        // For atomic mode, a new WalkerState instance should be only created
        // once per TLB. For timing mode, a new instance is generated for every
        // TLB miss.
        DPRINTF(PageTableWalker, "creating new instance of WalkerState\n");

        currState = new WalkerState();
        currState->tableWalker = this;
    } else if (_functional) {
        // If we are mixing functional mode with timing (or even
        // atomic), we need to to be careful and clean up after
        // ourselves to not risk getting into an inconsistent state.
        DPRINTF(PageTableWalker,
                "creating functional instance of WalkerState\n");
        savedCurrState = currState;
        currState = new WalkerState();
        currState->tableWalker = this;
    } else if (_timing) {
        // This is a translation that was completed and then faulted again
        // because some underlying parameters that affect the translation
        // changed out from under us (e.g. asid). It will either be a
        // misprediction, in which case nothing will happen or we'll use
        // this fault to re-execute the faulting instruction which should clean
        // up everything.
        if (currState->vaddr_tainted == _req->getVaddr()) {
            ++stats.squashedBefore;
            return std::make_shared<ReExec>();
        }
    }
    pendingChange();

    currState->startTime = curTick();
    currState->tc = _tc;
    // ARM DDI 0487A.f (ARMv8 ARM) pg J8-5672
    // aarch32/translation/translation/AArch32.TranslateAddress dictates
    // even AArch32 EL0 will use AArch64 translation if EL1 is in AArch64.
    if (isStage2) {
        currState->el = EL1;
        currState->aarch64 = ELIs64(_tc, EL2);
    } else {
        currState->el =
            MMU::tranTypeEL(_tc->readMiscReg(MISCREG_CPSR), tranType);
        currState->aarch64 =
            ELIs64(_tc, currState->el == EL0 ? EL1 : currState->el);
    }
    currState->transState = _trans;
    currState->req = _req;
    if (walk_entry) {
        currState->walkEntry = *walk_entry;
    } else {
        currState->walkEntry = TlbEntry();
    }
    currState->fault = NoFault;
    currState->asid = _asid;
    currState->vmid = _vmid;
    currState->isHyp = _isHyp;
    currState->timing = _timing;
    currState->functional = _functional;
    currState->mode = _mode;
    currState->tranType = tranType;
    currState->isSecure = secure;
    currState->physAddrRange = _physAddrRange;

    /** @todo These should be cached or grabbed from cached copies in
     the TLB, all these miscreg reads are expensive */
    currState->vaddr_tainted = currState->req->getVaddr();
    if (currState->aarch64)
        currState->vaddr = purifyTaggedAddr(currState->vaddr_tainted,
                                            currState->tc, currState->el,
                                            currState->mode==BaseMMU::Execute);
    else
        currState->vaddr = currState->vaddr_tainted;

    if (currState->aarch64) {
        currState->hcr = currState->tc->readMiscReg(MISCREG_HCR_EL2);
        if (isStage2) {
            currState->sctlr = currState->tc->readMiscReg(MISCREG_SCTLR_EL1);
            if (currState->secureLookup) {
                currState->vtcr =
                    currState->tc->readMiscReg(MISCREG_VSTCR_EL2);
            } else {
                currState->vtcr =
                    currState->tc->readMiscReg(MISCREG_VTCR_EL2);
            }
        } else switch (currState->el) {
          case EL0:
            if (HaveExt(currState->tc, ArmExtension::FEAT_VHE) &&
                  currState->hcr.tge == 1 && currState->hcr.e2h ==1) {
              currState->sctlr = currState->tc->readMiscReg(MISCREG_SCTLR_EL2);
              currState->tcr = currState->tc->readMiscReg(MISCREG_TCR_EL2);
            } else {
              currState->sctlr = currState->tc->readMiscReg(MISCREG_SCTLR_EL1);
              currState->tcr = currState->tc->readMiscReg(MISCREG_TCR_EL1);
            }
            break;
          case EL1:
            currState->sctlr = currState->tc->readMiscReg(MISCREG_SCTLR_EL1);
            currState->tcr = currState->tc->readMiscReg(MISCREG_TCR_EL1);
            break;
          case EL2:
            assert(release->has(ArmExtension::VIRTUALIZATION));
            currState->sctlr = currState->tc->readMiscReg(MISCREG_SCTLR_EL2);
            currState->tcr = currState->tc->readMiscReg(MISCREG_TCR_EL2);
            break;
          case EL3:
            assert(release->has(ArmExtension::SECURITY));
            currState->sctlr = currState->tc->readMiscReg(MISCREG_SCTLR_EL3);
            currState->tcr = currState->tc->readMiscReg(MISCREG_TCR_EL3);
            break;
          default:
            panic("Invalid exception level");
            break;
        }
    } else {
        currState->sctlr = currState->tc->readMiscReg(snsBankedIndex(
            MISCREG_SCTLR, currState->tc, !currState->isSecure));
        currState->ttbcr = currState->tc->readMiscReg(snsBankedIndex(
            MISCREG_TTBCR, currState->tc, !currState->isSecure));
        currState->htcr  = currState->tc->readMiscReg(MISCREG_HTCR);
        currState->hcr   = currState->tc->readMiscReg(MISCREG_HCR);
        currState->vtcr  = currState->tc->readMiscReg(MISCREG_VTCR);
    }
    sctlr = currState->sctlr;

    currState->isFetch = (currState->mode == BaseMMU::Execute);
    currState->isWrite = (currState->mode == BaseMMU::Write);

    stats.requestOrigin[REQUESTED][currState->isFetch]++;

    currState->stage2Req = _stage2Req && !isStage2;

    bool long_desc_format = currState->aarch64 || _isHyp || isStage2 ||
                            longDescFormatInUse(currState->tc);

    if (long_desc_format) {
        // Helper variables used for hierarchical permissions
        currState->secureLookup = currState->isSecure;
        currState->rwTable = true;
        currState->userTable = true;
        currState->xnTable = false;
        currState->pxnTable = false;

        ++stats.walksLongDescriptor;
    } else {
        ++stats.walksShortDescriptor;
    }

    if (!currState->timing) {
        Fault fault = NoFault;
        if (currState->aarch64)
            fault = processWalkAArch64();
        else if (long_desc_format)
            fault = processWalkLPAE();
        else
            fault = processWalk();

        // If this was a functional non-timing access restore state to
        // how we found it.
        if (currState->functional) {
            delete currState;
            currState = savedCurrState;
        }
        return fault;
    }

    if (pending || pendingQueue.size()) {
        pendingQueue.push_back(currState);
        currState = NULL;
        pendingChange();
    } else {
        pending = true;
        pendingChange();
        if (currState->aarch64)
            return processWalkAArch64();
        else if (long_desc_format)
            return processWalkLPAE();
        else
            return processWalk();
    }

    return NoFault;
}

void
TableWalker::processWalkWrapper()
{
    assert(!currState);
    assert(pendingQueue.size());
    pendingChange();
    currState = pendingQueue.front();

    // Check if a previous walk filled this request already
    // @TODO Should this always be the TLB or should we look in the stage2 TLB?
    TlbEntry* te = mmu->lookup(currState->vaddr, currState->asid,
        currState->vmid, currState->isHyp, currState->isSecure, true, false,
        currState->el, false, isStage2, currState->mode);

    // Check if we still need to have a walk for this request. If the requesting
    // instruction has been squashed, or a previous walk has filled the TLB with
    // a match, we just want to get rid of the walk. The latter could happen
    // when there are multiple outstanding misses to a single page and a
    // previous request has been successfully translated.
    if (!currState->transState->squashed() && (!te || te->partial)) {
        // We've got a valid request, lets process it
        pending = true;
        pendingQueue.pop_front();
        // Keep currState in case one of the processWalk... calls NULLs it

        if (te && te->partial) {
            currState->walkEntry = *te;
        }
        WalkerState *curr_state_copy = currState;
        Fault f;
        if (currState->aarch64)
            f = processWalkAArch64();
        else if (longDescFormatInUse(currState->tc) ||
                 currState->isHyp || isStage2)
            f = processWalkLPAE();
        else
            f = processWalk();

        if (f != NoFault) {
            curr_state_copy->transState->finish(f, curr_state_copy->req,
                    curr_state_copy->tc, curr_state_copy->mode);

            delete curr_state_copy;
        }
        return;
    }


    // If the instruction that we were translating for has been
    // squashed we shouldn't bother.
    unsigned num_squashed = 0;
    ThreadContext *tc = currState->tc;
    while ((num_squashed < numSquashable) && currState &&
           (currState->transState->squashed() ||
            (te && !te->partial))) {
        pendingQueue.pop_front();
        num_squashed++;
        stats.squashedBefore++;

        DPRINTF(TLB, "Squashing table walk for address %#x\n",
                      currState->vaddr_tainted);

        if (currState->transState->squashed()) {
            // finish the translation which will delete the translation object
            currState->transState->finish(
                std::make_shared<UnimpFault>("Squashed Inst"),
                currState->req, currState->tc, currState->mode);
        } else {
            // translate the request now that we know it will work
            stats.walkServiceTime.sample(curTick() - currState->startTime);
            mmu->translateTiming(currState->req, currState->tc,
                currState->transState, currState->mode,
                currState->tranType, isStage2);
        }

        // delete the current request
        delete currState;

        // peak at the next one
        if (pendingQueue.size()) {
            currState = pendingQueue.front();
            te = mmu->lookup(currState->vaddr, currState->asid,
                currState->vmid, currState->isHyp, currState->isSecure, true,
                false, currState->el, false, isStage2, currState->mode);
        } else {
            // Terminate the loop, nothing more to do
            currState = NULL;
        }
    }
    pendingChange();

    // if we still have pending translations, schedule more work
    nextWalk(tc);
    currState = NULL;
}

Fault
TableWalker::processWalk()
{
    Addr ttbr = 0;

    // For short descriptors, translation configs are held in
    // TTBR1.
    RegVal ttbr1 = currState->tc->readMiscReg(snsBankedIndex(
        MISCREG_TTBR1, currState->tc, !currState->isSecure));

    const auto irgn0_mask = 0x1;
    const auto irgn1_mask = 0x40;
    currState->isUncacheable = (ttbr1 & (irgn0_mask | irgn1_mask)) == 0;

    // If translation isn't enabled, we shouldn't be here
    assert(currState->sctlr.m || isStage2);
    const bool is_atomic = currState->req->isAtomic();
    const bool have_security = release->has(ArmExtension::SECURITY);

    DPRINTF(TLB, "Beginning table walk for address %#x, TTBCR: %#x, bits:%#x\n",
            currState->vaddr_tainted, currState->ttbcr, mbits(currState->vaddr, 31,
                                                      32 - currState->ttbcr.n));

    stats.walkWaitTime.sample(curTick() - currState->startTime);

    if (currState->ttbcr.n == 0 || !mbits(currState->vaddr, 31,
                                          32 - currState->ttbcr.n)) {
        DPRINTF(TLB, " - Selecting TTBR0\n");
        // Check if table walk is allowed when Security Extensions are enabled
        if (have_security && currState->ttbcr.pd0) {
            if (currState->isFetch)
                return std::make_shared<PrefetchAbort>(
                    currState->vaddr_tainted,
                    ArmFault::TranslationLL + LookupLevel::L1,
                    isStage2,
                    ArmFault::VmsaTran);
            else
                return std::make_shared<DataAbort>(
                    currState->vaddr_tainted,
                    TlbEntry::DomainType::NoAccess,
                    is_atomic ? false : currState->isWrite,
                    ArmFault::TranslationLL + LookupLevel::L1, isStage2,
                    ArmFault::VmsaTran);
        }
        ttbr = currState->tc->readMiscReg(snsBankedIndex(
            MISCREG_TTBR0, currState->tc, !currState->isSecure));
    } else {
        DPRINTF(TLB, " - Selecting TTBR1\n");
        // Check if table walk is allowed when Security Extensions are enabled
        if (have_security && currState->ttbcr.pd1) {
            if (currState->isFetch)
                return std::make_shared<PrefetchAbort>(
                    currState->vaddr_tainted,
                    ArmFault::TranslationLL + LookupLevel::L1,
                    isStage2,
                    ArmFault::VmsaTran);
            else
                return std::make_shared<DataAbort>(
                    currState->vaddr_tainted,
                    TlbEntry::DomainType::NoAccess,
                    is_atomic ? false : currState->isWrite,
                    ArmFault::TranslationLL + LookupLevel::L1, isStage2,
                    ArmFault::VmsaTran);
        }
        ttbr = ttbr1;
        currState->ttbcr.n = 0;
    }

    Addr l1desc_addr = mbits(ttbr, 31, 14 - currState->ttbcr.n) |
        (bits(currState->vaddr, 31 - currState->ttbcr.n, 20) << 2);
    DPRINTF(TLB, " - Descriptor at address %#x (%s)\n", l1desc_addr,
            currState->isSecure ? "s" : "ns");

    // Trickbox address check
    Fault f;
    f = testWalk(l1desc_addr, sizeof(uint32_t),
                 TlbEntry::DomainType::NoAccess, LookupLevel::L1, isStage2);
    if (f) {
        DPRINTF(TLB, "Trickbox check caused fault on %#x\n", currState->vaddr_tainted);
        if (currState->timing) {
            pending = false;
            nextWalk(currState->tc);
            currState = NULL;
        } else {
            currState->tc = NULL;
            currState->req = NULL;
        }
        return f;
    }

    Request::Flags flag = Request::PT_WALK;
    if (currState->sctlr.c == 0 || currState->isUncacheable) {
        flag.set(Request::UNCACHEABLE);
    }

    if (currState->isSecure) {
        flag.set(Request::SECURE);
    }

    bool delayed;
    delayed = fetchDescriptor(l1desc_addr, (uint8_t*)&currState->l1Desc.data,
                              sizeof(uint32_t), flag, LookupLevel::L1,
                              &doL1DescEvent,
                              &TableWalker::doL1Descriptor);
    if (!delayed) {
       f = currState->fault;
    }

    return f;
}

Fault
TableWalker::processWalkLPAE()
{
    Addr ttbr, ttbr0_max, ttbr1_min, desc_addr;
    int tsz, n;
    LookupLevel start_lookup_level = LookupLevel::L1;

    DPRINTF(TLB, "Beginning table walk for address %#x, TTBCR: %#x\n",
            currState->vaddr_tainted, currState->ttbcr);

    stats.walkWaitTime.sample(curTick() - currState->startTime);

    Request::Flags flag = Request::PT_WALK;
    if (currState->isSecure)
        flag.set(Request::SECURE);

    // work out which base address register to use, if in hyp mode we always
    // use HTTBR
    if (isStage2) {
        DPRINTF(TLB, " - Selecting VTTBR (long-desc.)\n");
        ttbr = currState->tc->readMiscReg(MISCREG_VTTBR);
        tsz  = sext<4>(currState->vtcr.t0sz);
        start_lookup_level = currState->vtcr.sl0 ?
            LookupLevel::L1 : LookupLevel::L2;
        currState->isUncacheable = currState->vtcr.irgn0 == 0;
    } else if (currState->isHyp) {
        DPRINTF(TLB, " - Selecting HTTBR (long-desc.)\n");
        ttbr = currState->tc->readMiscReg(MISCREG_HTTBR);
        tsz  = currState->htcr.t0sz;
        currState->isUncacheable = currState->htcr.irgn0 == 0;
    } else {
        assert(longDescFormatInUse(currState->tc));

        // Determine boundaries of TTBR0/1 regions
        if (currState->ttbcr.t0sz)
            ttbr0_max = (1ULL << (32 - currState->ttbcr.t0sz)) - 1;
        else if (currState->ttbcr.t1sz)
            ttbr0_max = (1ULL << 32) -
                (1ULL << (32 - currState->ttbcr.t1sz)) - 1;
        else
            ttbr0_max = (1ULL << 32) - 1;
        if (currState->ttbcr.t1sz)
            ttbr1_min = (1ULL << 32) - (1ULL << (32 - currState->ttbcr.t1sz));
        else
            ttbr1_min = (1ULL << (32 - currState->ttbcr.t0sz));

        const bool is_atomic = currState->req->isAtomic();

        // The following code snippet selects the appropriate translation table base
        // address (TTBR0 or TTBR1) and the appropriate starting lookup level
        // depending on the address range supported by the translation table (ARM
        // ARM issue C B3.6.4)
        if (currState->vaddr <= ttbr0_max) {
            DPRINTF(TLB, " - Selecting TTBR0 (long-desc.)\n");
            // Check if table walk is allowed
            if (currState->ttbcr.epd0) {
                if (currState->isFetch)
                    return std::make_shared<PrefetchAbort>(
                        currState->vaddr_tainted,
                        ArmFault::TranslationLL + LookupLevel::L1,
                        isStage2,
                        ArmFault::LpaeTran);
                else
                    return std::make_shared<DataAbort>(
                        currState->vaddr_tainted,
                        TlbEntry::DomainType::NoAccess,
                        is_atomic ? false : currState->isWrite,
                        ArmFault::TranslationLL + LookupLevel::L1,
                        isStage2,
                        ArmFault::LpaeTran);
            }
            ttbr = currState->tc->readMiscReg(snsBankedIndex(
                MISCREG_TTBR0, currState->tc, !currState->isSecure));
            tsz = currState->ttbcr.t0sz;
            currState->isUncacheable = currState->ttbcr.irgn0 == 0;
            if (ttbr0_max < (1ULL << 30))  // Upper limit < 1 GiB
                start_lookup_level = LookupLevel::L2;
        } else if (currState->vaddr >= ttbr1_min) {
            DPRINTF(TLB, " - Selecting TTBR1 (long-desc.)\n");
            // Check if table walk is allowed
            if (currState->ttbcr.epd1) {
                if (currState->isFetch)
                    return std::make_shared<PrefetchAbort>(
                        currState->vaddr_tainted,
                        ArmFault::TranslationLL + LookupLevel::L1,
                        isStage2,
                        ArmFault::LpaeTran);
                else
                    return std::make_shared<DataAbort>(
                        currState->vaddr_tainted,
                        TlbEntry::DomainType::NoAccess,
                        is_atomic ? false : currState->isWrite,
                        ArmFault::TranslationLL + LookupLevel::L1,
                        isStage2,
                        ArmFault::LpaeTran);
            }
            ttbr = currState->tc->readMiscReg(snsBankedIndex(
                MISCREG_TTBR1, currState->tc, !currState->isSecure));
            tsz = currState->ttbcr.t1sz;
            currState->isUncacheable = currState->ttbcr.irgn1 == 0;
            // Lower limit >= 3 GiB
            if (ttbr1_min >= (1ULL << 31) + (1ULL << 30))
                start_lookup_level = LookupLevel::L2;
        } else {
            // Out of boundaries -> translation fault
            if (currState->isFetch)
                return std::make_shared<PrefetchAbort>(
                    currState->vaddr_tainted,
                    ArmFault::TranslationLL + LookupLevel::L1,
                    isStage2,
                    ArmFault::LpaeTran);
            else
                return std::make_shared<DataAbort>(
                    currState->vaddr_tainted,
                    TlbEntry::DomainType::NoAccess,
                    is_atomic ? false : currState->isWrite,
                    ArmFault::TranslationLL + LookupLevel::L1,
                    isStage2, ArmFault::LpaeTran);
        }

    }

    // Perform lookup (ARM ARM issue C B3.6.6)
    if (start_lookup_level == LookupLevel::L1) {
        n = 5 - tsz;
        desc_addr = mbits(ttbr, 39, n) |
            (bits(currState->vaddr, n + 26, 30) << 3);
        DPRINTF(TLB, " - Descriptor at address %#x (%s) (long-desc.)\n",
                desc_addr, currState->isSecure ? "s" : "ns");
    } else {
        // Skip first-level lookup
        n = (tsz >= 2 ? 14 - tsz : 12);
        desc_addr = mbits(ttbr, 39, n) |
            (bits(currState->vaddr, n + 17, 21) << 3);
        DPRINTF(TLB, " - Descriptor at address %#x (%s) (long-desc.)\n",
                desc_addr, currState->isSecure ? "s" : "ns");
    }

    // Trickbox address check
    Fault f = testWalk(desc_addr, sizeof(uint64_t),
                       TlbEntry::DomainType::NoAccess, start_lookup_level,
                       isStage2);
    if (f) {
        DPRINTF(TLB, "Trickbox check caused fault on %#x\n", currState->vaddr_tainted);
        if (currState->timing) {
            pending = false;
            nextWalk(currState->tc);
            currState = NULL;
        } else {
            currState->tc = NULL;
            currState->req = NULL;
        }
        return f;
    }

    if (currState->sctlr.c == 0 || currState->isUncacheable) {
        flag.set(Request::UNCACHEABLE);
    }

    currState->longDesc.lookupLevel = start_lookup_level;
    currState->longDesc.aarch64 = false;
    currState->longDesc.grainSize = Grain4KB;

    bool delayed = fetchDescriptor(desc_addr, (uint8_t*)&currState->longDesc.data,
                                   sizeof(uint64_t), flag, start_lookup_level,
                                   LongDescEventByLevel[start_lookup_level],
                                   &TableWalker::doLongDescriptor);
    if (!delayed) {
        f = currState->fault;
    }

    return f;
}

bool
TableWalker::checkVAddrSizeFaultAArch64(Addr addr, int top_bit,
    GrainSize tg, int tsz, bool low_range)
{
    // The effective maximum input size is 48 if ARMv8.2-LVA is not
    // supported or if the translation granule that is in use is 4KB or
    // 16KB in size. When ARMv8.2-LVA is supported, for the 64KB
    // translation granule size only, the effective minimum value of
    // 52.
    const bool have_lva = HaveExt(currState->tc, ArmExtension::FEAT_LVA);
    int in_max = (have_lva && tg == Grain64KB) ? 52 : 48;
    int in_min = 64 - (tg == Grain64KB ? 47 : 48);

    return tsz > in_max || tsz < in_min || (low_range ?
        bits(currState->vaddr, top_bit, tsz) != 0x0 :
        bits(currState->vaddr, top_bit, tsz) != mask(top_bit - tsz + 1));
}

bool
TableWalker::checkAddrSizeFaultAArch64(Addr addr, int pa_range)
{
    return (pa_range != _physAddrRange &&
            bits(addr, _physAddrRange - 1, pa_range));
}

Fault
TableWalker::processWalkAArch64()
{
    assert(currState->aarch64);

    DPRINTF(TLB, "Beginning table walk for address %#llx, TCR: %#llx\n",
            currState->vaddr_tainted, currState->tcr);

    stats.walkWaitTime.sample(curTick() - currState->startTime);

    // Determine TTBR, table size, granule size and phys. address range
    Addr ttbr = 0;
    int tsz = 0, ps = 0;
    GrainSize tg = Grain4KB; // grain size computed from tg* field
    bool fault = false;

    int top_bit = computeAddrTop(currState->tc,
        bits(currState->vaddr, 55),
        currState->mode==BaseMMU::Execute,
        currState->tcr,
        currState->el);

    bool vaddr_fault = false;
    switch (currState->el) {
      case EL0:
        {
            Addr ttbr0;
            Addr ttbr1;
            if (HaveExt(currState->tc, ArmExtension::FEAT_VHE) &&
                    currState->hcr.tge==1 && currState->hcr.e2h == 1) {
                // VHE code for EL2&0 regime
                ttbr0 = currState->tc->readMiscReg(MISCREG_TTBR0_EL2);
                ttbr1 = currState->tc->readMiscReg(MISCREG_TTBR1_EL2);
            } else {
                ttbr0 = currState->tc->readMiscReg(MISCREG_TTBR0_EL1);
                ttbr1 = currState->tc->readMiscReg(MISCREG_TTBR1_EL1);
            }
            switch (bits(currState->vaddr, 63,48)) {
              case 0:
                DPRINTF(TLB, " - Selecting TTBR0 (AArch64)\n");
                ttbr = ttbr0;
                tsz = 64 - currState->tcr.t0sz;
                tg = GrainMap_tg0[currState->tcr.tg0];
                currState->hpd = currState->tcr.hpd0;
                currState->isUncacheable = currState->tcr.irgn0 == 0;
                vaddr_fault = checkVAddrSizeFaultAArch64(currState->vaddr,
                    top_bit, tg, tsz, true);

                if (vaddr_fault || currState->tcr.epd0)
                    fault = true;
                break;
              case 0xffff:
                DPRINTF(TLB, " - Selecting TTBR1 (AArch64)\n");
                ttbr = ttbr1;
                tsz = 64 - currState->tcr.t1sz;
                tg = GrainMap_tg1[currState->tcr.tg1];
                currState->hpd = currState->tcr.hpd1;
                currState->isUncacheable = currState->tcr.irgn1 == 0;
                vaddr_fault = checkVAddrSizeFaultAArch64(currState->vaddr,
                    top_bit, tg, tsz, false);

                if (vaddr_fault || currState->tcr.epd1)
                    fault = true;
                break;
              default:
                // top two bytes must be all 0s or all 1s, else invalid addr
                fault = true;
            }
            ps = currState->tcr.ips;
        }
        break;
      case EL1:
        if (isStage2) {
            if (currState->secureLookup) {
                DPRINTF(TLB, " - Selecting VSTTBR_EL2 (AArch64 stage 2)\n");
                ttbr = currState->tc->readMiscReg(MISCREG_VSTTBR_EL2);
            } else {
                DPRINTF(TLB, " - Selecting VTTBR_EL2 (AArch64 stage 2)\n");
                ttbr = currState->tc->readMiscReg(MISCREG_VTTBR_EL2);
            }
            tsz = 64 - currState->vtcr.t0sz64;
            tg = GrainMap_tg0[currState->vtcr.tg0];

            ps = currState->vtcr.ps;
            currState->isUncacheable = currState->vtcr.irgn0 == 0;
        } else {
            switch (bits(currState->vaddr, top_bit)) {
              case 0:
                DPRINTF(TLB, " - Selecting TTBR0_EL1 (AArch64)\n");
                ttbr = currState->tc->readMiscReg(MISCREG_TTBR0_EL1);
                tsz = 64 - currState->tcr.t0sz;
                tg = GrainMap_tg0[currState->tcr.tg0];
                currState->hpd = currState->tcr.hpd0;
                currState->isUncacheable = currState->tcr.irgn0 == 0;
                vaddr_fault = checkVAddrSizeFaultAArch64(currState->vaddr,
                    top_bit, tg, tsz, true);

                if (vaddr_fault || currState->tcr.epd0)
                    fault = true;
                break;
              case 0x1:
                DPRINTF(TLB, " - Selecting TTBR1_EL1 (AArch64)\n");
                ttbr = currState->tc->readMiscReg(MISCREG_TTBR1_EL1);
                tsz = 64 - currState->tcr.t1sz;
                tg = GrainMap_tg1[currState->tcr.tg1];
                currState->hpd = currState->tcr.hpd1;
                currState->isUncacheable = currState->tcr.irgn1 == 0;
                vaddr_fault = checkVAddrSizeFaultAArch64(currState->vaddr,
                    top_bit, tg, tsz, false);

                if (vaddr_fault || currState->tcr.epd1)
                    fault = true;
                break;
              default:
                // top two bytes must be all 0s or all 1s, else invalid addr
                fault = true;
            }
            ps = currState->tcr.ips;
        }
        break;
      case EL2:
        switch(bits(currState->vaddr, top_bit)) {
          case 0:
            DPRINTF(TLB, " - Selecting TTBR0_EL2 (AArch64)\n");
            ttbr = currState->tc->readMiscReg(MISCREG_TTBR0_EL2);
            tsz = 64 - currState->tcr.t0sz;
            tg = GrainMap_tg0[currState->tcr.tg0];
            currState->hpd = currState->hcr.e2h ?
                currState->tcr.hpd0 : currState->tcr.hpd;
            currState->isUncacheable = currState->tcr.irgn0 == 0;
            vaddr_fault = checkVAddrSizeFaultAArch64(currState->vaddr,
                top_bit, tg, tsz, true);

            if (vaddr_fault || (currState->hcr.e2h && currState->tcr.epd0))
                fault = true;
            break;

          case 0x1:
            DPRINTF(TLB, " - Selecting TTBR1_EL2 (AArch64)\n");
            ttbr = currState->tc->readMiscReg(MISCREG_TTBR1_EL2);
            tsz = 64 - currState->tcr.t1sz;
            tg = GrainMap_tg1[currState->tcr.tg1];
            currState->hpd = currState->tcr.hpd1;
            currState->isUncacheable = currState->tcr.irgn1 == 0;
            vaddr_fault = checkVAddrSizeFaultAArch64(currState->vaddr,
                top_bit, tg, tsz, false);

            if (vaddr_fault || !currState->hcr.e2h || currState->tcr.epd1)
                fault = true;
            break;

           default:
              // invalid addr if top two bytes are not all 0s
              fault = true;
        }
        ps = currState->hcr.e2h ? currState->tcr.ips: currState->tcr.ps;
        break;
      case EL3:
        switch(bits(currState->vaddr, top_bit)) {
          case 0:
            DPRINTF(TLB, " - Selecting TTBR0_EL3 (AArch64)\n");
            ttbr = currState->tc->readMiscReg(MISCREG_TTBR0_EL3);
            tsz = 64 - currState->tcr.t0sz;
            tg = GrainMap_tg0[currState->tcr.tg0];
            currState->hpd = currState->tcr.hpd;
            currState->isUncacheable = currState->tcr.irgn0 == 0;
            vaddr_fault = checkVAddrSizeFaultAArch64(currState->vaddr,
                top_bit, tg, tsz, true);

            if (vaddr_fault)
                fault = true;
            break;
          default:
            // invalid addr if top two bytes are not all 0s
            fault = true;
        }
        ps = currState->tcr.ps;
        break;
    }

    const bool is_atomic = currState->req->isAtomic();

    if (fault) {
        Fault f;
        if (currState->isFetch)
            f =  std::make_shared<PrefetchAbort>(
                currState->vaddr_tainted,
                ArmFault::TranslationLL + LookupLevel::L0, isStage2,
                ArmFault::LpaeTran);
        else
            f = std::make_shared<DataAbort>(
                currState->vaddr_tainted,
                TlbEntry::DomainType::NoAccess,
                is_atomic ? false : currState->isWrite,
                ArmFault::TranslationLL + LookupLevel::L0,
                isStage2, ArmFault::LpaeTran);

        if (currState->timing) {
            pending = false;
            nextWalk(currState->tc);
            currState = NULL;
        } else {
            currState->tc = NULL;
            currState->req = NULL;
        }
        return f;

    }

    if (tg == ReservedGrain) {
        warn_once("Reserved granule size requested; gem5's IMPLEMENTATION "
                  "DEFINED behavior takes this to mean 4KB granules\n");
        tg = Grain4KB;
    }

    // Clamp to lower limit
    int pa_range = decodePhysAddrRange64(ps);
    if (pa_range > _physAddrRange) {
        currState->physAddrRange = _physAddrRange;
    } else {
        currState->physAddrRange = pa_range;
    }

    auto [table_addr, desc_addr, start_lookup_level] = walkAddresses(
        ttbr, tg, tsz, pa_range);

    // Determine physical address size and raise an Address Size Fault if
    // necessary
    if (checkAddrSizeFaultAArch64(table_addr, currState->physAddrRange)) {
        DPRINTF(TLB, "Address size fault before any lookup\n");
        Fault f;
        if (currState->isFetch)
            f = std::make_shared<PrefetchAbort>(
                currState->vaddr_tainted,
                ArmFault::AddressSizeLL + start_lookup_level,
                isStage2,
                ArmFault::LpaeTran);
        else
            f = std::make_shared<DataAbort>(
                currState->vaddr_tainted,
                TlbEntry::DomainType::NoAccess,
                is_atomic ? false : currState->isWrite,
                ArmFault::AddressSizeLL + start_lookup_level,
                isStage2,
                ArmFault::LpaeTran);


        if (currState->timing) {
            pending = false;
            nextWalk(currState->tc);
            currState = NULL;
        } else {
            currState->tc = NULL;
            currState->req = NULL;
        }
        return f;

    }

    // Trickbox address check
    Fault f = testWalk(desc_addr, sizeof(uint64_t),
                       TlbEntry::DomainType::NoAccess, start_lookup_level, isStage2);
    if (f) {
        DPRINTF(TLB, "Trickbox check caused fault on %#x\n", currState->vaddr_tainted);
        if (currState->timing) {
            pending = false;
            nextWalk(currState->tc);
            currState = NULL;
        } else {
            currState->tc = NULL;
            currState->req = NULL;
        }
        return f;
    }

    Request::Flags flag = Request::PT_WALK;
    if (currState->sctlr.c == 0 || currState->isUncacheable) {
        flag.set(Request::UNCACHEABLE);
    }

    if (currState->isSecure) {
        flag.set(Request::SECURE);
    }

    currState->longDesc.lookupLevel = start_lookup_level;
    currState->longDesc.aarch64 = true;
    currState->longDesc.grainSize = tg;
    currState->longDesc.physAddrRange = _physAddrRange;

    if (currState->timing) {
        fetchDescriptor(desc_addr, (uint8_t*) &currState->longDesc.data,
                        sizeof(uint64_t), flag, start_lookup_level,
                        LongDescEventByLevel[start_lookup_level], NULL);
    } else {
        fetchDescriptor(desc_addr, (uint8_t*)&currState->longDesc.data,
                        sizeof(uint64_t), flag, -1, NULL,
                        &TableWalker::doLongDescriptor);
        f = currState->fault;
    }

    return f;
}

std::tuple<Addr, Addr, TableWalker::LookupLevel>
TableWalker::walkAddresses(Addr ttbr, GrainSize tg, int tsz, int pa_range)
{
    const auto* ptops = getPageTableOps(tg);

    LookupLevel first_level = LookupLevel::Num_ArmLookupLevel;
    Addr table_addr = 0;
    Addr desc_addr = 0;

    if (currState->walkEntry.valid) {
        // WalkCache hit
        TlbEntry* entry = &currState->walkEntry;
        DPRINTF(PageTableWalker,
                "Walk Cache hit: va=%#x, level=%d, table address=%#x\n",
                currState->vaddr, entry->lookupLevel, entry->pfn);

        currState->xnTable = entry->xn;
        currState->pxnTable = entry->pxn;
        currState->rwTable = bits(entry->ap, 1);
        currState->userTable = bits(entry->ap, 0);

        table_addr = entry->pfn;
        first_level = (LookupLevel)(entry->lookupLevel + 1);
    } else {
        // WalkCache miss
        first_level = isStage2 ?
            ptops->firstS2Level(currState->vtcr.sl0) :
            ptops->firstLevel(64 - tsz);
        panic_if(first_level == LookupLevel::Num_ArmLookupLevel,
                 "Table walker couldn't find lookup level\n");

        int stride = tg - 3;
        int base_addr_lo = 3 + tsz - stride * (3 - first_level) - tg;

        if (pa_range == 52) {
            int z = (base_addr_lo < 6) ? 6 : base_addr_lo;
            table_addr = mbits(ttbr, 47, z);
            table_addr |= (bits(ttbr, 5, 2) << 48);
        } else {
            table_addr = mbits(ttbr, 47, base_addr_lo);
        }
    }

    desc_addr = table_addr + ptops->index(currState->vaddr, first_level, tsz);

    return std::make_tuple(table_addr, desc_addr, first_level);
}

void
TableWalker::memAttrs(ThreadContext *tc, TlbEntry &te, SCTLR sctlr,
                      uint8_t texcb, bool s)
{
    // Note: tc and sctlr local variables are hiding tc and sctrl class
    // variables
    DPRINTF(TLBVerbose, "memAttrs texcb:%d s:%d\n", texcb, s);
    te.shareable = false; // default value
    te.nonCacheable = false;
    te.outerShareable = false;
    if (sctlr.tre == 0 || ((sctlr.tre == 1) && (sctlr.m == 0))) {
        switch(texcb) {
          case 0: // Stongly-ordered
            te.nonCacheable = true;
            te.mtype = TlbEntry::MemoryType::StronglyOrdered;
            te.shareable = true;
            te.innerAttrs = 1;
            te.outerAttrs = 0;
            break;
          case 1: // Shareable Device
            te.nonCacheable = true;
            te.mtype = TlbEntry::MemoryType::Device;
            te.shareable = true;
            te.innerAttrs = 3;
            te.outerAttrs = 0;
            break;
          case 2: // Outer and Inner Write-Through, no Write-Allocate
            te.mtype = TlbEntry::MemoryType::Normal;
            te.shareable = s;
            te.innerAttrs = 6;
            te.outerAttrs = bits(texcb, 1, 0);
            break;
          case 3: // Outer and Inner Write-Back, no Write-Allocate
            te.mtype = TlbEntry::MemoryType::Normal;
            te.shareable = s;
            te.innerAttrs = 7;
            te.outerAttrs = bits(texcb, 1, 0);
            break;
          case 4: // Outer and Inner Non-cacheable
            te.nonCacheable = true;
            te.mtype = TlbEntry::MemoryType::Normal;
            te.shareable = s;
            te.innerAttrs = 0;
            te.outerAttrs = bits(texcb, 1, 0);
            break;
          case 5: // Reserved
            panic("Reserved texcb value!\n");
            break;
          case 6: // Implementation Defined
            panic("Implementation-defined texcb value!\n");
            break;
          case 7: // Outer and Inner Write-Back, Write-Allocate
            te.mtype = TlbEntry::MemoryType::Normal;
            te.shareable = s;
            te.innerAttrs = 5;
            te.outerAttrs = 1;
            break;
          case 8: // Non-shareable Device
            te.nonCacheable = true;
            te.mtype = TlbEntry::MemoryType::Device;
            te.shareable = false;
            te.innerAttrs = 3;
            te.outerAttrs = 0;
            break;
          case 9 ... 15:  // Reserved
            panic("Reserved texcb value!\n");
            break;
          case 16 ... 31: // Cacheable Memory
            te.mtype = TlbEntry::MemoryType::Normal;
            te.shareable = s;
            if (bits(texcb, 1,0) == 0 || bits(texcb, 3,2) == 0)
                te.nonCacheable = true;
            te.innerAttrs = bits(texcb, 1, 0);
            te.outerAttrs = bits(texcb, 3, 2);
            break;
          default:
            panic("More than 32 states for 5 bits?\n");
        }
    } else {
        assert(tc);
        PRRR prrr = tc->readMiscReg(snsBankedIndex(MISCREG_PRRR,
                                    currState->tc, !currState->isSecure));
        NMRR nmrr = tc->readMiscReg(snsBankedIndex(MISCREG_NMRR,
                                    currState->tc, !currState->isSecure));
        DPRINTF(TLBVerbose, "memAttrs PRRR:%08x NMRR:%08x\n", prrr, nmrr);
        uint8_t curr_tr = 0, curr_ir = 0, curr_or = 0;
        switch(bits(texcb, 2,0)) {
          case 0:
            curr_tr = prrr.tr0;
            curr_ir = nmrr.ir0;
            curr_or = nmrr.or0;
            te.outerShareable = (prrr.nos0 == 0);
            break;
          case 1:
            curr_tr = prrr.tr1;
            curr_ir = nmrr.ir1;
            curr_or = nmrr.or1;
            te.outerShareable = (prrr.nos1 == 0);
            break;
          case 2:
            curr_tr = prrr.tr2;
            curr_ir = nmrr.ir2;
            curr_or = nmrr.or2;
            te.outerShareable = (prrr.nos2 == 0);
            break;
          case 3:
            curr_tr = prrr.tr3;
            curr_ir = nmrr.ir3;
            curr_or = nmrr.or3;
            te.outerShareable = (prrr.nos3 == 0);
            break;
          case 4:
            curr_tr = prrr.tr4;
            curr_ir = nmrr.ir4;
            curr_or = nmrr.or4;
            te.outerShareable = (prrr.nos4 == 0);
            break;
          case 5:
            curr_tr = prrr.tr5;
            curr_ir = nmrr.ir5;
            curr_or = nmrr.or5;
            te.outerShareable = (prrr.nos5 == 0);
            break;
          case 6:
            panic("Imp defined type\n");
          case 7:
            curr_tr = prrr.tr7;
            curr_ir = nmrr.ir7;
            curr_or = nmrr.or7;
            te.outerShareable = (prrr.nos7 == 0);
            break;
        }

        switch(curr_tr) {
          case 0:
            DPRINTF(TLBVerbose, "StronglyOrdered\n");
            te.mtype = TlbEntry::MemoryType::StronglyOrdered;
            te.nonCacheable = true;
            te.innerAttrs = 1;
            te.outerAttrs = 0;
            te.shareable = true;
            break;
          case 1:
            DPRINTF(TLBVerbose, "Device ds1:%d ds0:%d s:%d\n",
                    prrr.ds1, prrr.ds0, s);
            te.mtype = TlbEntry::MemoryType::Device;
            te.nonCacheable = true;
            te.innerAttrs = 3;
            te.outerAttrs = 0;
            if (prrr.ds1 && s)
                te.shareable = true;
            if (prrr.ds0 && !s)
                te.shareable = true;
            break;
          case 2:
            DPRINTF(TLBVerbose, "Normal ns1:%d ns0:%d s:%d\n",
                    prrr.ns1, prrr.ns0, s);
            te.mtype = TlbEntry::MemoryType::Normal;
            if (prrr.ns1 && s)
                te.shareable = true;
            if (prrr.ns0 && !s)
                te.shareable = true;
            break;
          case 3:
            panic("Reserved type");
        }

        if (te.mtype == TlbEntry::MemoryType::Normal){
            switch(curr_ir) {
              case 0:
                te.nonCacheable = true;
                te.innerAttrs = 0;
                break;
              case 1:
                te.innerAttrs = 5;
                break;
              case 2:
                te.innerAttrs = 6;
                break;
              case 3:
                te.innerAttrs = 7;
                break;
            }

            switch(curr_or) {
              case 0:
                te.nonCacheable = true;
                te.outerAttrs = 0;
                break;
              case 1:
                te.outerAttrs = 1;
                break;
              case 2:
                te.outerAttrs = 2;
                break;
              case 3:
                te.outerAttrs = 3;
                break;
            }
        }
    }
    DPRINTF(TLBVerbose, "memAttrs: shareable: %d, innerAttrs: %d, "
            "outerAttrs: %d\n",
            te.shareable, te.innerAttrs, te.outerAttrs);
    te.setAttributes(false);
}

void
TableWalker::memAttrsLPAE(ThreadContext *tc, TlbEntry &te,
    LongDescriptor &l_descriptor)
{
    assert(release->has(ArmExtension::LPAE));

    uint8_t attr;
    uint8_t sh = l_descriptor.sh();
    // Different format and source of attributes if this is a stage 2
    // translation
    if (isStage2) {
        attr = l_descriptor.memAttr();
        uint8_t attr_3_2 = (attr >> 2) & 0x3;
        uint8_t attr_1_0 =  attr       & 0x3;

        DPRINTF(TLBVerbose, "memAttrsLPAE MemAttr:%#x sh:%#x\n", attr, sh);

        if (attr_3_2 == 0) {
            te.mtype        = attr_1_0 == 0 ? TlbEntry::MemoryType::StronglyOrdered
                                            : TlbEntry::MemoryType::Device;
            te.outerAttrs   = 0;
            te.innerAttrs   = attr_1_0 == 0 ? 1 : 3;
            te.nonCacheable = true;
        } else {
            te.mtype        = TlbEntry::MemoryType::Normal;
            te.outerAttrs   = attr_3_2 == 1 ? 0 :
                              attr_3_2 == 2 ? 2 : 1;
            te.innerAttrs   = attr_1_0 == 1 ? 0 :
                              attr_1_0 == 2 ? 6 : 5;
            te.nonCacheable = (attr_3_2 == 1) || (attr_1_0 == 1);
        }
    } else {
        uint8_t attrIndx = l_descriptor.attrIndx();

        // LPAE always uses remapping of memory attributes, irrespective of the
        // value of SCTLR.TRE
        MiscRegIndex reg = attrIndx & 0x4 ? MISCREG_MAIR1 : MISCREG_MAIR0;
        int reg_as_int = snsBankedIndex(reg, currState->tc,
                                        !currState->isSecure);
        uint32_t mair = currState->tc->readMiscReg(reg_as_int);
        attr = (mair >> (8 * (attrIndx % 4))) & 0xff;
        uint8_t attr_7_4 = bits(attr, 7, 4);
        uint8_t attr_3_0 = bits(attr, 3, 0);
        DPRINTF(TLBVerbose, "memAttrsLPAE AttrIndx:%#x sh:%#x, attr %#x\n", attrIndx, sh, attr);

        // Note: the memory subsystem only cares about the 'cacheable' memory
        // attribute. The other attributes are only used to fill the PAR register
        // accordingly to provide the illusion of full support
        te.nonCacheable = false;

        switch (attr_7_4) {
          case 0x0:
            // Strongly-ordered or Device memory
            if (attr_3_0 == 0x0)
                te.mtype = TlbEntry::MemoryType::StronglyOrdered;
            else if (attr_3_0 == 0x4)
                te.mtype = TlbEntry::MemoryType::Device;
            else
                panic("Unpredictable behavior\n");
            te.nonCacheable = true;
            te.outerAttrs   = 0;
            break;
          case 0x4:
            // Normal memory, Outer Non-cacheable
            te.mtype = TlbEntry::MemoryType::Normal;
            te.outerAttrs = 0;
            if (attr_3_0 == 0x4)
                // Inner Non-cacheable
                te.nonCacheable = true;
            else if (attr_3_0 < 0x8)
                panic("Unpredictable behavior\n");
            break;
          case 0x8:
          case 0x9:
          case 0xa:
          case 0xb:
          case 0xc:
          case 0xd:
          case 0xe:
          case 0xf:
            if (attr_7_4 & 0x4) {
                te.outerAttrs = (attr_7_4 & 1) ? 1 : 3;
            } else {
                te.outerAttrs = 0x2;
            }
            // Normal memory, Outer Cacheable
            te.mtype = TlbEntry::MemoryType::Normal;
            if (attr_3_0 != 0x4 && attr_3_0 < 0x8)
                panic("Unpredictable behavior\n");
            break;
          default:
            panic("Unpredictable behavior\n");
            break;
        }

        switch (attr_3_0) {
          case 0x0:
            te.innerAttrs = 0x1;
            break;
          case 0x4:
            te.innerAttrs = attr_7_4 == 0 ? 0x3 : 0;
            break;
          case 0x8:
          case 0x9:
          case 0xA:
          case 0xB:
            te.innerAttrs = 6;
            break;
          case 0xC:
          case 0xD:
          case 0xE:
          case 0xF:
            te.innerAttrs = attr_3_0 & 1 ? 0x5 : 0x7;
            break;
          default:
            panic("Unpredictable behavior\n");
            break;
        }
    }

    te.outerShareable = sh == 2;
    te.shareable       = (sh & 0x2) ? true : false;
    te.setAttributes(true);
    te.attributes |= (uint64_t) attr << 56;
}

void
TableWalker::memAttrsAArch64(ThreadContext *tc, TlbEntry &te,
                             LongDescriptor &l_descriptor)
{
    uint8_t attr;
    uint8_t attr_hi;
    uint8_t attr_lo;
    uint8_t sh = l_descriptor.sh();

    if (isStage2) {
        attr = l_descriptor.memAttr();
        uint8_t attr_hi = (attr >> 2) & 0x3;
        uint8_t attr_lo =  attr       & 0x3;

        DPRINTF(TLBVerbose, "memAttrsAArch64 MemAttr:%#x sh:%#x\n", attr, sh);

        if (attr_hi == 0) {
            te.mtype        = attr_lo == 0 ? TlbEntry::MemoryType::StronglyOrdered
                                            : TlbEntry::MemoryType::Device;
            te.outerAttrs   = 0;
            te.innerAttrs   = attr_lo == 0 ? 1 : 3;
            te.nonCacheable = true;
        } else {
            te.mtype        = TlbEntry::MemoryType::Normal;
            te.outerAttrs   = attr_hi == 1 ? 0 :
                              attr_hi == 2 ? 2 : 1;
            te.innerAttrs   = attr_lo == 1 ? 0 :
                              attr_lo == 2 ? 6 : 5;
            // Treat write-through memory as uncacheable, this is safe
            // but for performance reasons not optimal.
            te.nonCacheable = (attr_hi == 1) || (attr_hi == 2) ||
                (attr_lo == 1) || (attr_lo == 2);
        }
    } else {
        uint8_t attrIndx = l_descriptor.attrIndx();

        DPRINTF(TLBVerbose, "memAttrsAArch64 AttrIndx:%#x sh:%#x\n", attrIndx, sh);
        ExceptionLevel regime =  s1TranslationRegime(tc, currState->el);

        // Select MAIR
        uint64_t mair;
        switch (regime) {
          case EL0:
          case EL1:
            mair = tc->readMiscReg(MISCREG_MAIR_EL1);
            break;
          case EL2:
            mair = tc->readMiscReg(MISCREG_MAIR_EL2);
            break;
          case EL3:
            mair = tc->readMiscReg(MISCREG_MAIR_EL3);
            break;
          default:
            panic("Invalid exception level");
            break;
        }

        // Select attributes
        attr = bits(mair, 8 * attrIndx + 7, 8 * attrIndx);
        attr_lo = bits(attr, 3, 0);
        attr_hi = bits(attr, 7, 4);

        // Memory type
        te.mtype = attr_hi == 0 ? TlbEntry::MemoryType::Device : TlbEntry::MemoryType::Normal;

        // Cacheability
        te.nonCacheable = false;
        if (te.mtype == TlbEntry::MemoryType::Device) {  // Device memory
            te.nonCacheable = true;
        }
        // Treat write-through memory as uncacheable, this is safe
        // but for performance reasons not optimal.
        switch (attr_hi) {
          case 0x1 ... 0x3: // Normal Memory, Outer Write-through transient
          case 0x4:         // Normal memory, Outer Non-cacheable
          case 0x8 ... 0xb: // Normal Memory, Outer Write-through non-transient
            te.nonCacheable = true;
        }
        switch (attr_lo) {
          case 0x1 ... 0x3: // Normal Memory, Inner Write-through transient
          case 0x9 ... 0xb: // Normal Memory, Inner Write-through non-transient
            warn_if(!attr_hi, "Unpredictable behavior");
            [[fallthrough]];
          case 0x4:         // Device-nGnRE memory or
                            // Normal memory, Inner Non-cacheable
          case 0x8:         // Device-nGRE memory or
                            // Normal memory, Inner Write-through non-transient
            te.nonCacheable = true;
        }

        te.shareable       = sh == 2;
        te.outerShareable = (sh & 0x2) ? true : false;
        // Attributes formatted according to the 64-bit PAR
        te.attributes = ((uint64_t) attr << 56) |
            (1 << 11) |     // LPAE bit
            (te.ns << 9) |  // NS bit
            (sh << 7);
    }
}

void
TableWalker::doL1Descriptor()
{
    if (currState->fault != NoFault) {
        return;
    }

    currState->l1Desc.data = htog(currState->l1Desc.data,
                                  byteOrder(currState->tc));

    DPRINTF(TLB, "L1 descriptor for %#x is %#x\n",
            currState->vaddr_tainted, currState->l1Desc.data);
    TlbEntry te;

    const bool is_atomic = currState->req->isAtomic();

    switch (currState->l1Desc.type()) {
      case L1Descriptor::Ignore:
      case L1Descriptor::Reserved:
        if (!currState->timing) {
            currState->tc = NULL;
            currState->req = NULL;
        }
        DPRINTF(TLB, "L1 Descriptor Reserved/Ignore, causing fault\n");
        if (currState->isFetch)
            currState->fault =
                std::make_shared<PrefetchAbort>(
                    currState->vaddr_tainted,
                    ArmFault::TranslationLL + LookupLevel::L1,
                    isStage2,
                    ArmFault::VmsaTran);
        else
            currState->fault =
                std::make_shared<DataAbort>(
                    currState->vaddr_tainted,
                    TlbEntry::DomainType::NoAccess,
                    is_atomic ? false : currState->isWrite,
                    ArmFault::TranslationLL + LookupLevel::L1, isStage2,
                    ArmFault::VmsaTran);
        return;
      case L1Descriptor::Section:
        if (currState->sctlr.afe && bits(currState->l1Desc.ap(), 0) == 0) {
            /** @todo: check sctlr.ha (bit[17]) if Hardware Access Flag is
              * enabled if set, do l1.Desc.setAp0() instead of generating
              * AccessFlag0
              */

            currState->fault = std::make_shared<DataAbort>(
                currState->vaddr_tainted,
                currState->l1Desc.domain(),
                is_atomic ? false : currState->isWrite,
                ArmFault::AccessFlagLL + LookupLevel::L1,
                isStage2,
                ArmFault::VmsaTran);
        }
        if (currState->l1Desc.supersection()) {
            panic("Haven't implemented supersections\n");
        }
        insertTableEntry(currState->l1Desc, false);
        return;
      case L1Descriptor::PageTable:
        {
            Addr l2desc_addr;
            l2desc_addr = currState->l1Desc.l2Addr() |
                (bits(currState->vaddr, 19, 12) << 2);
            DPRINTF(TLB, "L1 descriptor points to page table at: %#x (%s)\n",
                    l2desc_addr, currState->isSecure ? "s" : "ns");

            // Trickbox address check
            currState->fault = testWalk(l2desc_addr, sizeof(uint32_t),
                                        currState->l1Desc.domain(),
                                        LookupLevel::L2, isStage2);

            if (currState->fault) {
                if (!currState->timing) {
                    currState->tc = NULL;
                    currState->req = NULL;
                }
                return;
            }

            Request::Flags flag = Request::PT_WALK;

            if (currState->sctlr.c == 0 || currState->isUncacheable) {
                flag.set(Request::UNCACHEABLE);
            }

            if (currState->isSecure)
                flag.set(Request::SECURE);

            bool delayed;
            delayed = fetchDescriptor(l2desc_addr,
                                      (uint8_t*)&currState->l2Desc.data,
                                      sizeof(uint32_t), flag, -1, &doL2DescEvent,
                                      &TableWalker::doL2Descriptor);
            if (delayed) {
                currState->delayed = true;
            }

            return;
        }
      default:
        panic("A new type in a 2 bit field?\n");
    }
}

Fault
TableWalker::generateLongDescFault(ArmFault::FaultSource src)
{
    if (currState->isFetch) {
        return std::make_shared<PrefetchAbort>(
            currState->vaddr_tainted,
            src + currState->longDesc.lookupLevel,
            isStage2,
            ArmFault::LpaeTran);
    } else {
        return std::make_shared<DataAbort>(
            currState->vaddr_tainted,
            TlbEntry::DomainType::NoAccess,
            currState->req->isAtomic() ? false : currState->isWrite,
            src + currState->longDesc.lookupLevel,
            isStage2,
            ArmFault::LpaeTran);
    }
}

void
TableWalker::doLongDescriptor()
{
    if (currState->fault != NoFault) {
        return;
    }

    currState->longDesc.data = htog(currState->longDesc.data,
                                    byteOrder(currState->tc));

    DPRINTF(TLB, "L%d descriptor for %#llx is %#llx (%s)\n",
            currState->longDesc.lookupLevel, currState->vaddr_tainted,
            currState->longDesc.data,
            currState->aarch64 ? "AArch64" : "long-desc.");

    if ((currState->longDesc.type() == LongDescriptor::Block) ||
        (currState->longDesc.type() == LongDescriptor::Page)) {
        DPRINTF(PageTableWalker, "Analyzing L%d descriptor: %#llx, pxn: %d, "
                "xn: %d, ap: %d, af: %d, type: %d\n",
                currState->longDesc.lookupLevel,
                currState->longDesc.data,
                currState->longDesc.pxn(),
                currState->longDesc.xn(),
                currState->longDesc.ap(),
                currState->longDesc.af(),
                currState->longDesc.type());
    } else {
        DPRINTF(PageTableWalker, "Analyzing L%d descriptor: %#llx, type: %d\n",
                currState->longDesc.lookupLevel,
                currState->longDesc.data,
                currState->longDesc.type());
    }

    TlbEntry te;

    switch (currState->longDesc.type()) {
      case LongDescriptor::Invalid:
        DPRINTF(TLB, "L%d descriptor Invalid, causing fault type %d\n",
                currState->longDesc.lookupLevel,
                ArmFault::TranslationLL + currState->longDesc.lookupLevel);

        currState->fault = generateLongDescFault(ArmFault::TranslationLL);
        if (!currState->timing) {
            currState->tc = NULL;
            currState->req = NULL;
        }
        return;

      case LongDescriptor::Block:
      case LongDescriptor::Page:
        {
            auto fault_source = ArmFault::FaultSourceInvalid;
            // Check for address size fault
            if (checkAddrSizeFaultAArch64(currState->longDesc.paddr(),
                currState->physAddrRange)) {

                DPRINTF(TLB, "L%d descriptor causing Address Size Fault\n",
                        currState->longDesc.lookupLevel);
                fault_source = ArmFault::AddressSizeLL;

            // Check for access fault
            } else if (currState->longDesc.af() == 0) {

                DPRINTF(TLB, "L%d descriptor causing Access Fault\n",
                        currState->longDesc.lookupLevel);
                fault_source = ArmFault::AccessFlagLL;
            }

            if (fault_source != ArmFault::FaultSourceInvalid) {
                currState->fault = generateLongDescFault(fault_source);
            } else {
                insertTableEntry(currState->longDesc, true);
            }
        }
        return;
      case LongDescriptor::Table:
        {
            // Set hierarchical permission flags
            currState->secureLookup = currState->secureLookup &&
                currState->longDesc.secureTable();
            currState->rwTable = currState->rwTable &&
                (currState->longDesc.rwTable() || currState->hpd);
            currState->userTable = currState->userTable &&
                (currState->longDesc.userTable() || currState->hpd);
            currState->xnTable = currState->xnTable ||
                (currState->longDesc.xnTable() && !currState->hpd);
            currState->pxnTable = currState->pxnTable ||
                (currState->longDesc.pxnTable() && !currState->hpd);

            // Set up next level lookup
            Addr next_desc_addr = currState->longDesc.nextDescAddr(
                currState->vaddr);

            DPRINTF(TLB, "L%d descriptor points to L%d descriptor at: %#x (%s)\n",
                    currState->longDesc.lookupLevel,
                    currState->longDesc.lookupLevel + 1,
                    next_desc_addr,
                    currState->secureLookup ? "s" : "ns");

            // Check for address size fault
            if (currState->aarch64 && checkAddrSizeFaultAArch64(
                    next_desc_addr, currState->physAddrRange)) {
                DPRINTF(TLB, "L%d descriptor causing Address Size Fault\n",
                        currState->longDesc.lookupLevel);

                currState->fault = generateLongDescFault(
                    ArmFault::AddressSizeLL);
                return;
            }

            // Trickbox address check
            currState->fault = testWalk(
                next_desc_addr, sizeof(uint64_t), TlbEntry::DomainType::Client,
                toLookupLevel(currState->longDesc.lookupLevel +1), isStage2);

            if (currState->fault) {
                if (!currState->timing) {
                    currState->tc = NULL;
                    currState->req = NULL;
                }
                return;
            }

            if (mmu->hasWalkCache()) {
                insertPartialTableEntry(currState->longDesc);
            }


            Request::Flags flag = Request::PT_WALK;
            if (currState->secureLookup)
                flag.set(Request::SECURE);

            if (currState->sctlr.c == 0 || currState->isUncacheable) {
                flag.set(Request::UNCACHEABLE);
            }

            LookupLevel L = currState->longDesc.lookupLevel =
                (LookupLevel) (currState->longDesc.lookupLevel + 1);
            Event *event = NULL;
            switch (L) {
              case LookupLevel::L1:
                assert(currState->aarch64);
              case LookupLevel::L2:
              case LookupLevel::L3:
                event = LongDescEventByLevel[L];
                break;
              default:
                panic("Wrong lookup level in table walk\n");
                break;
            }

            bool delayed;
            delayed = fetchDescriptor(next_desc_addr, (uint8_t*)&currState->longDesc.data,
                                      sizeof(uint64_t), flag, -1, event,
                                      &TableWalker::doLongDescriptor);
            if (delayed) {
                 currState->delayed = true;
            }
        }
        return;
      default:
        panic("A new type in a 2 bit field?\n");
    }
}

void
TableWalker::doL2Descriptor()
{
    if (currState->fault != NoFault) {
        return;
    }

    currState->l2Desc.data = htog(currState->l2Desc.data,
                                  byteOrder(currState->tc));

    DPRINTF(TLB, "L2 descriptor for %#x is %#x\n",
            currState->vaddr_tainted, currState->l2Desc.data);
    TlbEntry te;

    const bool is_atomic = currState->req->isAtomic();

    if (currState->l2Desc.invalid()) {
        DPRINTF(TLB, "L2 descriptor invalid, causing fault\n");
        if (!currState->timing) {
            currState->tc = NULL;
            currState->req = NULL;
        }
        if (currState->isFetch)
            currState->fault = std::make_shared<PrefetchAbort>(
                    currState->vaddr_tainted,
                    ArmFault::TranslationLL + LookupLevel::L2,
                    isStage2,
                    ArmFault::VmsaTran);
        else
            currState->fault = std::make_shared<DataAbort>(
                currState->vaddr_tainted, currState->l1Desc.domain(),
                is_atomic ? false : currState->isWrite,
                ArmFault::TranslationLL + LookupLevel::L2,
                isStage2,
                ArmFault::VmsaTran);
        return;
    }

    if (currState->sctlr.afe && bits(currState->l2Desc.ap(), 0) == 0) {
        /** @todo: check sctlr.ha (bit[17]) if Hardware Access Flag is enabled
          * if set, do l2.Desc.setAp0() instead of generating AccessFlag0
          */
         DPRINTF(TLB, "Generating access fault at L2, afe: %d, ap: %d\n",
                 currState->sctlr.afe, currState->l2Desc.ap());

        currState->fault = std::make_shared<DataAbort>(
            currState->vaddr_tainted,
            TlbEntry::DomainType::NoAccess,
            is_atomic ? false : currState->isWrite,
            ArmFault::AccessFlagLL + LookupLevel::L2, isStage2,
            ArmFault::VmsaTran);
    }

    insertTableEntry(currState->l2Desc, false);
}

void
TableWalker::doL1DescriptorWrapper()
{
    currState = stateQueues[LookupLevel::L1].front();
    currState->delayed = false;
    // if there's a stage2 translation object we don't need it any more
    if (currState->stage2Tran) {
        delete currState->stage2Tran;
        currState->stage2Tran = NULL;
    }


    DPRINTF(PageTableWalker, "L1 Desc object host addr: %p\n",
            &currState->l1Desc.data);
    DPRINTF(PageTableWalker, "L1 Desc object      data: %08x\n",
            currState->l1Desc.data);

    DPRINTF(PageTableWalker, "calling doL1Descriptor for vaddr:%#x\n",
            currState->vaddr_tainted);
    doL1Descriptor();

    stateQueues[LookupLevel::L1].pop_front();
    // Check if fault was generated
    if (currState->fault != NoFault) {
        currState->transState->finish(currState->fault, currState->req,
                                      currState->tc, currState->mode);
        stats.walksShortTerminatedAtLevel[0]++;

        pending = false;
        nextWalk(currState->tc);

        currState->req = NULL;
        currState->tc = NULL;
        currState->delayed = false;
        delete currState;
    }
    else if (!currState->delayed) {
        // delay is not set so there is no L2 to do
        // Don't finish the translation if a stage 2 look up is underway
        stats.walkServiceTime.sample(curTick() - currState->startTime);
        DPRINTF(PageTableWalker, "calling translateTiming again\n");

        mmu->translateTiming(currState->req, currState->tc,
            currState->transState, currState->mode,
            currState->tranType, isStage2);

        stats.walksShortTerminatedAtLevel[0]++;

        pending = false;
        nextWalk(currState->tc);

        currState->req = NULL;
        currState->tc = NULL;
        currState->delayed = false;
        delete currState;
    } else {
        // need to do L2 descriptor
        stateQueues[LookupLevel::L2].push_back(currState);
    }
    currState = NULL;
}

void
TableWalker::doL2DescriptorWrapper()
{
    currState = stateQueues[LookupLevel::L2].front();
    assert(currState->delayed);
    // if there's a stage2 translation object we don't need it any more
    if (currState->stage2Tran) {
        delete currState->stage2Tran;
        currState->stage2Tran = NULL;
    }

    DPRINTF(PageTableWalker, "calling doL2Descriptor for vaddr:%#x\n",
            currState->vaddr_tainted);
    doL2Descriptor();

    // Check if fault was generated
    if (currState->fault != NoFault) {
        currState->transState->finish(currState->fault, currState->req,
                                      currState->tc, currState->mode);
        stats.walksShortTerminatedAtLevel[1]++;
    } else {
        stats.walkServiceTime.sample(curTick() - currState->startTime);
        DPRINTF(PageTableWalker, "calling translateTiming again\n");

        mmu->translateTiming(currState->req, currState->tc,
            currState->transState, currState->mode,
            currState->tranType, isStage2);

        stats.walksShortTerminatedAtLevel[1]++;
    }


    stateQueues[LookupLevel::L2].pop_front();
    pending = false;
    nextWalk(currState->tc);

    currState->req = NULL;
    currState->tc = NULL;
    currState->delayed = false;

    delete currState;
    currState = NULL;
}

void
TableWalker::doL0LongDescriptorWrapper()
{
    doLongDescriptorWrapper(LookupLevel::L0);
}

void
TableWalker::doL1LongDescriptorWrapper()
{
    doLongDescriptorWrapper(LookupLevel::L1);
}

void
TableWalker::doL2LongDescriptorWrapper()
{
    doLongDescriptorWrapper(LookupLevel::L2);
}

void
TableWalker::doL3LongDescriptorWrapper()
{
    doLongDescriptorWrapper(LookupLevel::L3);
}

void
TableWalker::doLongDescriptorWrapper(LookupLevel curr_lookup_level)
{
    currState = stateQueues[curr_lookup_level].front();
    assert(curr_lookup_level == currState->longDesc.lookupLevel);
    currState->delayed = false;

    // if there's a stage2 translation object we don't need it any more
    if (currState->stage2Tran) {
        delete currState->stage2Tran;
        currState->stage2Tran = NULL;
    }

    DPRINTF(PageTableWalker, "calling doLongDescriptor for vaddr:%#x\n",
            currState->vaddr_tainted);
    doLongDescriptor();

    stateQueues[curr_lookup_level].pop_front();

    if (currState->fault != NoFault) {
        // A fault was generated
        currState->transState->finish(currState->fault, currState->req,
                                      currState->tc, currState->mode);

        pending = false;
        nextWalk(currState->tc);

        currState->req = NULL;
        currState->tc = NULL;
        currState->delayed = false;
        delete currState;
    } else if (!currState->delayed) {
        // No additional lookups required
        DPRINTF(PageTableWalker, "calling translateTiming again\n");
        stats.walkServiceTime.sample(curTick() - currState->startTime);

        mmu->translateTiming(currState->req, currState->tc,
            currState->transState, currState->mode,
            currState->tranType, isStage2);

        stats.walksLongTerminatedAtLevel[(unsigned) curr_lookup_level]++;

        pending = false;
        nextWalk(currState->tc);

        currState->req = NULL;
        currState->tc = NULL;
        currState->delayed = false;
        delete currState;
    } else {
        if (curr_lookup_level >= LookupLevel::Num_ArmLookupLevel - 1)
            panic("Max. number of lookups already reached in table walk\n");
        // Need to perform additional lookups
        stateQueues[currState->longDesc.lookupLevel].push_back(currState);
    }
    currState = NULL;
}


void
TableWalker::nextWalk(ThreadContext *tc)
{
    if (pendingQueue.size())
        schedule(doProcessEvent, clockEdge(Cycles(1)));
    else
        completeDrain();
}

bool
TableWalker::fetchDescriptor(Addr descAddr, uint8_t *data, int numBytes,
    Request::Flags flags, int queueIndex, Event *event,
    void (TableWalker::*doDescriptor)())
{
    bool isTiming = currState->timing;

    DPRINTF(PageTableWalker,
            "Fetching descriptor at address: 0x%x stage2Req: %d\n",
            descAddr, currState->stage2Req);

    // If this translation has a stage 2 then we know descAddr is an IPA and
    // needs to be translated before we can access the page table. Do that
    // check here.
    if (currState->stage2Req) {
        Fault fault;

        if (isTiming) {
            auto *tran = new
                Stage2Walk(*this, data, event, currState->vaddr,
                    currState->mode, currState->tranType);
            currState->stage2Tran = tran;
            readDataTimed(currState->tc, descAddr, tran, numBytes, flags);
            fault = tran->fault;
        } else {
            fault = readDataUntimed(currState->tc,
                currState->vaddr, descAddr, data, numBytes, flags,
                currState->mode,
                currState->tranType,
                currState->functional);
        }

        if (fault != NoFault) {
            currState->fault = fault;
        }
        if (isTiming) {
            if (queueIndex >= 0) {
                DPRINTF(PageTableWalker, "Adding to walker fifo: "
                        "queue size before adding: %d\n",
                        stateQueues[queueIndex].size());
                stateQueues[queueIndex].push_back(currState);
                currState = NULL;
            }
        } else {
            (this->*doDescriptor)();
        }
    } else {
        if (isTiming) {
            port->sendTimingReq(descAddr, numBytes, data, flags,
                currState->tc->getCpuPtr()->clockPeriod(), event);

            if (queueIndex >= 0) {
                DPRINTF(PageTableWalker, "Adding to walker fifo: "
                        "queue size before adding: %d\n",
                        stateQueues[queueIndex].size());
                stateQueues[queueIndex].push_back(currState);
                currState = NULL;
            }
        } else if (!currState->functional) {
            port->sendAtomicReq(descAddr, numBytes, data, flags,
                currState->tc->getCpuPtr()->clockPeriod());

            (this->*doDescriptor)();
        } else {
            port->sendFunctionalReq(descAddr, numBytes, data, flags);
            (this->*doDescriptor)();
        }
    }
    return (isTiming);
}

void
TableWalker::insertPartialTableEntry(LongDescriptor &descriptor)
{
    const bool have_security = release->has(ArmExtension::SECURITY);
    TlbEntry te;

    // Create and fill a new page table entry
    te.valid          = true;
    te.longDescFormat = true;
    te.partial        = true;
    // The entry is global if there is no address space identifier
    // to differentiate translation contexts
    te.global         = !mmu->hasUnprivRegime(
        currState->el, currState->hcr.e2h);
    te.isHyp          = currState->isHyp;
    te.asid           = currState->asid;
    te.vmid           = currState->vmid;
    te.N              = descriptor.offsetBits();
<<<<<<< HEAD
=======
    te.tg             = descriptor.grainSize;
>>>>>>> 85eb9938
    te.vpn            = currState->vaddr >> te.N;
    te.size           = (1ULL << te.N) - 1;
    te.pfn            = descriptor.nextTableAddr();
    te.domain         = descriptor.domain();
    te.lookupLevel    = descriptor.lookupLevel;
    te.ns             = !descriptor.secure(have_security, currState);
    te.nstid          = !currState->isSecure;
    te.type           = TypeTLB::unified;

    if (currState->aarch64)
        te.el         = currState->el;
    else
        te.el         = EL1;

    te.xn = currState->xnTable;
    te.pxn = currState->pxnTable;
    te.ap = (currState->rwTable << 1) | (currState->userTable);

    // Debug output
    DPRINTF(TLB, descriptor.dbgHeader().c_str());
    DPRINTF(TLB, " - N:%d pfn:%#x size:%#x global:%d valid:%d\n",
            te.N, te.pfn, te.size, te.global, te.valid);
    DPRINTF(TLB, " - vpn:%#x xn:%d pxn:%d ap:%d domain:%d asid:%d "
            "vmid:%d hyp:%d nc:%d ns:%d\n", te.vpn, te.xn, te.pxn,
            te.ap, static_cast<uint8_t>(te.domain), te.asid, te.vmid, te.isHyp,
            te.nonCacheable, te.ns);
    DPRINTF(TLB, " - domain from L%d desc:%d data:%#x\n",
            descriptor.lookupLevel, static_cast<uint8_t>(descriptor.domain()),
            descriptor.getRawData());

    // Insert the entry into the TLBs
    tlb->multiInsert(te);
}

void
TableWalker::insertTableEntry(DescriptorBase &descriptor, bool long_descriptor)
{
    const bool have_security = release->has(ArmExtension::SECURITY);
    TlbEntry te;

    // Create and fill a new page table entry
    te.valid          = true;
    te.longDescFormat = long_descriptor;
    te.isHyp          = currState->isHyp;
    te.asid           = currState->asid;
    te.vmid           = currState->vmid;
    te.N              = descriptor.offsetBits();
    te.vpn            = currState->vaddr >> te.N;
    te.size           = (1<<te.N) - 1;
    te.pfn            = descriptor.pfn();
    te.domain         = descriptor.domain();
    te.lookupLevel    = descriptor.lookupLevel;
    te.ns             = !descriptor.secure(have_security, currState);
    te.nstid          = !currState->isSecure;
    te.xn             = descriptor.xn();
    te.type           = currState->mode == BaseMMU::Execute ?
        TypeTLB::instruction : TypeTLB::data;

    if (currState->aarch64)
        te.el         = currState->el;
    else
        te.el         = EL1;

    stats.pageSizes[pageSizeNtoStatBin(te.N)]++;
    stats.requestOrigin[COMPLETED][currState->isFetch]++;

    // ASID has no meaning for stage 2 TLB entries, so mark all stage 2 entries
    // as global
    te.global         = descriptor.global(currState) || isStage2;
    if (long_descriptor) {
        LongDescriptor l_descriptor =
            dynamic_cast<LongDescriptor &>(descriptor);

        te.tg = l_descriptor.grainSize;
        te.xn |= currState->xnTable;
        te.pxn = currState->pxnTable || l_descriptor.pxn();
        if (isStage2) {
            // this is actually the HAP field, but its stored in the same bit
            // possitions as the AP field in a stage 1 translation.
            te.hap = l_descriptor.ap();
        } else {
           te.ap = ((!currState->rwTable || descriptor.ap() >> 1) << 1) |
               (currState->userTable && (descriptor.ap() & 0x1));
        }
        if (currState->aarch64)
            memAttrsAArch64(currState->tc, te, l_descriptor);
        else
            memAttrsLPAE(currState->tc, te, l_descriptor);
    } else {
        te.ap = descriptor.ap();
        memAttrs(currState->tc, te, currState->sctlr, descriptor.texcb(),
                 descriptor.shareable());
    }

    // Debug output
    DPRINTF(TLB, descriptor.dbgHeader().c_str());
    DPRINTF(TLB, " - N:%d pfn:%#x size:%#x global:%d valid:%d\n",
            te.N, te.pfn, te.size, te.global, te.valid);
    DPRINTF(TLB, " - vpn:%#x xn:%d pxn:%d ap:%d domain:%d asid:%d "
            "vmid:%d hyp:%d nc:%d ns:%d\n", te.vpn, te.xn, te.pxn,
            te.ap, static_cast<uint8_t>(te.domain), te.asid, te.vmid, te.isHyp,
            te.nonCacheable, te.ns);
    DPRINTF(TLB, " - domain from L%d desc:%d data:%#x\n",
            descriptor.lookupLevel, static_cast<uint8_t>(descriptor.domain()),
            descriptor.getRawData());

    // Insert the entry into the TLBs
    tlb->multiInsert(te);
    if (!currState->timing) {
        currState->tc  = NULL;
        currState->req = NULL;
    }
}

TableWalker::LookupLevel
TableWalker::toLookupLevel(uint8_t lookup_level_as_int)
{
    switch (lookup_level_as_int) {
      case LookupLevel::L1:
        return LookupLevel::L1;
      case LookupLevel::L2:
        return LookupLevel::L2;
      case LookupLevel::L3:
        return LookupLevel::L3;
      default:
        panic("Invalid lookup level conversion");
    }
}

/* this method keeps track of the table walker queue's residency, so
 * needs to be called whenever requests start and complete. */
void
TableWalker::pendingChange()
{
    unsigned n = pendingQueue.size();
    if ((currState != NULL) && (currState != pendingQueue.front())) {
        ++n;
    }

    if (n != pendingReqs) {
        Tick now = curTick();
        stats.pendingWalks.sample(pendingReqs, now - pendingChangeTick);
        pendingReqs = n;
        pendingChangeTick = now;
    }
}

Fault
TableWalker::testWalk(Addr pa, Addr size, TlbEntry::DomainType domain,
                      LookupLevel lookup_level, bool stage2)
{
    return mmu->testWalk(pa, size, currState->vaddr, currState->isSecure,
                         currState->mode, domain, lookup_level, stage2);
}


uint8_t
TableWalker::pageSizeNtoStatBin(uint8_t N)
{
    /* for stats.pageSizes */
    switch(N) {
        case 12: return 0; // 4K
        case 14: return 1; // 16K (using 16K granule in v8-64)
        case 16: return 2; // 64K
        case 20: return 3; // 1M
        case 21: return 4; // 2M-LPAE
        case 24: return 5; // 16M
        case 25: return 6; // 32M (using 16K granule in v8-64)
        case 29: return 7; // 512M (using 64K granule in v8-64)
        case 30: return 8; // 1G-LPAE
        case 42: return 9; // 1G-LPAE
        default:
            panic("unknown page size");
            return 255;
    }
}

Fault
TableWalker::readDataUntimed(ThreadContext *tc, Addr vaddr, Addr desc_addr,
    uint8_t *data, int num_bytes, Request::Flags flags, BaseMMU::Mode mode,
    MMU::ArmTranslationType tran_type, bool functional)
{
    Fault fault;

    // translate to physical address using the second stage MMU
    auto req = std::make_shared<Request>();
    req->setVirt(desc_addr, num_bytes, flags | Request::PT_WALK,
                requestorId, 0);

    if (functional) {
        fault = mmu->translateFunctional(req, tc, BaseMMU::Read,
            tran_type, true);
    } else {
        fault = mmu->translateAtomic(req, tc, BaseMMU::Read,
            tran_type, true);
    }

    // Now do the access.
    if (fault == NoFault && !req->getFlags().isSet(Request::NO_ACCESS)) {
        Packet pkt = Packet(req, MemCmd::ReadReq);
        pkt.dataStatic(data);
        if (functional) {
            port->sendFunctional(&pkt);
        } else {
            port->sendAtomic(&pkt);
        }
        assert(!pkt.isError());
    }

    // If there was a fault annotate it with the flag saying the foult occured
    // while doing a translation for a stage 1 page table walk.
    if (fault != NoFault) {
        ArmFault *arm_fault = reinterpret_cast<ArmFault *>(fault.get());
        arm_fault->annotate(ArmFault::S1PTW, true);
        arm_fault->annotate(ArmFault::OVA, vaddr);
    }
    return fault;
}

void
TableWalker::readDataTimed(ThreadContext *tc, Addr desc_addr,
                           Stage2Walk *translation, int num_bytes,
                           Request::Flags flags)
{
    // translate to physical address using the second stage MMU
    translation->setVirt(
            desc_addr, num_bytes, flags | Request::PT_WALK, requestorId);
    translation->translateTiming(tc);
}

TableWalker::Stage2Walk::Stage2Walk(TableWalker &_parent,
        uint8_t *_data, Event *_event, Addr vaddr, BaseMMU::Mode _mode,
        MMU::ArmTranslationType tran_type)
    : data(_data), numBytes(0), event(_event), parent(_parent),
      oVAddr(vaddr), mode(_mode), tranType(tran_type), fault(NoFault)
{
    req = std::make_shared<Request>();
}

void
TableWalker::Stage2Walk::finish(const Fault &_fault,
                                const RequestPtr &req,
                                ThreadContext *tc, BaseMMU::Mode mode)
{
    fault = _fault;

    // If there was a fault annotate it with the flag saying the foult occured
    // while doing a translation for a stage 1 page table walk.
    if (fault != NoFault) {
        ArmFault *arm_fault = reinterpret_cast<ArmFault *>(fault.get());
        arm_fault->annotate(ArmFault::S1PTW, true);
        arm_fault->annotate(ArmFault::OVA, oVAddr);
    }

    if (_fault == NoFault && !req->getFlags().isSet(Request::NO_ACCESS)) {
        parent.getTableWalkerPort().sendTimingReq(
            req->getPaddr(), numBytes, data, req->getFlags(),
            tc->getCpuPtr()->clockPeriod(), event);
    } else {
        // We can't do the DMA access as there's been a problem, so tell the
        // event we're done
        event->process();
    }
}

void
TableWalker::Stage2Walk::translateTiming(ThreadContext *tc)
{
    parent.mmu->translateTiming(req, tc, this, mode, tranType, true);
}

TableWalker::TableWalkerStats::TableWalkerStats(statistics::Group *parent)
    : statistics::Group(parent),
    ADD_STAT(walks, statistics::units::Count::get(),
             "Table walker walks requested"),
    ADD_STAT(walksShortDescriptor, statistics::units::Count::get(),
             "Table walker walks initiated with short descriptors"),
    ADD_STAT(walksLongDescriptor, statistics::units::Count::get(),
             "Table walker walks initiated with long descriptors"),
    ADD_STAT(walksShortTerminatedAtLevel, statistics::units::Count::get(),
             "Level at which table walker walks with short descriptors "
             "terminate"),
    ADD_STAT(walksLongTerminatedAtLevel, statistics::units::Count::get(),
             "Level at which table walker walks with long descriptors "
             "terminate"),
    ADD_STAT(squashedBefore, statistics::units::Count::get(),
             "Table walks squashed before starting"),
    ADD_STAT(squashedAfter, statistics::units::Count::get(),
             "Table walks squashed after completion"),
    ADD_STAT(walkWaitTime, statistics::units::Tick::get(),
             "Table walker wait (enqueue to first request) latency"),
    ADD_STAT(walkServiceTime, statistics::units::Tick::get(),
             "Table walker service (enqueue to completion) latency"),
    ADD_STAT(pendingWalks, statistics::units::Tick::get(),
             "Table walker pending requests distribution"),
    ADD_STAT(pageSizes, statistics::units::Count::get(),
             "Table walker page sizes translated"),
    ADD_STAT(requestOrigin, statistics::units::Count::get(),
             "Table walker requests started/completed, data/inst")
{
    walksShortDescriptor
        .flags(statistics::nozero);

    walksLongDescriptor
        .flags(statistics::nozero);

    walksShortTerminatedAtLevel
        .init(2)
        .flags(statistics::nozero);

    walksShortTerminatedAtLevel.subname(0, "Level1");
    walksShortTerminatedAtLevel.subname(1, "Level2");

    walksLongTerminatedAtLevel
        .init(4)
        .flags(statistics::nozero);
    walksLongTerminatedAtLevel.subname(0, "Level0");
    walksLongTerminatedAtLevel.subname(1, "Level1");
    walksLongTerminatedAtLevel.subname(2, "Level2");
    walksLongTerminatedAtLevel.subname(3, "Level3");

    squashedBefore
        .flags(statistics::nozero);

    squashedAfter
        .flags(statistics::nozero);

    walkWaitTime
        .init(16)
        .flags(statistics::pdf | statistics::nozero | statistics::nonan);

    walkServiceTime
        .init(16)
        .flags(statistics::pdf | statistics::nozero | statistics::nonan);

    pendingWalks
        .init(16)
        .flags(statistics::pdf | statistics::dist | statistics::nozero |
            statistics::nonan);

    pageSizes // see DDI 0487A D4-1661
        .init(10)
        .flags(statistics::total | statistics::pdf | statistics::dist |
            statistics::nozero);
    pageSizes.subname(0, "4KiB");
    pageSizes.subname(1, "16KiB");
    pageSizes.subname(2, "64KiB");
    pageSizes.subname(3, "1MiB");
    pageSizes.subname(4, "2MiB");
    pageSizes.subname(5, "16MiB");
    pageSizes.subname(6, "32MiB");
    pageSizes.subname(7, "512MiB");
    pageSizes.subname(8, "1GiB");
    pageSizes.subname(9, "4TiB");

    requestOrigin
        .init(2,2) // Instruction/Data, requests/completed
        .flags(statistics::total);
    requestOrigin.subname(0,"Requested");
    requestOrigin.subname(1,"Completed");
    requestOrigin.ysubname(0,"Data");
    requestOrigin.ysubname(1,"Inst");
}

} // namespace gem5<|MERGE_RESOLUTION|>--- conflicted
+++ resolved
@@ -1,9 +1,5 @@
 /*
-<<<<<<< HEAD
- * Copyright (c) 2010, 2012-2019, 2021-2022 Arm Limited
-=======
  * Copyright (c) 2010, 2012-2019, 2021-2023 Arm Limited
->>>>>>> 85eb9938
  * All rights reserved
  *
  * The license below extends only to copyright in the software and shall
@@ -2309,10 +2305,7 @@
     te.asid           = currState->asid;
     te.vmid           = currState->vmid;
     te.N              = descriptor.offsetBits();
-<<<<<<< HEAD
-=======
     te.tg             = descriptor.grainSize;
->>>>>>> 85eb9938
     te.vpn            = currState->vaddr >> te.N;
     te.size           = (1ULL << te.N) - 1;
     te.pfn            = descriptor.nextTableAddr();
