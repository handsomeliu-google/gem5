/*
 * Copyright (c) 2011-2013,2018, 2021-2022 Arm Limited
 * All rights reserved
 *
 * The license below extends only to copyright in the software and shall
 * not be construed as granting a license to any other intellectual
 * property including but not limited to intellectual property relating
 * to a hardware implementation of the functionality of the software
 * licensed hereunder.  You may use the software subject to the license
 * terms below provided that you ensure that this notice is replicated
 * unmodified and in its entirety in all distributions of the software,
 * modified or unmodified, in source code or in binary form.
 *
 * Redistribution and use in source and binary forms, with or without
 * modification, are permitted provided that the following conditions are
 * met: redistributions of source code must retain the above copyright
 * notice, this list of conditions and the following disclaimer;
 * redistributions in binary form must reproduce the above copyright
 * notice, this list of conditions and the following disclaimer in the
 * documentation and/or other materials provided with the distribution;
 * neither the name of the copyright holders nor the names of its
 * contributors may be used to endorse or promote products derived from
 * this software without specific prior written permission.
 *
 * THIS SOFTWARE IS PROVIDED BY THE COPYRIGHT HOLDERS AND CONTRIBUTORS
 * "AS IS" AND ANY EXPRESS OR IMPLIED WARRANTIES, INCLUDING, BUT NOT
 * LIMITED TO, THE IMPLIED WARRANTIES OF MERCHANTABILITY AND FITNESS FOR
 * A PARTICULAR PURPOSE ARE DISCLAIMED. IN NO EVENT SHALL THE COPYRIGHT
 * OWNER OR CONTRIBUTORS BE LIABLE FOR ANY DIRECT, INDIRECT, INCIDENTAL,
 * SPECIAL, EXEMPLARY, OR CONSEQUENTIAL DAMAGES (INCLUDING, BUT NOT
 * LIMITED TO, PROCUREMENT OF SUBSTITUTE GOODS OR SERVICES; LOSS OF USE,
 * DATA, OR PROFITS; OR BUSINESS INTERRUPTION) HOWEVER CAUSED AND ON ANY
 * THEORY OF LIABILITY, WHETHER IN CONTRACT, STRICT LIABILITY, OR TORT
 * (INCLUDING NEGLIGENCE OR OTHERWISE) ARISING IN ANY WAY OUT OF THE USE
 * OF THIS SOFTWARE, EVEN IF ADVISED OF THE POSSIBILITY OF SUCH DAMAGE.
 */

#include "arch/arm/insts/mem64.hh"

#include "arch/arm/tlb.hh"
#include "base/loader/symtab.hh"
#include "mem/request.hh"

namespace gem5
{

namespace ArmISA
{

std::string
SysDC64::generateDisassembly(Addr pc, const loader::SymbolTable *symtab) const
{
    std::stringstream ss;
    printMnemonic(ss, "", false);
    ccprintf(ss, ", ");
    printIntReg(ss, base);
    return ss.str();
}


uint32_t
SysDC64::iss() const
{
<<<<<<< HEAD
    const MiscRegNum64 &misc_reg = encodeAArch64SysReg(dest);
    return _iss(misc_reg, base);
=======
    const auto misc_reg = encodeAArch64SysReg(dest);
    return _iss(misc_reg.value(), base);
>>>>>>> 85eb9938
}

void
Memory64::startDisassembly(std::ostream &os) const
{
    printMnemonic(os, "", false);
    if (isDataPrefetch()||isInstPrefetch()){
        printPFflags(os, dest);
    }else{
        printIntReg(os, dest);
    }
    ccprintf(os, ", [");
    printIntReg(os, base);
}

void
Memory64::setExcAcRel(bool exclusive, bool acrel)
{
    if (exclusive)
        memAccessFlags |= Request::LLSC;
    else
        memAccessFlags |= ArmISA::MMU::AllowUnaligned;
    if (acrel) {
        flags[IsWriteBarrier] = true;
        flags[IsReadBarrier] = true;
    }
}

std::string
MemoryImm64::generateDisassembly(
        Addr pc, const loader::SymbolTable *symtab) const
{
    std::stringstream ss;
    startDisassembly(ss);
    if (imm)
        ccprintf(ss, ", #%d", imm);
    ccprintf(ss, "]");
    return ss.str();
}

std::string
MemoryDImm64::generateDisassembly(
        Addr pc, const loader::SymbolTable *symtab) const
{
    std::stringstream ss;
    printMnemonic(ss, "", false);
    printIntReg(ss, dest);
    ccprintf(ss, ", ");
    printIntReg(ss, dest2);
    ccprintf(ss, ", [");
    printIntReg(ss, base);
    if (imm)
        ccprintf(ss, ", #%d", imm);
    ccprintf(ss, "]");
    return ss.str();
}

std::string
MemoryDImmEx64::generateDisassembly(
        Addr pc, const loader::SymbolTable *symtab) const
{
    std::stringstream ss;
    printMnemonic(ss, "", false);
    printIntReg(ss, result);
    ccprintf(ss, ", ");
    printIntReg(ss, dest);
    ccprintf(ss, ", ");
    printIntReg(ss, dest2);
    ccprintf(ss, ", [");
    printIntReg(ss, base);
    if (imm)
        ccprintf(ss, ", #%d", imm);
    ccprintf(ss, "]");
    return ss.str();
}

std::string
MemoryPreIndex64::generateDisassembly(
        Addr pc, const loader::SymbolTable *symtab) const
{
    std::stringstream ss;
    startDisassembly(ss);
    ccprintf(ss, ", #%d]!", imm);
    return ss.str();
}

std::string
MemoryPostIndex64::generateDisassembly(
        Addr pc, const loader::SymbolTable *symtab) const
{
    std::stringstream ss;
    startDisassembly(ss);
    if (imm)
        ccprintf(ss, "], #%d", imm);
    ccprintf(ss, "]");
    return ss.str();
}

std::string
MemoryReg64::generateDisassembly(
        Addr pc, const loader::SymbolTable *symtab) const
{
    std::stringstream ss;
    startDisassembly(ss);
    printExtendOperand(false, ss, offset, type, shiftAmt);
    ccprintf(ss, "]");
    return ss.str();
}

std::string
MemoryRaw64::generateDisassembly(
        Addr pc, const loader::SymbolTable *symtab) const
{
    std::stringstream ss;
    startDisassembly(ss);
    ccprintf(ss, "]");
    return ss.str();
}

std::string
MemoryEx64::generateDisassembly(
        Addr pc, const loader::SymbolTable *symtab) const
{
    std::stringstream ss;
    printMnemonic(ss, "", false);
    printIntReg(ss, dest);
    ccprintf(ss, ", ");
    printIntReg(ss, result);
    ccprintf(ss, ", [");
    printIntReg(ss, base);
    ccprintf(ss, "]");
    return ss.str();
}

std::string
MemoryLiteral64::generateDisassembly(
        Addr pc, const loader::SymbolTable *symtab) const
{
    std::stringstream ss;
    printMnemonic(ss, "", false);
    printIntReg(ss, dest);
    ccprintf(ss, ", #%d", pc + imm);
    return ss.str();
}

std::string
MemoryAtomicPair64::generateDisassembly(
        Addr pc, const loader::SymbolTable *symtab) const
{
    std::stringstream ss;
    printMnemonic(ss, "", false);
    printIntReg(ss, result);
    ccprintf(ss, ", ");
    printIntReg(ss, result2);
    ccprintf(ss, ", ");
    printIntReg(ss, dest);
    ccprintf(ss, ", ");
    printIntReg(ss, dest2);
    ccprintf(ss, ", [");
    printIntReg(ss, base);
    ccprintf(ss, "]");
    return ss.str();
}

} // namespace ArmISA
} // namespace gem5<|MERGE_RESOLUTION|>--- conflicted
+++ resolved
@@ -61,13 +61,8 @@
 uint32_t
 SysDC64::iss() const
 {
-<<<<<<< HEAD
-    const MiscRegNum64 &misc_reg = encodeAArch64SysReg(dest);
-    return _iss(misc_reg, base);
-=======
     const auto misc_reg = encodeAArch64SysReg(dest);
     return _iss(misc_reg.value(), base);
->>>>>>> 85eb9938
 }
 
 void
