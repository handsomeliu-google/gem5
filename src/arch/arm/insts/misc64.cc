--- conflicted
+++ resolved
@@ -1,9 +1,5 @@
 /*
-<<<<<<< HEAD
- * Copyright (c) 2011-2013,2017-2022 Arm Limited
-=======
  * Copyright (c) 2011-2013,2017-2023 Arm Limited
->>>>>>> 85eb9938
  * All rights reserved
  *
  * The license below extends only to copyright in the software and shall
@@ -190,14 +186,9 @@
 uint32_t
 MiscRegRegImmOp64::iss() const
 {
-<<<<<<< HEAD
-    const MiscRegNum64 &misc_reg = encodeAArch64SysReg(dest);
-    return _iss(misc_reg, op1);
-=======
     const auto misc_reg = encodeAArch64SysReg(dest);
     assert(misc_reg.has_value());
     return _iss(misc_reg.value(), op1);
->>>>>>> 85eb9938
 }
 
 std::string
@@ -215,14 +206,9 @@
 uint32_t
 RegMiscRegImmOp64::iss() const
 {
-<<<<<<< HEAD
-    const MiscRegNum64 &misc_reg = encodeAArch64SysReg(op1);
-    return _iss(misc_reg, dest);
-=======
     const auto misc_reg = encodeAArch64SysReg(op1);
     assert(misc_reg.has_value());
     return _iss(misc_reg.value(), dest);
->>>>>>> 85eb9938
 }
 
 Fault
@@ -868,8 +854,6 @@
             }
             return;
         }
-<<<<<<< HEAD
-=======
       case MISCREG_TLBI_RVAE1_Xt:
         {
             SCR scr = tc->readMiscReg(MISCREG_SCR_EL3);
@@ -1218,7 +1202,6 @@
                 tlbiOp.broadcast(tc);
             return;
         }
->>>>>>> 85eb9938
       default:
         panic("Invalid TLBI\n");
     }
