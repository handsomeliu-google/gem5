// -*- mode:c++ -*-
// Copyright (c) 2010-2014, 2016-2018, 2021-2022 Arm Limited
// All rights reserved
//
// The license below extends only to copyright in the software and shall
// not be construed as granting a license to any other intellectual
// property including but not limited to intellectual property relating
// to a hardware implementation of the functionality of the software
// licensed hereunder.  You may use the software subject to the license
// terms below provided that you ensure that this notice is replicated
// unmodified and in its entirety in all distributions of the software,
// modified or unmodified, in source code or in binary form.
//
// Copyright (c) 2007-2008 The Florida State University
// All rights reserved.
//
// Redistribution and use in source and binary forms, with or without
// modification, are permitted provided that the following conditions are
// met: redistributions of source code must retain the above copyright
// notice, this list of conditions and the following disclaimer;
// redistributions in binary form must reproduce the above copyright
// notice, this list of conditions and the following disclaimer in the
// documentation and/or other materials provided with the distribution;
// neither the name of the copyright holders nor the names of its
// contributors may be used to endorse or promote products derived from
// this software without specific prior written permission.
//
// THIS SOFTWARE IS PROVIDED BY THE COPYRIGHT HOLDERS AND CONTRIBUTORS
// "AS IS" AND ANY EXPRESS OR IMPLIED WARRANTIES, INCLUDING, BUT NOT
// LIMITED TO, THE IMPLIED WARRANTIES OF MERCHANTABILITY AND FITNESS FOR
// A PARTICULAR PURPOSE ARE DISCLAIMED. IN NO EVENT SHALL THE COPYRIGHT
// OWNER OR CONTRIBUTORS BE LIABLE FOR ANY DIRECT, INDIRECT, INCIDENTAL,
// SPECIAL, EXEMPLARY, OR CONSEQUENTIAL DAMAGES (INCLUDING, BUT NOT
// LIMITED TO, PROCUREMENT OF SUBSTITUTE GOODS OR SERVICES; LOSS OF USE,
// DATA, OR PROFITS; OR BUSINESS INTERRUPTION) HOWEVER CAUSED AND ON ANY
// THEORY OF LIABILITY, WHETHER IN CONTRACT, STRICT LIABILITY, OR TORT
// (INCLUDING NEGLIGENCE OR OTHERWISE) ARISING IN ANY WAY OUT OF THE USE
// OF THIS SOFTWARE, EVEN IF ADVISED OF THE POSSIBILITY OF SUCH DAMAGE.

def operand_types {{
    'sb' : 'int8_t',
    'ub' : 'uint8_t',
    'sh' : 'int16_t',
    'uh' : 'uint16_t',
    'sw' : 'int32_t',
    'uw' : 'uint32_t',
    'sd' : 'int64_t',
    'ud' : 'uint64_t',
    'pint' : 'ArmISA::PackedIntReg',
    'sq' : '__int128_t',
    'uq' : '__uint128_t',
    'tud' : 'std::array<uint64_t, 2>',
    'sf' : 'float',
    'df' : 'double',
    'vc' : 'ArmISA::VecRegContainer',
    'mc' : 'ArmISA::MatRegContainer',
    # For operations that are implemented as a template
    'x' : 'TPElem',
    'xs' : 'TPSElem',
    'xs1' : 'TPS1Elem',
    'xs2' : 'TPS2Elem',
    'xd' : 'TPDElem',
    'srcA' : 'TPSrcAElem',
    'srcB' : 'TPSrcBElem',
    'pc' : 'ArmISA::VecPredRegContainer',
    'pb' : 'uint8_t'
}};

let {{
    cntrlNsBankedWrite = '''
        xc->setMiscReg(snsBankedIndex(dest, xc->tcBase()), %(final_val)s)
    '''

    #PCState operands need to have a sorting index (the number at the end)
    #less than all the integer registers which might update the PC. That way
    #if the flag bits of the pc state are updated and a branch happens through
    #R15, the updates are layered properly and the R15 update isn't lost.
    srtNormal = 5
    srtCpsr = 4
    srtBase = 3
    srtPC = 2
    srtMode = 1
    srtEPC = 0

    class VectorElem(VecElemOp):
        def __init__(self, idx):
            flat_idx = f'((({idx}) / 4) * NumVecElemPerVecReg) + ({idx}) % 4'
            super().__init__('sf', flat_idx, 'IsVectorElem', srtNormal)

    class VectorReg(VecRegOp):
        def __init__(self, idx, base, suffix=''):
            elems = {
                base + 'P0' + suffix : ('0', 'sf'),
                base + 'P1' + suffix : ('1', 'sf'),
                base + 'P2' + suffix : ('2', 'sf'),
                base + 'P3' + suffix : ('3', 'sf'),
                base + 'S' + suffix : ('0', 'sf'),
                base + 'D' + suffix : ('0', 'df'),
                base + 'Q' + suffix : ('0', 'tud')
            }
            super().__init__('vc', (idx, elems), 'IsVector', srtNormal)

    class VecPredReg(VecPredRegOp):
        def __init__(self, idx):
            super().__init__('pc', idx, sort_pri=srtNormal)

    class MatrixReg(MatRegOp):
        def __init__(self, idx, suffix=''):
            super().__init__('mc', idx, 'IsMatrix', srtNormal)

    class IntRegNPC(IntRegOp):
        @overrideInOperand
        def regId(self):
            return f'gem5::ArmISA::couldBeZero({self.reg_spec}) ? RegId() : ' \
                   f'{self.reg_class}[{self.reg_spec}]'
        def __init__(self, idx, ctype='uw', id=srtNormal):
            super().__init__(ctype, idx, 'IsInteger', id)

    class IntReg(IntRegNPC):
        @overrideInOperand
        def makeRead(self):
            '''Maybe PC read'''
            return f'{self.base_name} = ({self.reg_spec} == int_reg::Pc) ? ' \
                   f'readPC(xc) : xc->getRegOperand(' \
                   f'this, {self.src_reg_idx});\n'
        @overrideInOperand
        def makeWrite(self):
            '''Maybe PC write'''
            return f'''
            if ({self.reg_spec} == int_reg::Pc)
                setNextPC(xc, {self.base_name});
            else
                xc->setRegOperand(this, {self.dest_reg_idx}, {self.base_name});
            if (traceData)
                traceData->setData({self.reg_class}, {self.base_name});
            '''

    class PIntReg(IntReg):
        def __init__(self, idx):
            super().__init__(idx, ctype='pint')

    class IntRegAPC(IntReg):
        @overrideInOperand
        def makeRead(self):
            '''Maybe aligned PC read'''
            return f'{self.base_name} = ({self.reg_spec} == int_reg::Pc) ? ' \
                   f'(roundDown(readPC(xc), 4)) : ' \
                   f'xc->getRegOperand(this, {self.src_reg_idx});\n'

    class IntRegIWPC(IntReg):
        @overrideInOperand
        def makeWrite(self):
            '''Maybe interworking PC write'''
            return f'''
            if ({self.reg_spec} == int_reg::Pc)
                setIWNextPC(xc, {self.base_name});
            else
                xc->setRegOperand(this, {self.dest_reg_idx}, {self.base_name});
            if (traceData)
                traceData->setData({self.reg_class}, {self.base_name});
            '''

    class IntRegAIWPC(IntReg):
        @overrideInOperand
        def makeWrite(self):
            '''Maybe aligned interworking PC write'''
            return f'''
            if ({self.reg_spec} == int_reg::Pc) {"{"}
                if ((bool)THUMB)
                    setNextPC(xc, {self.base_name});
                else
                    setIWNextPC(xc, {self.base_name});
            {"}"} else {"{"}
                xc->setRegOperand(this, {self.dest_reg_idx}, {self.base_name});
            {"}"}
            if (traceData)
                traceData->setData({self.reg_class}, {self.base_name});
            '''

    class IntReg64(IntRegOp):
        @overrideInOperand
        def regId(self):
            return f'gem5::ArmISA::couldBeZero({self.reg_spec}) ? RegId() : ' \
                   f'{self.reg_class}[{self.reg_spec}]'
        @overrideInOperand
        def makeRead(self):
            '''aarch64 read'''
            return f'{self.base_name} = ' \
                   f'(xc->getRegOperand(this, {self.src_reg_idx})) & ' \
                   f'mask(intWidth);\n'
        @overrideInOperand
        def makeWrite(self):
            '''aarch64 write'''
            return f'''
            xc->setRegOperand(this, {self.dest_reg_idx}, {self.base_name} &
                mask(intWidth));
            if (traceData)
                traceData->setData({self.reg_class}, {self.base_name});
            '''
        def __init__(self, idx, id=srtNormal):
            super().__init__('ud', idx, 'IsInteger', id)

    class IntRegX64(IntReg64):
        @overrideInOperand
        def makeRead(self):
            '''Maybe masked to 32 bit read'''
            return f'{self.base_name} = ' \
                   f'(xc->getRegOperand(this, {self.src_reg_idx}) & ' \
                    'mask(aarch64 ? 64 : 32));\n'
        @overrideInOperand
        def makeWrite(self):
            '''Maybe masked to 32 bit write'''
            return f'''
            xc->setRegOperand(this, {self.dest_reg_idx}, {self.base_name} &
                    mask(aarch64 ? 64 : 32));
            if (traceData)
                traceData->setData({self.reg_class}, {self.base_name});
            '''

    class IntRegW64(IntReg64):
        @overrideInOperand
        def makeRead(self):
            '''Masked to 32 bit read'''
            return f'{self.base_name} = ' \
                   f'(xc->getRegOperand(this, {self.src_reg_idx})) & ' \
                   f'mask(32);\n'
        @overrideInOperand
        def makeWrite(self):
            '''Masked to 32 bit write'''
            return f'''
            xc->setRegOperand(this, {self.dest_reg_idx}, {self.base_name} &
                    mask(32));
            if (traceData)
                traceData->setData({self.reg_class}, {self.base_name});
            '''

    class CCReg(CCRegOp):
        def __init__(self, idx):
            super().__init__('uw', idx, sort_pri=srtNormal)

    class CntrlReg(ControlRegOp):
        def __init__(self, idx, id=srtNormal, ctype='uw', flags=None):
            super().__init__(ctype, idx, flags, id)

    class CntrlReg64(CntrlReg):
        def __init__(self, idx, id=srtNormal, ctype='ud'):
            super().__init__(idx, id, ctype)

    class CntrlNsBankedReg(CntrlReg):
        @overrideInOperand
        def makeRead(self):
            return f'{self.base_name} = ' \
                   f'xc->readMiscReg(snsBankedIndex(op1, xc->tcBase()));\n'
        @overrideInOperand
        def makeWrite(self):
            return f'''
            xc->setMiscReg(snsBankedIndex(dest, xc->tcBase()),
                           {self.base_name});
            if (traceData)
                traceData->setData({self.reg_class}, {self.base_name});
            '''
        def __init__(self, idx, id=srtNormal, ctype='uw'):
            super().__init__(idx, id, ctype, (None, None, 'IsControl'))

    class CntrlNsBankedReg64(CntrlNsBankedReg):
        def __init__(self, idx, id=srtNormal, ctype='ud'):
            super().__init__(idx, id, ctype)

    class CntrlRegNC(CntrlReg):
        pass

    class PCStateReg(PCStateOp):
        def __init__(self, idx, id):
            super().__init__('ud', idx, (None, None, 'IsControl'), id)
}};

def operands {{
    #Abstracted integer reg operands
    'Dest': IntReg('dest'),
    'Dest64': IntReg64('dest'),
    'XDest': IntRegX64('dest'),
    'WDest': IntRegW64('dest'),
    'IWDest': IntRegIWPC('dest'),
    'AIWDest': IntRegAIWPC('dest'),
    'Dest2': IntReg('dest2'),
    'XDest2': IntRegX64('dest2'),
    'IWDest2': IntRegIWPC('dest2'),
    'Result': IntReg('result'),
    'XResult': IntRegX64('result'),
    'XResult2': IntRegX64('result2'),
    'XBase': IntRegX64('base', id=srtBase),
    'Base': IntRegAPC('base', id=srtBase),
    'XOffset': IntRegX64('offset'),
    'Index': IntReg('index'),
    'Shift': IntReg('shift'),
    'Op1': IntReg('op1'),
    'Op2': IntReg('op2'),
    'Op3': IntReg('op3'),
    'Op164': IntReg64('op1'),
    'Op264': IntReg64('op2'),
    'Op364': IntReg64('op3'),
    'XOp1': IntRegX64('op1'),
    'XOp2': IntRegX64('op2'),
    'XOp3': IntRegX64('op3'),
    'WOp1': IntRegW64('op1'),
    'WOp2': IntRegW64('op2'),
    'WOp3': IntRegW64('op3'),
    'Reg0': IntReg('reg0'),
    'Reg1': IntReg('reg1'),
    'Reg2': IntReg('reg2'),
    'Reg3': IntReg('reg3'),
    'PInt0': PIntReg('reg0'),
    'PInt1': PIntReg('reg1'),
    'PInt2': PIntReg('reg2'),
    'PInt3': PIntReg('reg3'),

    #Fixed index integer reg operands
    'SpMode': IntRegNPC('int_reg::regInMode((OperatingMode)regMode, '
                        'int_reg::Sp)'),
    'DecodedBankedIntReg':
        IntRegNPC('decodeMrsMsrBankedIntRegIndex(byteMask, r)'),
    'LR': IntRegNPC('int_reg::Lr'),
    'XLR': IntRegX64('int_reg::X30'),
    'R7': IntRegNPC('7'),
    # First four arguments are passed in registers
    'R0': IntRegNPC('0'),
    'R1': IntRegNPC('1'),
    'R2': IntRegNPC('2'),
    'R3': IntRegNPC('3'),
    'R4': IntRegNPC('4'),
    'R5': IntRegNPC('5'),
    'X0': IntRegX64('0'),
    'X1': IntRegX64('1'),
    'X2': IntRegX64('2'),
    'X3': IntRegX64('3'),
    'X4': IntRegX64('4'),
    'X5': IntRegX64('5'),

    # Condition code registers
    'CondCodesNZ': CCReg('cc_reg::Nz'),
    'CondCodesC': CCReg('cc_reg::C'),
    'CondCodesV': CCReg('cc_reg::V'),
    'CondCodesGE': CCReg('cc_reg::Ge'),
    'OptCondCodesNZ': CCReg(
            '''((condCode == COND_AL || condCode == COND_UC ||
                 condCode == COND_CC || condCode == COND_CS ||
                 condCode == COND_VS || condCode == COND_VC) ?
                cc_reg::Zero : cc_reg::Nz)'''),
    'OptCondCodesC': CCReg(
             '''((condCode == COND_HI || condCode == COND_LS ||
                condCode == COND_CS || condCode == COND_CC) ?
               cc_reg::C : cc_reg::Zero)'''),
    'OptShiftRmCondCodesC': CCReg(
            '''((condCode == COND_HI || condCode == COND_LS ||
                 condCode == COND_CS || condCode == COND_CC ||
                 shiftType == ROR) ?
                cc_reg::C : cc_reg::Zero)'''),
    'OptCondCodesV': CCReg(
            '''((condCode == COND_VS || condCode == COND_VC ||
                 condCode == COND_GE || condCode == COND_LT ||
                 condCode == COND_GT || condCode == COND_LE) ?
                cc_reg::V : cc_reg::Zero)'''),
    'FpCondCodes': CCReg('cc_reg::Fp'),

    #Abstracted floating point reg operands
    'FpDest': VectorElem('dest'),
    'FpDestP0': VectorElem('dest + 0'),
    'FpDestP1': VectorElem('dest + 1'),
    'FpDestP2': VectorElem('dest + 2'),
    'FpDestP3': VectorElem('dest + 3'),
    'FpDestP4': VectorElem('dest + 4'),
    'FpDestP5': VectorElem('dest + 5'),
    'FpDestP6': VectorElem('dest + 6'),
    'FpDestP7': VectorElem('dest + 7'),

    'FpDestS0P0': VectorElem('dest + step * 0 + 0'),
    'FpDestS0P1': VectorElem('dest + step * 0 + 1'),
    'FpDestS1P0': VectorElem('dest + step * 1 + 0'),
    'FpDestS1P1': VectorElem('dest + step * 1 + 1'),
    'FpDestS2P0': VectorElem('dest + step * 2 + 0'),
    'FpDestS2P1': VectorElem('dest + step * 2 + 1'),
    'FpDestS3P0': VectorElem('dest + step * 3 + 0'),
    'FpDestS3P1': VectorElem('dest + step * 3 + 1'),

    'FpDest2': VectorElem('dest2'),
    'FpDest2P0': VectorElem('dest2 + 0'),
    'FpDest2P1': VectorElem('dest2 + 1'),
    'FpDest2P2': VectorElem('dest2 + 2'),
    'FpDest2P3': VectorElem('dest2 + 3'),

    'FpOp1': VectorElem('op1'),
    'FpOp1P0': VectorElem('op1 + 0'),
    'FpOp1P1': VectorElem('op1 + 1'),
    'FpOp1P2': VectorElem('op1 + 2'),
    'FpOp1P3': VectorElem('op1 + 3'),
    'FpOp1P4': VectorElem('op1 + 4'),
    'FpOp1P5': VectorElem('op1 + 5'),
    'FpOp1P6': VectorElem('op1 + 6'),
    'FpOp1P7': VectorElem('op1 + 7'),

    'FpOp1S0P0': VectorElem('op1 + step * 0 + 0'),
    'FpOp1S0P1': VectorElem('op1 + step * 0 + 1'),
    'FpOp1S1P0': VectorElem('op1 + step * 1 + 0'),
    'FpOp1S1P1': VectorElem('op1 + step * 1 + 1'),
    'FpOp1S2P0': VectorElem('op1 + step * 2 + 0'),
    'FpOp1S2P1': VectorElem('op1 + step * 2 + 1'),
    'FpOp1S3P0': VectorElem('op1 + step * 3 + 0'),
    'FpOp1S3P1': VectorElem('op1 + step * 3 + 1'),

    'FpOp2': VectorElem('op2'),
    'FpOp2P0': VectorElem('op2 + 0'),
    'FpOp2P1': VectorElem('op2 + 1'),
    'FpOp2P2': VectorElem('op2 + 2'),
    'FpOp2P3': VectorElem('op2 + 3'),

    # Create AArch64 unpacked view of the FP registers
    # Name   ::= 'AA64Vec' OpSpec [LaneSpec]
    # OpSpec ::= IOSpec [Index] [Plus]
    # IOSpec ::= 'S' | 'D'
    # Index  ::= '0' | ... | '9'
    # Plus  ::= [PlusAmount] ['l']
    # PlusAmount ::= 'p' [PlusAmount]
    # LaneSpec ::= 'L' Index
    #
    # All the constituents are hierarchically defined as part of the Vector
    # Register they belong to

    'AA64FpOp1': VectorReg('op1', 'AA64FpOp1'),
    'AA64FpOp2': VectorReg('op2', 'AA64FpOp2'),
    'AA64FpOp3': VectorReg('op3', 'AA64FpOp3'),
    'AA64FpDest': VectorReg('dest', 'AA64FpDest'),
    'AA64FpDest2': VectorReg('dest2', 'AA64FpDest2'),
    'AA64FpOp1V0': VectorReg('op1', 'AA64FpOp1', 'V0'),
    'AA64FpOp1V1': VectorReg('op1 + 1', 'AA64FpOp1', 'V1'),
    'AA64FpOp1V2': VectorReg('op1 + 2', 'AA64FpOp1', 'V2'),
    'AA64FpOp1V3': VectorReg('op1 + 3', 'AA64FpOp1', 'V3'),
    'AA64FpOp1V0S': VectorReg('(op1 + 0) % 32', 'AA64FpOp1', 'V0S'),
    'AA64FpOp1V1S': VectorReg('(op1 + 1) % 32', 'AA64FpOp1', 'V1S'),
    'AA64FpOp1V2S': VectorReg('(op1 + 2) % 32', 'AA64FpOp1', 'V2S'),
    'AA64FpOp1V3S': VectorReg('(op1 + 3) % 32', 'AA64FpOp1', 'V3S'),
    'AA64FpDestV0': VectorReg('(dest + 0)', 'AA64FpDest', 'V0'),
    'AA64FpDestV1': VectorReg('(dest + 1)', 'AA64FpDest', 'V1'),
    'AA64FpDestV0L': VectorReg('(dest + 0) % 32', 'AA64FpDest', 'V0L'),
    'AA64FpDestV1L': VectorReg('(dest + 1) % 32', 'AA64FpDest', 'V1L'),

    # Temporary registers for SVE interleaving
    'AA64IntrlvReg0': VectorReg('INTRLVREG0', 'AA64FpIntrlvReg0'),
    'AA64IntrlvReg1': VectorReg('INTRLVREG1', 'AA64FpIntrlvReg1'),
    'AA64IntrlvReg2': VectorReg('INTRLVREG2', 'AA64FpIntrlvReg2'),
    'AA64IntrlvReg3': VectorReg('INTRLVREG3', 'AA64FpIntrlvReg3'),
    'AA64FpDestMerge': VectorReg('dest', 'AA64FpDestMerge'),
    'AA64FpBase': VectorReg('base', 'AA64FpBase'),
    'AA64FpOffset': VectorReg('offset', 'AA64FpOffset'),
    'AA64FpUreg0': VectorReg('VECREG_UREG0', 'AA64FpUreg0'),

    # Predicate register operands
    'GpOp': VecPredReg('gp'),
    'GpOp1': VecPredReg('gp1'),
    'GpOp2': VecPredReg('gp2'),
    'POp1': VecPredReg('op1'),
    'POp2': VecPredReg('op2'),
    'PDest': VecPredReg('dest'),
    'PDestMerge': VecPredReg('dest'),
    'Ffr': VecPredReg('PREDREG_FFR'),
    'FfrAux': VecPredReg('PREDREG_FFR'),
    'PUreg0': VecPredReg('PREDREG_UREG0'),

    # SME ZA Register:
    'ZA': MatrixReg('0'),

    #Abstracted control reg operands
    'MiscDest': CntrlReg('dest'),
    'MiscOp1': CntrlReg('op1'),
    'MiscNsBankedDest': CntrlNsBankedReg('dest'),
    'MiscNsBankedOp1': CntrlNsBankedReg('op1'),
    'MiscNsBankedDest64': CntrlNsBankedReg64('dest'),
    'MiscNsBankedOp164': CntrlNsBankedReg64('op1'),

    #Fixed index control regs
    'Cpsr': CntrlReg('MISCREG_CPSR', srtCpsr),
    'CpsrQ': CntrlReg('MISCREG_CPSR_Q', srtCpsr),
    'Spsr': CntrlRegNC('MISCREG_SPSR'),
    'Fpsr': CntrlRegNC('MISCREG_FPSR'),
    'Fpsid': CntrlRegNC('MISCREG_FPSID'),
    'Fpscr': CntrlRegNC('MISCREG_FPSCR'),
    'FpscrQc': CntrlRegNC('MISCREG_FPSCR_QC'),
    'FpscrExc': CntrlRegNC('MISCREG_FPSCR_EXC'),
    'Cpacr': CntrlReg('MISCREG_CPACR'),
    'Cpacr64': CntrlReg64('MISCREG_CPACR_EL1'),
    'Fpexc': CntrlRegNC('MISCREG_FPEXC'),
    'Nsacr': CntrlReg('MISCREG_NSACR'),
    'ElrHyp': CntrlRegNC('MISCREG_ELR_HYP'),
    'Hcr': CntrlReg('MISCREG_HCR'),
    'Hcr64': CntrlReg64('MISCREG_HCR_EL2'),
    'CptrEl264': CntrlReg64('MISCREG_CPTR_EL2'),
    'CptrEl364': CntrlReg64('MISCREG_CPTR_EL3'),
    'Hstr': CntrlReg('MISCREG_HSTR'),
    'Scr': CntrlReg('MISCREG_SCR'),
    'Scr64': CntrlReg64('MISCREG_SCR_EL3'),
    'Sctlr': CntrlRegNC('MISCREG_SCTLR'),
    'SevMailbox': CntrlRegNC('MISCREG_SEV_MAILBOX'),
    'LLSCLock': CntrlRegNC('MISCREG_LOCKFLAG'),
    'Dczid' : CntrlRegNC('MISCREG_DCZID_EL0'),
    'PendingDvm': CntrlRegNC('MISCREG_TLBINEEDSYNC'),
    'Svcr' : CntrlReg('MISCREG_SVCR'),

    #Register fields for microops
    'URa' : IntReg('ura'),
    'XURa' : IntRegX64('ura'),
    'WURa' : IntRegW64('ura'),
    'IWRa' : IntRegIWPC('ura'),
    'Fa' : VectorElem('ura'),
    'URb' : IntReg('urb'),
    'XURb' : IntRegX64('urb'),
    'URc' : IntReg('urc'),
    'XURc' : IntRegX64('urc'),

    #Memory Operand
    'Mem': MemOp('uw', None, (None, 'IsLoad', 'IsStore'), srtNormal),

    #PCState fields
    'RawPC': PCStateReg('pc', srtPC),
    'PC': PCStateReg('instPC', srtPC),
    'NPC': PCStateReg('instNPC', srtPC),
    'pNPC': PCStateReg('instNPC', srtEPC),
    'IWNPC': PCStateReg('instIWNPC', srtPC),
    'Thumb': PCStateReg('thumb', srtPC),
    'NextThumb': PCStateReg('nextThumb', srtMode),
<<<<<<< HEAD
    'NextJazelle': PCStateReg('nextJazelle', srtMode),
=======
>>>>>>> 85eb9938
    'NextItState': PCStateReg('nextItstate', srtMode),
    'Itstate': PCStateReg('itstate', srtMode),
    'NextAArch64': PCStateReg('nextAArch64', srtMode),

    #Register operands depending on a field in the instruction encoding. These
    #should be avoided since they may not be portable across different
    #encodings of the same instruction.
    'Rd': IntReg('RD'),
    'Rm': IntReg('RM'),
    'Rs': IntReg('RS'),
    'Rn': IntReg('RN'),
    'Rt': IntReg('RT')
}};<|MERGE_RESOLUTION|>--- conflicted
+++ resolved
@@ -526,10 +526,6 @@
     'IWNPC': PCStateReg('instIWNPC', srtPC),
     'Thumb': PCStateReg('thumb', srtPC),
     'NextThumb': PCStateReg('nextThumb', srtMode),
-<<<<<<< HEAD
-    'NextJazelle': PCStateReg('nextJazelle', srtMode),
-=======
->>>>>>> 85eb9938
     'NextItState': PCStateReg('nextItstate', srtMode),
     'Itstate': PCStateReg('itstate', srtMode),
     'NextAArch64': PCStateReg('nextAArch64', srtMode),
