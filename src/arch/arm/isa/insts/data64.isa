--- conflicted
+++ resolved
@@ -1,10 +1,6 @@
 // -*- mode:c++ -*-
 
-<<<<<<< HEAD
-// Copyright (c) 2011-2013, 2016-2022 Arm Limited
-=======
 // Copyright (c) 2011-2013, 2016-2023 Arm Limited
->>>>>>> 85eb9938
 // All rights reserved
 //
 // The license below extends only to copyright in the software and shall
@@ -376,23 +372,6 @@
     if (dvmEnabled) {
         Request::Flags memAccessFlags =
             Request::STRICT_ORDER | Request::TLBI;
-<<<<<<< HEAD
-
-        fault = xc->initiateMemMgmtCmd(memAccessFlags);
-
-        PendingDvm = true;
-    }
-    '''
-    msrTlbiSIop = ArmInstObjParams("msr", "Tlbi64ShareableHub", "TlbiOp64",
-                                  { "code" : tlbiCode, "dvm_code" : dvmCode },
-                                  ["IsSerializeAfter", "IsNonSpeculative"])
-    header_output += DvmTlbiDeclare.subst(msrTlbiSIop)
-    decoder_output += DvmTlbiConstructor.subst(msrTlbiSIop)
-    exec_output += BasicExecute.subst(msrTlbiSIop)
-    exec_output += DvmInitiateAcc.subst(msrTlbiSIop)
-    exec_output += DvmCompleteAcc.subst(msrTlbiSIop)
-=======
->>>>>>> 85eb9938
 
         fault = xc->initiateMemMgmtCmd(memAccessFlags);
 
