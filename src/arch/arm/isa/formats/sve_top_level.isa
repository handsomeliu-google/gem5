// Copyright (c) 2017-2020 ARM Limited
// All rights reserved
//
// The license below extends only to copyright in the software and shall
// not be construed as granting a license to any other intellectual
// property including but not limited to intellectual property relating
// to a hardware implementation of the functionality of the software
// licensed hereunder.  You may use the software subject to the license
// terms below provided that you ensure that this notice is replicated
// unmodified and in its entirety in all distributions of the software,
// modified or unmodified, in source code or in binary form.
//
// Redistribution and use in source and binary forms, with or without
// modification, are permitted provided that the following conditions are
// met: redistributions of source code must retain the above copyright
// notice, this list of conditions and the following disclaimer;
// redistributions in binary form must reproduce the above copyright
// notice, this list of conditions and the following disclaimer in the
// documentation and/or other materials provided with the distribution;
// neither the name of the copyright holders nor the names of its
// contributors may be used to endorse or promote products derived from
// this software without specific prior written permission.
//
// THIS SOFTWARE IS PROVIDED BY THE COPYRIGHT HOLDERS AND CONTRIBUTORS
// "AS IS" AND ANY EXPRESS OR IMPLIED WARRANTIES, INCLUDING, BUT NOT
// LIMITED TO, THE IMPLIED WARRANTIES OF MERCHANTABILITY AND FITNESS FOR
// A PARTICULAR PURPOSE ARE DISCLAIMED. IN NO EVENT SHALL THE COPYRIGHT
// OWNER OR CONTRIBUTORS BE LIABLE FOR ANY DIRECT, INDIRECT, INCIDENTAL,
// SPECIAL, EXEMPLARY, OR CONSEQUENTIAL DAMAGES (INCLUDING, BUT NOT
// LIMITED TO, PROCUREMENT OF SUBSTITUTE GOODS OR SERVICES; LOSS OF USE,
// DATA, OR PROFITS; OR BUSINESS INTERRUPTION) HOWEVER CAUSED AND ON ANY
// THEORY OF LIABILITY, WHETHER IN CONTRACT, STRICT LIABILITY, OR TORT
// (INCLUDING NEGLIGENCE OR OTHERWISE) ARISING IN ANY WAY OUT OF THE USE
// OF THIS SOFTWARE, EVEN IF ADVISED OF THE POSSIBILITY OF SUCH DAMAGE.

/// @file
/// SVE top-level decoder.

output header {{
namespace Aarch64
{
    StaticInstPtr decodeSveIntArithBinPred(ExtMachInst machInst);
    StaticInstPtr decodeSveIntReduc(ExtMachInst machInst);
    StaticInstPtr decodeSveShiftByImmPred(ExtMachInst machInst);
    StaticInstPtr decodeSveIntArithUnaryPred(ExtMachInst machInst);
    StaticInstPtr decodeSveIntMulAdd(ExtMachInst machInst);
    StaticInstPtr decodeSveIntMatMulAdd(ExtMachInst machInst);
<<<<<<< HEAD
=======
    StaticInstPtr decodeSveIntMulUnpred(ExtMachInst machInst);
>>>>>>> 85eb9938
    StaticInstPtr decodeSveIntArithUnpred(ExtMachInst machInst);
    StaticInstPtr decodeSveIntTerUnpred(ExtMachInst machInst);
    StaticInstPtr decodeSveIntLogUnpred(ExtMachInst machInst);
    StaticInstPtr decodeSveIndexGen(ExtMachInst machInst);
    StaticInstPtr decodeSveStackAlloc(ExtMachInst machInst);
    StaticInstPtr decodeSveShiftByImmUnpred(ExtMachInst machInst);
    StaticInstPtr decodeSveCompVecAddr(ExtMachInst machInst);
    StaticInstPtr decodeSveIntMiscUnpred(ExtMachInst machInst);
    StaticInstPtr decodeSveElemCount(ExtMachInst machInst);
    StaticInstPtr decodeSveLogMaskImm(ExtMachInst machInst);
    StaticInstPtr decodeSveIntWideImmPred(ExtMachInst machInst);
    StaticInstPtr decodeSvePermExtract(ExtMachInst machInst);
    StaticInstPtr decodeSvePermUnpred(ExtMachInst machInst);
    StaticInstPtr decodeSvePermPredicates(ExtMachInst machInst);
    StaticInstPtr decodeSvePermIntlv(ExtMachInst machInst, bool f64mm);
    StaticInstPtr decodeSvePermPred(ExtMachInst machInst);
    StaticInstPtr decodeSveSelVec(ExtMachInst machInst);
    StaticInstPtr decodeSveIntCmpVec(ExtMachInst machInst);
    StaticInstPtr decodeSveIntCmpUImm(ExtMachInst machInst);
    StaticInstPtr decodeSveIntCmpSImm(ExtMachInst machInst);
    StaticInstPtr decodeSvePredGen(ExtMachInst machInst);
    StaticInstPtr decodeSvePredCount(ExtMachInst machInst);
    StaticInstPtr decodeSveIntCmpSca(ExtMachInst machInst);
    StaticInstPtr decodeSvePsel(ExtMachInst machInst);
    StaticInstPtr decodeSveIntWideImmUnpred(ExtMachInst machInst);
    StaticInstPtr decodeSveClamp(ExtMachInst machInst);
    StaticInstPtr decodeSve2Accum(ExtMachInst machInst);
<<<<<<< HEAD
=======
    StaticInstPtr decodeSveIntRotImm(ExtMachInst machInst);
    StaticInstPtr decodeSve2CryptBinConstr(ExtMachInst machInst);
    StaticInstPtr decodeSve2BitPerm(ExtMachInst machInst);
    StaticInstPtr decodeSve2IntMulLong(ExtMachInst machInst);
    StaticInstPtr decodeSve2WideIntArith(ExtMachInst machInst);
    StaticInstPtr decodeSve2Crypto(ExtMachInst machInst);
>>>>>>> 85eb9938

    StaticInstPtr decodeSveIntegerDotProductUnpred(ExtMachInst machInst);
    StaticInstPtr decodeSveIntegerDotProductIndexed(ExtMachInst machInst);
    StaticInstPtr decodeSveMixedSignDotProduct(ExtMachInst machInst);
    StaticInstPtr decodeSveMixedSignDotProductIndexed(ExtMachInst machInst);

    StaticInstPtr decodeSveFpFastReduc(ExtMachInst machInst);
    StaticInstPtr decodeSveFpUnaryUnpred(ExtMachInst machInst);
    StaticInstPtr decodeSveFpCmpZero(ExtMachInst machInst);
    StaticInstPtr decodeSveFpAccumReduc(ExtMachInst machInst);
    StaticInstPtr decodeSveFpArithUnpred(ExtMachInst machInst);
    StaticInstPtr decodeSveFpArithPred(ExtMachInst machInst);
    StaticInstPtr decodeSveFpUnaryPred(ExtMachInst machInst);
    StaticInstPtr decodeSveFpCmpVec(ExtMachInst machInst);
    StaticInstPtr decodeSveFpFusedMulAdd(ExtMachInst machInst);
    StaticInstPtr decodeSveFpFusedMatMulAdd(ExtMachInst machInst);
    StaticInstPtr decodeSveFpCplxAdd(ExtMachInst machInst);
    StaticInstPtr decodeSveFpCplxMulAddVec(ExtMachInst machInst);
    StaticInstPtr decodeSveFpMulAddIndexed(ExtMachInst machInst);
    StaticInstPtr decodeSveFpCplxMulAddIndexed(ExtMachInst machInst);
    StaticInstPtr decodeSveFpMulIndexed(ExtMachInst machInst);

    StaticInstPtr decodeSveMemGather32(ExtMachInst machInst);
    StaticInstPtr decodeSveMemContigLoad(ExtMachInst machInst);
    StaticInstPtr decodeSveMemGather64(ExtMachInst machInst);
    StaticInstPtr decodeSveMemStore(ExtMachInst machInst);

    StaticInstPtr decodeSveMisc(ExtMachInst machInst);
    StaticInstPtr decodeSveIntegerMulAddUnpred(ExtMachInst machInst);
    StaticInstPtr decodeSveMultiplyIndexed(ExtMachInst machInst);
}
}};

output decoder {{
namespace Aarch64
{

    StaticInstPtr
    decodeSveInt(ExtMachInst machInst)
    {
        if (bits(machInst, 31, 29) == 0b010) {
            uint8_t op1 = bits(machInst, 24, 23);
            uint8_t op2 = bits(machInst, 15, 14);
            switch (op1) {
              case 0b00:
              case 0b01:
                  if (bits(machInst, 21) == 0b0) {
                      if (bits(machInst, 15) == 0b0) {
                          return decodeSveIntegerMulAddUnpred(machInst);
                      } else {
                          return new Unknown64(machInst);
                      }
                  } else {
                      return decodeSveMultiplyIndexed(machInst);
                  }
                  break;
              case 0b10:
              case 0b11:
<<<<<<< HEAD
                  if (bits(machInst, 21) == 0b0 && op2 == 0b10) {
                      return decodeSveMisc(machInst);
                  } else if (bits(machInst, 21) == 0b0 && op2 == 0b11) {
                      return decodeSve2Accum(machInst);
=======
                  if (bits(machInst, 21) == 0b0 && bits(op2, 1) == 0b0) {
                      return decodeSve2WideIntArith(machInst);
                  } else if (bits(machInst, 21) == 0b0 && op2 == 0b10) {
                      return decodeSveMisc(machInst);
                  } else if (bits(machInst, 21) == 0b0 && op2 == 0b11) {
                      return decodeSve2Accum(machInst);
                  } else if (bits(machInst, 21) == 0b1 && bits(machInst, 15, 13) == 0b111) {
                      return decodeSve2Crypto(machInst);
>>>>>>> 85eb9938
                  } else {
                      return new Unknown64(machInst);
                  }
                  break;
              default:
                  return new Unknown64(machInst);
            }
        }

        uint8_t b_29_24_21 = (bits(machInst, 29) << 2) |
                             (bits(machInst, 24) << 1) |
                             bits(machInst, 21);
        switch (b_29_24_21) {
          case 0x0:
            {
                if (bits(machInst, 14)) {
                    if (bits(machInst, 15, 11) == 0b11000) {
                        return decodeSveClamp(machInst);
                    }
                    return decodeSveIntMulAdd(machInst);
                } else {
                    uint8_t b_15_13 = (bits(machInst, 15) << 1) |
                                      bits(machInst, 13);
                    switch (b_15_13) {
                      case 0x0:
                        if (!bits(machInst, 30)) {
                            return decodeSveIntArithBinPred(machInst);
                        }
                        break;
                      case 0x1:
                        return decodeSveIntReduc(machInst);
                      case 0x2:
                        return decodeSveShiftByImmPred(machInst);
                      case 0x3:
                        return decodeSveIntArithUnaryPred(machInst);
                    }
                }
                break;
            }
          case 0x1:
            {
                uint8_t b_15_14 = bits(machInst, 15, 14);
                uint8_t b_13 = bits(machInst, 13);
                uint8_t b_12 = bits(machInst, 12);
                switch (b_15_14) {
                  case 0x0:
                    if (b_13) {
<<<<<<< HEAD
                        return decodeSveIntLogUnpred(machInst);
=======
                        if (bits(machInst, 11)) {
                            return decodeSveIntTerUnpred(machInst);
                        } else {
                            if (bits(machInst, 10)) {
                                return decodeSveIntRotImm(machInst);
                            } else {
                                return decodeSveIntLogUnpred(machInst);
                            }
                        }
>>>>>>> 85eb9938
                    } else {
                        if (!bits(machInst, 30)) {
                            return decodeSveIntArithUnpred(machInst);
                        }
                    }
                    break;
                  case 0x1:
                    if (b_13) {
                        return decodeSveIntMulUnpred(machInst);
                    } else if (b_12) {
                        return decodeSveStackAlloc(machInst);
                    } else {
                        return decodeSveIndexGen(machInst);
                    }
                  case 0x2:
                    if (b_13) {
                        if (b_12) {
                            return decodeSveIntMiscUnpred(machInst);
                        } else {
                            return decodeSveCompVecAddr(machInst);
                        }
                    } else {
                        return decodeSveShiftByImmUnpred(machInst);
                    }
                  case 0x3:
                    return decodeSveElemCount(machInst);
                }
                break;
            }
          case 0x2:
            {
                if (bits(machInst, 20)) {
                    return decodeSveIntWideImmPred(machInst);
                } else {
                    return decodeSveLogMaskImm(machInst);
                }
                break;
            }
          case 0x3:
            {
                uint8_t b_15_14 = bits(machInst, 15, 14);
                uint8_t b_13 = bits(machInst, 13);
                switch (b_15_14) {
                  case 0x0:
                    if (b_13) {
                        return decodeSvePermUnpred(machInst);
                    } else {
                        uint8_t b_23 = bits(machInst, 23);
                        if (b_23) {
                            // 128-bit element encodings for Armv8.6 F64MM
                            return decodeSvePermIntlv(machInst, true);
                        } else {
                            return decodeSvePermExtract(machInst);
                        }
                    }
                  case 0x1:
                    if (b_13) {
                        // 8,16,32,64-bit element encodings
                        return decodeSvePermIntlv(machInst, false);
                    } else {
                        return decodeSvePermPredicates(machInst);
                    }
                  case 0x2:
                    return decodeSvePermPred(machInst);
                  case 0x3:
                    return decodeSveSelVec(machInst);
                }
                break;
            }
          case 0x4:
            return decodeSveIntCmpVec(machInst);
          case 0x5:
            return decodeSveIntCmpUImm(machInst);
          case 0x6:
            if (bits(machInst, 14)) {
                return decodeSvePredGen(machInst);
            } else {
                return decodeSveIntCmpSImm(machInst);
            }
          case 0x7:
            {
                uint8_t b_15_14 = bits(machInst, 15, 14);
                uint8_t b_4 = bits(machInst, 4, 4);
                switch (b_15_14) {
                  case 0x0:
                    return decodeSveIntCmpSca(machInst);
                  case 0x1:
                    if (b_4 == 0) {
                        return decodeSvePsel(machInst);
                    }
                    return new Unknown64(machInst);
                  case 0x2:
                    return decodeSvePredCount(machInst);
                  case 0x3:
                    return decodeSveIntWideImmUnpred(machInst);
                }
            }
        }
        return new Unknown64(machInst);
    }

    StaticInstPtr
    decodeSveFp(ExtMachInst machInst)
    {
        uint8_t b_24_21 = (bits(machInst, 24) << 1) |
                          bits(machInst, 21);
        switch (b_24_21) {
          case 0x0:
            if (!bits(machInst, 15)) {
                return decodeSveFpCplxMulAddVec(machInst);
            } else if((bits(machInst, 20, 17) | bits(machInst, 14, 13)) == 0) {
                return decodeSveFpCplxAdd(machInst);
            }
            return new Unknown64(machInst);
          case 0x1:
            if (bits(machInst, 15, 12) == 1) {
                return decodeSveFpCplxMulAddIndexed(machInst);
            }
            switch (bits(machInst, 13, 11)) {
              case 0:
                return decodeSveFpMulAddIndexed(machInst);
              case 4:
                if (bits(machInst, 10))
                   return decodeSveFpFusedMatMulAdd(machInst);
                else
                    return decodeSveFpMulIndexed(machInst);
              default:
                return new Unknown64(machInst);
            }
          case 0x2:
            {
                if (bits(machInst, 14)) {
                    return decodeSveFpCmpVec(machInst);
                } else {
                    uint8_t b_15_13 = (bits(machInst, 15) << 1) |
                                      bits(machInst, 13);
                    switch (b_15_13) {
                      case 0x0:
                        return decodeSveFpArithUnpred(machInst);
                      case 0x1:
                        {
                            uint8_t b_20_19 = (bits(machInst, 20) << 1) |
                                              bits(machInst, 19);
                            switch (b_20_19) {
                              case 0x0:
                                  return decodeSveFpFastReduc(machInst);
                              case 0x1:
                                  if (bits(machInst, 12)) {
                                      return decodeSveFpUnaryUnpred(machInst);
                                  } else {
                                      return new Unknown64(machInst);
                                  }
                              case 0x2:
                                  return decodeSveFpCmpZero(machInst);
                              case 0x3:
                                  return decodeSveFpAccumReduc(machInst);
                            }
                            break;
                        }
                      case 0x2:
                        return decodeSveFpArithPred(machInst);
                      case 0x3:
                        return decodeSveFpUnaryPred(machInst);
                    }
                }
                break;
            }
          case 0x3:
            return decodeSveFpFusedMulAdd(machInst);
        }
        return new Unknown64(machInst);
    }

    StaticInstPtr
    decodeSveMem(ExtMachInst machInst)
    {
        uint8_t b_30_29 = bits(machInst, 30, 29);
        switch (b_30_29) {
          case 0x0:
            return decodeSveMemGather32(machInst);
          case 0x1:
            return decodeSveMemContigLoad(machInst);
          case 0x2:
            return decodeSveMemGather64(machInst);
          case 0x3:
            return decodeSveMemStore(machInst);
        }
        return new Unknown64(machInst);
    }

}  // namespace Aarch64
}};<|MERGE_RESOLUTION|>--- conflicted
+++ resolved
@@ -45,10 +45,7 @@
     StaticInstPtr decodeSveIntArithUnaryPred(ExtMachInst machInst);
     StaticInstPtr decodeSveIntMulAdd(ExtMachInst machInst);
     StaticInstPtr decodeSveIntMatMulAdd(ExtMachInst machInst);
-<<<<<<< HEAD
-=======
     StaticInstPtr decodeSveIntMulUnpred(ExtMachInst machInst);
->>>>>>> 85eb9938
     StaticInstPtr decodeSveIntArithUnpred(ExtMachInst machInst);
     StaticInstPtr decodeSveIntTerUnpred(ExtMachInst machInst);
     StaticInstPtr decodeSveIntLogUnpred(ExtMachInst machInst);
@@ -76,15 +73,12 @@
     StaticInstPtr decodeSveIntWideImmUnpred(ExtMachInst machInst);
     StaticInstPtr decodeSveClamp(ExtMachInst machInst);
     StaticInstPtr decodeSve2Accum(ExtMachInst machInst);
-<<<<<<< HEAD
-=======
     StaticInstPtr decodeSveIntRotImm(ExtMachInst machInst);
     StaticInstPtr decodeSve2CryptBinConstr(ExtMachInst machInst);
     StaticInstPtr decodeSve2BitPerm(ExtMachInst machInst);
     StaticInstPtr decodeSve2IntMulLong(ExtMachInst machInst);
     StaticInstPtr decodeSve2WideIntArith(ExtMachInst machInst);
     StaticInstPtr decodeSve2Crypto(ExtMachInst machInst);
->>>>>>> 85eb9938
 
     StaticInstPtr decodeSveIntegerDotProductUnpred(ExtMachInst machInst);
     StaticInstPtr decodeSveIntegerDotProductIndexed(ExtMachInst machInst);
@@ -143,12 +137,6 @@
                   break;
               case 0b10:
               case 0b11:
-<<<<<<< HEAD
-                  if (bits(machInst, 21) == 0b0 && op2 == 0b10) {
-                      return decodeSveMisc(machInst);
-                  } else if (bits(machInst, 21) == 0b0 && op2 == 0b11) {
-                      return decodeSve2Accum(machInst);
-=======
                   if (bits(machInst, 21) == 0b0 && bits(op2, 1) == 0b0) {
                       return decodeSve2WideIntArith(machInst);
                   } else if (bits(machInst, 21) == 0b0 && op2 == 0b10) {
@@ -157,7 +145,6 @@
                       return decodeSve2Accum(machInst);
                   } else if (bits(machInst, 21) == 0b1 && bits(machInst, 15, 13) == 0b111) {
                       return decodeSve2Crypto(machInst);
->>>>>>> 85eb9938
                   } else {
                       return new Unknown64(machInst);
                   }
@@ -205,9 +192,6 @@
                 switch (b_15_14) {
                   case 0x0:
                     if (b_13) {
-<<<<<<< HEAD
-                        return decodeSveIntLogUnpred(machInst);
-=======
                         if (bits(machInst, 11)) {
                             return decodeSveIntTerUnpred(machInst);
                         } else {
@@ -217,7 +201,6 @@
                                 return decodeSveIntLogUnpred(machInst);
                             }
                         }
->>>>>>> 85eb9938
                     } else {
                         if (!bits(machInst, 30)) {
                             return decodeSveIntArithUnpred(machInst);
