// Copyright (c) 2017-2020 ARM Limited
// All rights reserved
//
// The license below extends only to copyright in the software and shall
// not be construed as granting a license to any other intellectual
// property including but not limited to intellectual property relating
// to a hardware implementation of the functionality of the software
// licensed hereunder.  You may use the software subject to the license
// terms below provided that you ensure that this notice is replicated
// unmodified and in its entirety in all distributions of the software,
// modified or unmodified, in source code or in binary form.
//
// Redistribution and use in source and binary forms, with or without
// modification, are permitted provided that the following conditions are
// met: redistributions of source code must retain the above copyright
// notice, this list of conditions and the following disclaimer;
// redistributions in binary form must reproduce the above copyright
// notice, this list of conditions and the following disclaimer in the
// documentation and/or other materials provided with the distribution;
// neither the name of the copyright holders nor the names of its
// contributors may be used to endorse or promote products derived from
// this software without specific prior written permission.
//
// THIS SOFTWARE IS PROVIDED BY THE COPYRIGHT HOLDERS AND CONTRIBUTORS
// "AS IS" AND ANY EXPRESS OR IMPLIED WARRANTIES, INCLUDING, BUT NOT
// LIMITED TO, THE IMPLIED WARRANTIES OF MERCHANTABILITY AND FITNESS FOR
// A PARTICULAR PURPOSE ARE DISCLAIMED. IN NO EVENT SHALL THE COPYRIGHT
// OWNER OR CONTRIBUTORS BE LIABLE FOR ANY DIRECT, INDIRECT, INCIDENTAL,
// SPECIAL, EXEMPLARY, OR CONSEQUENTIAL DAMAGES (INCLUDING, BUT NOT
// LIMITED TO, PROCUREMENT OF SUBSTITUTE GOODS OR SERVICES; LOSS OF USE,
// DATA, OR PROFITS; OR BUSINESS INTERRUPTION) HOWEVER CAUSED AND ON ANY
// THEORY OF LIABILITY, WHETHER IN CONTRACT, STRICT LIABILITY, OR TORT
// (INCLUDING NEGLIGENCE OR OTHERWISE) ARISING IN ANY WAY OUT OF THE USE
// OF THIS SOFTWARE, EVEN IF ADVISED OF THE POSSIBILITY OF SUCH DAMAGE.

/// @file
/// SVE 2nd-level decoder.

output decoder {{
namespace Aarch64
{

    StaticInstPtr
    decodeSveIntArithBinPred(ExtMachInst machInst)
    {
        RegIndex zdn = (RegIndex) (uint8_t) bits(machInst, 4, 0);
        RegIndex zm = (RegIndex) (uint8_t) bits(machInst, 9, 5);
        RegIndex pg = (RegIndex) (uint8_t) bits(machInst, 12, 10);

        switch (bits(machInst, 20, 19)) {
          case 0x0:
            {
                uint8_t size = bits(machInst, 23, 22);
                uint8_t opc = bits(machInst, 18, 16);
                switch (opc) {
                  case 0x0:
                    return decodeSveBinDestrPredU<SveAddPred>(
                            size, machInst, zdn, zm, pg);
                  case 0x1:
                    return decodeSveBinDestrPredU<SveSubPred>(
                            size, machInst, zdn, zm, pg);
                  case 0x3:
                    return decodeSveBinDestrPredU<SveSubr>(
                            size, machInst, zdn, zm, pg);
                  default:
                    return new Unknown64(machInst);
                }
            }
          case 0x1:
            {
                uint8_t size = bits(machInst, 23, 22);
                uint8_t u = bits(machInst, 16);
                uint8_t opc = bits(machInst, 18, 17);
                switch (opc) {
                  case 0x0:
                    return decodeSveBinDestrPred<SveSmax, SveUmax>(
                            size, u, machInst, zdn, zm, pg);
                  case 0x1:
                    return decodeSveBinDestrPred<SveSmin, SveUmin>(
                            size, u, machInst, zdn, zm, pg);
                  case 0x2:
                    return decodeSveBinDestrPred<SveSabd, SveUabd>(
                            size, u, machInst, zdn, zm, pg);
                  default:
                    return new Unknown64(machInst);
                }
            }
          case 0x2:
            {
                uint8_t size = bits(machInst, 23, 22);
                uint8_t u = bits(machInst, 16);
                uint8_t opc = bits(machInst, 18, 17);
                switch (opc) {
                  case 0x0:
                    if (u == 0) {
                        return decodeSveBinDestrPredU<SveMul>(
                                size, machInst, zdn, zm, pg);
                    } else {
                        return new Unknown64(machInst);
                    }
                  case 0x1:
                    return decodeSveBinDestrPred<SveSmulh, SveUmulh>(
                            size, u, machInst, zdn, zm, pg);
                  case 0x2:
                    if (size == 0x2 || size == 0x3) {
                        return decodeSveBinDestrPred<SveSdiv, SveUdiv>(
                                size, u, machInst, zdn, zm, pg);
                    } else {
                        return new Unknown64(machInst);
                    }
                  case 0x3:
                    if (size == 0x2 || size == 0x3) {
                        return decodeSveBinDestrPred<SveSdivr, SveUdivr>(
                                size, u, machInst, zdn, zm, pg);
                    } else {
                        return new Unknown64(machInst);
                    }
                }
                break;
            }
          case 0x3:
            {
                uint8_t size = bits(machInst, 23, 22);
                uint8_t opc = bits(machInst, 18, 16);

                switch (opc) {
                  case 0x0:
                    return decodeSveBinDestrPredU<SveOrrPred>(
                            size, machInst, zdn, zm, pg);
                  case 0x1:
                    return decodeSveBinDestrPredU<SveEorPred>(
                            size, machInst, zdn, zm, pg);
                  case 0x2:
                    return decodeSveBinDestrPredU<SveAndPred>(
                            size, machInst, zdn, zm, pg);
                  case 0x3:
                    return decodeSveBinDestrPredU<SveBicPred>(
                            size, machInst, zdn, zm, pg);
                  default:
                    return new Unknown64(machInst);
                }
            }
        }
        return new Unknown64(machInst);
    }  // decodeSveArithBinPred

    StaticInstPtr
    decodeSveIntReduc(ExtMachInst machInst)
    {
        RegIndex vd = (RegIndex) (uint8_t) bits(machInst, 4, 0);
        RegIndex zn = (RegIndex) (uint8_t) bits(machInst, 9, 5);
        RegIndex pg = (RegIndex) (uint8_t) bits(machInst, 12, 10);

        uint8_t size = bits(machInst, 23, 22);

        switch (bits(machInst, 20, 19)) {
          case 0x0:
            {
                uint8_t u = bits(machInst, 16);
                uint8_t opc = bits(machInst, 18, 17);
                if (opc != 0x0 || (!u && size == 0x3)) {
                    return new Unknown64(machInst);
                } else {
                    return decodeSveWideningReduc<SveSaddv, SveUaddv>(
                            size, u, machInst, vd, zn, pg);
                }
            }
          case 0x1:
            {
                uint8_t u = bits(machInst, 16);
                uint8_t opc = bits(machInst, 18, 17);
                switch (opc) {
                  case 0x0:
                    return decodeSveUnaryPred<SveSmaxv, SveUmaxv>(
                            size, u, machInst, vd, zn, pg);
                  case 0x1:
                    return decodeSveUnaryPred<SveSminv, SveUminv>(
                            size, u, machInst, vd, zn, pg);
                  default:
                    return new Unknown64(machInst);
                }
            }
          case 0x2:
            {
                uint8_t opc = bits(machInst, 18, 17);
                uint8_t merge = bits(machInst, 16);
                switch (opc) {
                  case 0x0:
                    if (merge) {
                        return decodeSveUnaryPredU<SveMovprfxPredM>(
                                size, machInst, vd /* zd */, zn, pg);
                    } else {
                        return decodeSveUnaryPredU<SveMovprfxPredZ>(
                                size, machInst, vd /* zd */, zn, pg);
                    }
                  default:
                    return new Unknown64(machInst);
                }
            }
          case 0x3:
            {
                uint8_t opc = bits(machInst, 18, 16);
                switch (opc) {
                  case 0x0:
                    return decodeSveUnaryPredU<SveOrv>(
                            size, machInst, vd, zn, pg);
                  case 0x1:
                    return decodeSveUnaryPredU<SveEorv>(
                            size, machInst, vd, zn, pg);
                  case 0x2:
                    return decodeSveUnaryPredU<SveAndv>(
                            size, machInst, vd, zn, pg);
                  default:
                    return new Unknown64(machInst);
                }
            }
        }
        return new Unknown64(machInst);
    }  // decodeSveIntReduc

    StaticInstPtr
    decodeSveIntMulAdd(ExtMachInst machInst)
    {
        RegIndex zda = (RegIndex) (uint8_t) bits(machInst, 4, 0);
        RegIndex zn = (RegIndex) (uint8_t) bits(machInst, 9, 5);
        RegIndex zm = (RegIndex) (uint8_t) bits(machInst, 20, 16);
        RegIndex pg = (RegIndex) (uint8_t) bits(machInst, 12, 10);

        uint8_t size = bits(machInst, 23, 22);
        uint8_t opc = (bits(machInst, 15) << 1) | bits(machInst, 13);
        switch (opc) {
          case 0x0:
            return decodeSveTerPredS<SveMla>(
                    size, machInst, zda, zn, zm, pg);
          case 0x1:
            return decodeSveTerPredS<SveMls>(
                    size, machInst, zda, zn, zm, pg);
          case 0x2:
            return decodeSveTerPredS<SveMad>(
                    size, machInst, zda /* zdn */, zn /* za */, zm, pg);
          case 0x3:
            return decodeSveTerPredS<SveMsb>(
                    size, machInst, zda /* zdn */, zn /* za */, zm, pg);
        }
        return new Unknown64(machInst);
    }  // decodeSveIntMulAdd

    StaticInstPtr
<<<<<<< HEAD
=======
    decodeSveMultiplyAccIndexed(ExtMachInst machInst)
    {
        RegIndex zda = (RegIndex) (uint8_t) bits(machInst, 4, 0);
        RegIndex zn = (RegIndex) (uint8_t) bits(machInst, 9, 5);
        uint8_t size = bits(machInst, 23, 22);
        uint8_t opc = (bits(machInst, 10));

       switch(size) {
            case 0b00:
            case 0b01:
            {

                RegIndex zm_16 = (RegIndex)(uint8_t)bits(machInst, 18, 16);
                uint8_t imm_16 = (uint8_t)(bits(machInst, 22) << 2)
                | bits(machInst, 20, 19);
                switch(opc)
                    {
                        case 0x0: return new Sve2Mlai<int16_t>(
                            machInst, zda, zn, zm_16, imm_16);
                        case 0x1: return new Sve2Mlsi<int16_t>(
                            machInst, zda, zn, zm_16, imm_16);
                    }
            }
                break;

            case 0b10:
            {

                RegIndex zm_32 = (RegIndex)(uint8_t)bits(machInst, 18, 16);
                uint8_t imm_32 = (uint8_t)bits(machInst, 20, 19);
                switch(opc) {
                    case 0x0: return new Sve2Mlai<int32_t>(
                        machInst, zda, zn, zm_32, imm_32);
                    case 0x1: return new Sve2Mlsi<int32_t>(
                        machInst, zda, zn, zm_32, imm_32);
                }
            }
                break;

            case 0b11:
            {

                RegIndex zm_64 = (RegIndex)(uint8_t)bits(machInst, 19, 16);
                uint8_t imm_64 = (uint8_t)bits(machInst, 20);
                switch(opc) {
                    case 0x0: return new Sve2Mlai<int64_t>(
                        machInst, zda, zn, zm_64, imm_64);
                    case 0x1: return new Sve2Mlsi<int64_t>(
                        machInst, zda, zn, zm_64, imm_64);
                }
            }
            break;
        }

        return new Unknown64(machInst);

    } // decodeSveMultiplyAccIndexed

    StaticInstPtr
>>>>>>> 85eb9938
    decodeSveIntMatMulAdd(ExtMachInst machInst)
    {
        RegIndex zda = (RegIndex) (uint8_t) bits(machInst, 4, 0);
        RegIndex zn = (RegIndex) (uint8_t) bits(machInst, 9, 5);
        RegIndex zm = (RegIndex) (uint8_t) bits(machInst, 20, 16);

        uint8_t uns = bits(machInst, 23, 22);

        switch (uns) {
          case 0x0:
            return new SveSmmla<int32_t, int8_t, int8_t>(
                         machInst, zda, zn, zm);
          case 0x2:
            return new SveUsmmla<int32_t, uint8_t, int8_t>(
                         machInst, zda, zn, zm);
          case 0x3:
            return new SveUmmla<uint32_t, uint8_t, uint8_t>(
                         machInst, zda, zn, zm);
          case 0x1:
          default:
            return new Unknown64(machInst);
        }

        return new Unknown64(machInst);
    }  // decodeSveIntMatMulAdd

    StaticInstPtr
    decodeSveShiftByImmPred0(ExtMachInst machInst)
    {
        RegIndex zdn = (RegIndex) (uint8_t) bits(machInst, 4, 0);
        RegIndex pg = (RegIndex) (uint8_t) bits(machInst, 12, 10);
        uint8_t imm3 = (uint8_t) bits(machInst, 7, 5);

        uint8_t tsize = (bits(machInst, 23, 22) << 2) | bits(machInst, 9, 8);
        uint8_t esize = 0;
        uint8_t size = 0;

        if (tsize == 0x0) {
            return new Unknown64(machInst);
        } else if (tsize == 0x1) {
            esize = 8;
        } else if ((tsize & 0x0E) == 0x2) {
            esize = 16;
            size = 1;
        } else if ((tsize & 0x0C) == 0x4) {
            esize = 32;
            size = 2;
        } else if ((tsize & 0x08) == 0x8) {
            esize = 64;
            size = 3;
        }

        uint8_t opc = bits(machInst, 18, 16);
        switch (opc) {
            case 0x0:
                {
                    unsigned shiftAmt = 2 * esize - ((tsize << 3) | imm3);
                    return decodeSveBinImmPredU<SveAsrImmPred>(
                            size, machInst, zdn, shiftAmt, pg);
                }
            case 0x01:
                {
                    unsigned shiftAmt = 2 * esize - ((tsize << 3) | imm3);
                    return decodeSveBinImmPredU<SveLsrImmPred>(
                            size, machInst, zdn, shiftAmt, pg);
                }
            case 0x03:
                {
                    unsigned shiftAmt = ((tsize << 3) | imm3) - esize;
                    return decodeSveBinImmPredU<SveLslImmPred>(
                            size, machInst, zdn, shiftAmt, pg);
                }
            case 0x04:
                {
                    unsigned shiftAmt = 2 * esize - ((tsize << 3) | imm3);
                    return decodeSveBinImmPredS<SveAsrd>(
                            size, machInst, zdn, shiftAmt, pg);
                }
        }
        return new Unknown64(machInst);
    } // decodeSveShiftByImmPred0

    StaticInstPtr
    decodeSveShiftByVectorPred(ExtMachInst machInst)
    {
        RegIndex zdn = (RegIndex) (uint8_t) bits(machInst, 4, 0);
        RegIndex zm = (RegIndex) (uint8_t) bits(machInst, 9, 5);
        RegIndex pg = (RegIndex) (uint8_t) bits(machInst, 12, 10);
        uint8_t size = bits(machInst, 23, 22);
        uint8_t opc = bits(machInst, 18, 16);
        switch (opc) {
            case 0:
                return decodeSveBinDestrPredU<SveAsrPred>(
                        size, machInst, zdn, zm, pg);
            case 1:
                return decodeSveBinDestrPredU<SveLsrPred>(
                        size, machInst, zdn, zm, pg);
            case 3:
                return decodeSveBinDestrPredU<SveLslPred>(
                        size, machInst, zdn, zm, pg);
            case 4:
                return decodeSveBinDestrPredU<SveAsrr>(
                        size, machInst, zdn, zm, pg);
            case 5:
                return decodeSveBinDestrPredU<SveLsrr>(
                        size, machInst, zdn, zm, pg);
            case 7:
                return decodeSveBinDestrPredU<SveLslr>(
                        size, machInst, zdn, zm, pg);
        }
        return new Unknown64(machInst);
    } // decodeSveShiftByVectorPred

    StaticInstPtr
    decodeSveShiftByWideElemsPred(ExtMachInst machInst)
    {
        RegIndex zdn = (RegIndex) (uint8_t) bits(machInst, 4, 0);
        RegIndex zm = (RegIndex) (uint8_t) bits(machInst, 9, 5);
        RegIndex pg = (RegIndex) (uint8_t) bits(machInst, 12, 10);
        uint8_t size = bits(machInst, 23, 22);
        uint8_t opc = bits(machInst, 18, 16);
        switch (opc) {
            case 0x0:
                return decodeSveBinDestrPredU<SveAsrWidePred>(
                        size, machInst, zdn, zm, pg);
            case 0x1:
                return decodeSveBinDestrPredU<SveLsrWidePred>(
                        size, machInst, zdn, zm, pg);
            case 0x3:
                return decodeSveBinDestrPredU<SveLslWidePred>(
                        size, machInst, zdn, zm, pg);
        }
        return new Unknown64(machInst);
    } // decodeSveShiftByWideElemsPred

    StaticInstPtr
    decodeSveShiftByImmPred(ExtMachInst machInst)
    {
        uint8_t b20_19 = bits(machInst, 20, 19);
        uint8_t b23_22 = bits(machInst, 23, 22);

        if (b20_19 == 0x0) {
            return decodeSveShiftByImmPred0(machInst);
        } else if (b20_19 == 0x2) {
            return decodeSveShiftByVectorPred(machInst);
        } else if (b20_19 == 0x3 && b23_22 != 0x3) {
            return decodeSveShiftByWideElemsPred(machInst);
        }
        return new Unknown64(machInst);
    }  // decodeSveShiftByImmPred

    StaticInstPtr
    decodeSveIntArithUnaryPred(ExtMachInst machInst)
    {
        RegIndex zd = (RegIndex) (uint8_t) bits(machInst, 4, 0);
        RegIndex zn = (RegIndex) (uint8_t) bits(machInst, 9, 5);
        RegIndex pg = (RegIndex) (uint8_t) bits(machInst, 12, 10);
        unsigned esize = bits(machInst, 23, 22);
        uint8_t opg = bits(machInst, 20, 19);
        uint8_t opc = bits(machInst, 18, 16);
        if (opg == 0x2) {
            bool unsig = static_cast<bool>(opc & 1);
            switch (opc) {
                case 0:
                case 1:
                    if (esize == 0) break;
                    if (unsig) {
                        return decodeSveUnaryExtendFromBPredU<SveUxtb>(
                                esize, machInst, zd, zn, pg);
                    } else {
                        return decodeSveUnaryExtendFromBPredU<SveSxtb>(
                                esize, machInst, zd, zn, pg);
                    }
                case 2:
                case 3:
                    if (esize < 2) break;
                    if (unsig) {
                        return decodeSveUnaryExtendFromHPredU<SveUxth>(
                                esize, machInst, zd, zn, pg);
                    } else {
                        return decodeSveUnaryExtendFromHPredU<SveSxth>(
                                esize, machInst, zd, zn, pg);
                    }
                case 4:
                case 5:
                    if (esize != 3) break;
                    if (unsig) {
                        return new SveUxtw<uint32_t, uint64_t>(
                                machInst, zd, zn, pg);
                    } else {
                        return new SveSxtw<uint32_t, uint64_t>(
                                machInst, zd, zn, pg);
                    }
                case 6:
                    return decodeSveUnaryPredS<SveAbs>(
                            esize, machInst, zd, zn, pg);
                case 7:
                    return decodeSveUnaryPredS<SveNeg>(
                            esize, machInst, zd, zn, pg);
            }
        } else if (opg == 0x3) {
            switch (opc) {
                case 0:
                    return decodeSveUnaryPredS<SveCls>(
                            esize, machInst, zd, zn, pg);
                case 1:
                    return decodeSveUnaryPredS<SveClz>(
                            esize, machInst, zd, zn, pg);
                case 2:
                    return decodeSveUnaryPredU<SveCnt>(
                            esize, machInst, zd, zn, pg);
                case 3:
                    return decodeSveUnaryPredU<SveCnot>(
                            esize, machInst, zd, zn, pg);
                case 4:
                    return decodeSveUnaryPredF<SveFabs>(
                            esize, machInst, zd, zn, pg);
                case 5:
                    return decodeSveUnaryPredF<SveFneg>(
                            esize, machInst, zd, zn, pg);
                case 6:
                    return decodeSveUnaryPredU<SveNot>(
                            esize, machInst, zd, zn, pg);
                    break;
            }
        }
        return new Unknown64(machInst);
    }  // decodeSveIntArithUnaryPred

    StaticInstPtr
    decodeSveIntArithUnpred(ExtMachInst machInst)
    {
        RegIndex zd = (RegIndex) (uint8_t) bits(machInst, 4, 0);
        RegIndex zn = (RegIndex) (uint8_t) bits(machInst, 9, 5);
        RegIndex zm = (RegIndex) (uint8_t) bits(machInst, 20, 16);

        uint8_t opc = (uint8_t) bits(machInst, 12, 10);
        uint8_t size = (uint8_t) bits(machInst, 23, 22);

        switch (opc) {
            case 0x0:
                return decodeSveBinUnpredU<SveAddUnpred>(size, machInst,
                        zd, zn, zm);
            case 0x1:
                return decodeSveBinUnpredU<SveSubUnpred>(size, machInst,
                        zd, zn, zm);
            case 0x4:
                return decodeSveBinUnpredS<SveSqadd>(size, machInst,
                        zd, zn, zm);
            case 0x5:
                return decodeSveBinUnpredU<SveUqadd>(size, machInst,
                        zd, zn, zm);
            case 0x6:
                return decodeSveBinUnpredS<SveSqsub>(size, machInst,
                        zd, zn, zm);
            case 0x7:
                return decodeSveBinUnpredU<SveUqsub>(size, machInst,
                        zd, zn, zm);
        }

        return new Unknown64(machInst);
    }  // decodeSveIntArithUnpred

    StaticInstPtr
    decodeSveIntMulUnpred(ExtMachInst machInst)
    {
        RegIndex zd = (RegIndex) (uint8_t) bits(machInst, 4, 0);
        RegIndex zn = (RegIndex) (uint8_t) bits(machInst, 9, 5);
        RegIndex zm = (RegIndex) (uint8_t) bits(machInst, 20, 16);
        uint8_t opc = bits(machInst, 11, 10);
        uint8_t size = bits(machInst, 23, 22);

        switch (opc) {
            case 0x1:
              if (size == 0x0) {
                  return new SvePmul<uint8_t>(machInst, zd, zn, zm);
              }
              [[fallthrough]];
            case 0x0:
              // MUL (vectors, unpredicated)
            case 0x2:
              // SMULH (unpredicated)
            case 0x3:
              // UMULH (unpredicated)
            default:
              return new Unknown64(machInst);
        }

    }  // decodeSveIntMulUnpred

    StaticInstPtr
    decodeSveIntTerUnpred(ExtMachInst machInst)
    {
        RegIndex zdn = (RegIndex) (uint8_t) bits(machInst, 4, 0);
        RegIndex zk = (RegIndex) (uint8_t) bits(machInst, 9, 5);
        RegIndex zm = (RegIndex) (uint8_t) bits(machInst, 20, 16);
        uint8_t opc = bits(machInst, 23, 22) << 1 | bits(machInst, 10);

        switch (opc) {
          case 0x0:
            return new SveEor3<uint64_t>(machInst, zdn, zm, zk);
          case 0x2:
            return new SveBcax<uint64_t>(machInst, zdn, zm, zk);
          case 0x1:
            // BSL
          case 0x3:
            // BSL1N
          case 0x5:
            // BSL2N
          case 0x7:
            // NBSL
          default:
            return new Unknown64(machInst);
        }
    }  // decodeSveIntTerUnpred

    StaticInstPtr
    decodeSve2IntMulLong(ExtMachInst machInst)
    {
        RegIndex zd = (RegIndex) (uint8_t) bits(machInst, 4, 0);
        RegIndex zn = (RegIndex) (uint8_t) bits(machInst, 9, 5);
        RegIndex zm = (RegIndex) (uint8_t) bits(machInst, 20, 16);
        uint8_t opc_u_t = bits(machInst, 12, 10);
        uint8_t size = bits(machInst, 23, 22);

        switch (opc_u_t) {
            case 0x2:
              return decodeSveBinUnpredS2<SvePmullb>(
                      size, machInst, zd, zn, zm);
            case 0x3:
              return decodeSveBinUnpredS2<SvePmullt>(
                      size, machInst, zd, zn, zm);
            case 0x4:
              return decodeSveBinUnpredSigned<SveSmullb>(
                      size, machInst, zd, zn, zm);
            case 0x5:
              return decodeSveBinUnpredSigned<SveSmullt>(
                      size, machInst, zd, zn, zm);
            case 0x6:
              return decodeSveBinUnpredUnsigned<SveUmullb>(
                      size, machInst, zd, zn, zm);
            case 0x7:
              return decodeSveBinUnpredUnsigned<SveUmullt>(
                      size, machInst, zd, zn, zm);
            case 0x0:
              // SQDMULLB
            case 0x1:
              // SQDMULLT
            default:
              return new Unknown64(machInst);
        }
    }  // decodeSve2IntMulLong

    StaticInstPtr
    decodeSve2BitPerm(ExtMachInst machInst)
    {
        RegIndex zd = (RegIndex) (uint8_t) bits(machInst, 4, 0);
        RegIndex zn = (RegIndex) (uint8_t) bits(machInst, 9, 5);
        RegIndex zm = (RegIndex) (uint8_t) bits(machInst, 20, 16);
        uint8_t opc = bits(machInst, 11, 10);
        uint8_t size = bits(machInst, 23, 22);

        switch (opc) {
          case 0x2:
            return decodeSveBinUnpredU<SveBgrp>(
                    size, machInst, zd, zn, zm);
          case 0x0:
            // BEXT
          case 0x1:
            // BDEP
          default:
            return new Unknown64(machInst);
        }
    }  // decodeSve2BitPerm

    StaticInstPtr
    decodeSveIntRotImm(ExtMachInst machInst)
    {
        RegIndex zdn = (RegIndex) (uint8_t) bits(machInst, 4, 0);
        RegIndex zm = (RegIndex) (uint8_t) bits(machInst, 9, 5);
        uint8_t imm3 = (RegIndex) (uint8_t) bits(machInst, 18, 16);

        uint8_t tsize = (bits(machInst, 23, 22) << 2) | bits(machInst, 20, 19);
        uint8_t esize = 0;
        uint8_t size = 0;

        if (tsize == 0x0) {
            return new Unknown64(machInst);
        } else if (tsize == 0x1) {
            esize = 8;
        } else if ((tsize & 0x0E) == 0x2) {
            esize = 16;
            size = 1;
        } else if ((tsize & 0x0C) == 0x4) {
            esize = 32;
            size = 2;
        } else if ((tsize & 0x08) == 0x8) {
            esize = 64;
            size = 3;
        }

        unsigned rot_am = 2 * esize - ((tsize << 3) | imm3);
        return decodeSveBinImmDestrUnpredU<SveXar>(
                size, machInst, zdn, zm, rot_am);
    }  // decodeSveIntRotImm

    StaticInstPtr
    decodeSve2CryptBinConstr(ExtMachInst machInst)
    {
        RegIndex zd = (RegIndex) (uint8_t) bits(machInst, 4, 0);
        RegIndex zn = (RegIndex) (uint8_t) bits(machInst, 9, 5);
        RegIndex zm = (RegIndex) (uint8_t) bits(machInst, 20, 16);
        uint8_t size = bits(machInst, 23, 22);
        uint8_t opc = bits(machInst, 10);
        uint8_t size_opc = (size << 1) | opc;

        switch (size_opc) {
          case 0x1:
            return new SveRax1<uint64_t>(machInst, zd, zn, zm);
          case 0x0:
            // SM4EKEY
          default:
            return new Unknown64(machInst);
        }
    }  // decodeSve2CryptBinConstr

    StaticInstPtr
    decodeSve2WideIntArith(ExtMachInst machInst)
    {
        uint8_t op0 = bits(machInst, 14, 13);
        switch (op0) {
          case 0b11:
            return decodeSve2IntMulLong(machInst);
          default:
            return new Unknown64(machInst);
        }
    }

    StaticInstPtr
    decodeSve2Crypto(ExtMachInst machInst)
    {
        uint8_t op2 = bits(machInst, 12, 11);
        switch (op2) {
          case 0b10:
            return decodeSve2CryptBinConstr(machInst);
          default:
            return new Unknown64(machInst);
        }
    }

    StaticInstPtr
    decodeSveIntLogUnpred(ExtMachInst machInst)
    {
        RegIndex zd = (RegIndex) (uint8_t) bits(machInst, 4, 0);
        RegIndex zn = (RegIndex) (uint8_t) bits(machInst, 9, 5);
        RegIndex zm = (RegIndex) (uint8_t) bits(machInst, 20, 16);
        uint8_t opc = (uint8_t) (bits(machInst, 23, 22) << 3
                | bits(machInst, 12, 10));

        switch (opc) {
            case 0x4:
                return new SveAndUnpred<uint64_t>(machInst, zd, zn, zm);
            case 0xc:
                return new SveOrrUnpred<uint64_t>(machInst, zd, zn, zm);
            case 0x14:
                return new SveEorUnpred<uint64_t>(machInst, zd, zn, zm);
            case 0x1c:
                return new SveBicUnpred<uint64_t>(machInst, zd, zn, zm);
        }

        return new Unknown64(machInst);
    }  // decodeSveIntLogUnpred

    StaticInstPtr
    decodeSveIndexGen(ExtMachInst machInst)
    {
        RegIndex zd = (RegIndex) (uint8_t) bits(machInst, 4, 0);
        uint8_t size = (uint8_t) bits(machInst, 23, 22);
        uint8_t grp = (uint8_t) bits(machInst, 11, 10);

        switch (grp) {
            case 0:
                { // INDEX (immediate)
                    int8_t imm5 = sext<5>(bits(machInst, 9, 5));
                    int8_t imm5b = sext<5>(bits(machInst, 20, 16));
                    switch (size) {
                        case 0:
                            return new SveIndexII<int8_t>(machInst,
                                    zd, imm5, imm5b);
                        case 1:
                            return new SveIndexII<int16_t>(machInst,
                                    zd, imm5, imm5b);
                        case 2:
                            return new SveIndexII<int32_t>(machInst,
                                    zd, imm5, imm5b);
                        case 3:
                            return new SveIndexII<int64_t>(machInst,
                                    zd, imm5, imm5b);
                    }
                    break;
                }
            case 1:
                { // INDEX (scalar, immediate)
                    int8_t imm5 = sext<5>(bits(machInst, 20, 16));
                    RegIndex zn = (RegIndex) (uint8_t) bits(
                            machInst, 9, 5);
                    switch (size) {
                        case 0:
                            return new SveIndexRI<int8_t>(machInst,
                                    zd, zn, imm5);
                        case 1:
                            return new SveIndexRI<int16_t>(machInst,
                                    zd, zn, imm5);
                        case 2:
                            return new SveIndexRI<int32_t>(machInst,
                                    zd, zn, imm5);
                        case 3:
                            return new SveIndexRI<int64_t>(machInst,
                                    zd, zn, imm5);
                    }
                    break;
                }
            case 2:
                { // INDEX (immediate, scalar)
                    int8_t imm5 = sext<5>(bits(machInst, 9, 5));
                    RegIndex zm = (RegIndex) (uint8_t) bits(
                            machInst, 20, 16);
                    switch (size) {
                        case 0:
                            return new SveIndexIR<int8_t>(machInst,
                                    zd, imm5, zm);
                        case 1:
                            return new SveIndexIR<int16_t>(machInst,
                                    zd, imm5, zm);
                        case 2:
                            return new SveIndexIR<int32_t>(machInst,
                                    zd, imm5, zm);
                        case 3:
                            return new SveIndexIR<int64_t>(machInst,
                                    zd, imm5, zm);
                    }
                    break;
                }
            case 3:
                { // INDEX (scalars)
                    RegIndex zn = (RegIndex) (uint8_t) bits(
                            machInst, 9, 5);
                    RegIndex zm = (RegIndex) (uint8_t) bits(
                            machInst, 20, 16);
                    switch (size) {
                        case 0:
                            return new SveIndexRR<int8_t>(machInst,
                                    zd, zn, zm);
                        case 1:
                            return new SveIndexRR<int16_t>(machInst,
                                    zd, zn, zm);
                        case 2:
                            return new SveIndexRR<int32_t>(machInst,
                                    zd, zn, zm);
                        case 3:
                            return new SveIndexRR<int64_t>(machInst,
                                    zd, zn, zm);
                    }
                }
        }
        return new Unknown64(machInst);
    }  // decodeSveIndexGen

    StaticInstPtr
    decodeSveStackAlloc(ExtMachInst machInst)
    {
        uint8_t b23_22 = bits(machInst, 23, 22);
        uint8_t b11 = bits(machInst, 11);
        if (b11 == 0x0) {
            if ((b23_22 & 0x2) == 0x0) {
                RegIndex rd = makeSP(
                    (RegIndex) (uint8_t) bits(machInst, 4, 0));
                RegIndex rn = makeSP(
                    (RegIndex) (uint8_t) bits(machInst, 20, 16));
                uint64_t imm = sext<6>(bits(machInst, 10, 5));
                if ((b23_22 & 0x1) == 0x0) {
                    return new AddvlXImm(machInst, rd, rn, imm);
                } else {
                    return new AddplXImm(machInst, rd, rn, imm);
                }
            } else if (b23_22 == 0x2) {
                RegIndex rd = (RegIndex) (uint8_t) bits(machInst, 4, 0);
                uint64_t imm = sext<6>(bits(machInst, 10, 5));
                if (bits(machInst, 20, 16) == 0x1f) {
                    return new SveRdvl(machInst, rd, imm);
                }
            }
        } else { // b11 == 1
            if ((b23_22 & 0x2) == 0x0) {
                RegIndex rd = makeSP(
                    (RegIndex) (uint8_t) bits(machInst, 4, 0));
                RegIndex rn = makeSP(
                    (RegIndex) (uint8_t) bits(machInst, 20, 16));
                uint64_t imm = sext<6>(bits(machInst, 10, 5));
                if ((b23_22 & 0x1) == 0x0) {
                    return new SmeAddsvl(machInst, rd, rn, imm);
                } else {
                    return new SmeAddspl(machInst, rd, rn, imm);
                }
            } else if (b23_22 == 0x2) {
                RegIndex rd = (RegIndex) (uint8_t) bits(machInst, 4, 0);
                uint64_t imm = sext<6>(bits(machInst, 10, 5));
                if (bits(machInst, 20, 16) == 0x1f) {
                    return new SmeRdsvl(machInst, rd, imm);
                }
            }
        }
        return new Unknown64(machInst);
    }  // decodeSveStackAlloc

    StaticInstPtr
    decodeSveShiftByWideElemsUnpred(ExtMachInst machInst)
    {
        RegIndex zd = (RegIndex) (uint8_t) bits(machInst, 4, 0);
        RegIndex zn = (RegIndex) (uint8_t) bits(machInst, 9, 5);
        RegIndex zm = (RegIndex) (uint8_t) bits(machInst, 20, 16);
        uint8_t size = bits(machInst, 23, 22);
        uint8_t opc = (uint8_t) bits(machInst, 11, 10);
        switch (opc) {
            case 0x0:
                return decodeSveBinUnpredU<SveAsrWideUnpred>(
                        size, machInst, zd, zn, zm);
            case 0x1:
                return decodeSveBinUnpredU<SveLsrWideUnpred>(
                        size, machInst, zd, zn, zm);
            case 0x3:
                return decodeSveBinUnpredU<SveLslWideUnpred>(
                        size, machInst, zd, zn, zm);
        }
        return new Unknown64(machInst);
    }  // decodeSveShiftByWideElemsUnpred

    StaticInstPtr
    decodeSveShiftByImmUnpredB(ExtMachInst machInst)
    {
        RegIndex zd = (RegIndex) (uint8_t) bits(machInst, 4, 0);
        RegIndex zn = (RegIndex) (uint8_t) bits(machInst, 9, 5);
        uint8_t imm3 = (uint8_t) bits(machInst, 18, 16);

        uint8_t tsize = (bits(machInst, 23, 22) << 2) | bits(machInst, 20, 19);
        uint8_t esize = 0;
        uint8_t size = 0;
        if (tsize == 0x0) {
            return new Unknown64(machInst);
        } else if (tsize == 0x1) {
            esize = 8;
        } else if ((tsize & 0x0E) == 0x2) {
            esize = 16;
            size = 1;
        } else if ((tsize & 0x0C) == 0x4) {
            esize = 32;
            size = 2;
        } else if ((tsize & 0x08) == 0x8) {
            esize = 64;
            size = 3;
        }

        uint8_t opc = bits(machInst, 11, 10);
        switch (opc) {
            case 0x00:
                {
                    unsigned shiftAmt = 2 * esize - ((tsize << 3) | imm3);
                    return decodeSveBinImmUnpredU<SveAsrImmUnpred>(
                            size, machInst, zd, zn, shiftAmt);
                }
            case 0x01:
                {
                    unsigned shiftAmt = 2 * esize - ((tsize << 3) | imm3);
                    return decodeSveBinImmUnpredU<SveLsrImmUnpred>(
                            size, machInst, zd, zn, shiftAmt);
                }
            case 0x03:
                {
                    unsigned shiftAmt = ((tsize << 3) | imm3) - esize;
                    return decodeSveBinImmUnpredU<SveLslImmUnpred>(
                            size, machInst, zd, zn, shiftAmt);
                }
        }

        return new Unknown64(machInst);
    }  // decodeSveShiftByImmUnpredB

    StaticInstPtr
    decodeSveShiftByImmUnpred(ExtMachInst machInst)
    {
        if (bits(machInst, 12)) {
            return decodeSveShiftByImmUnpredB(machInst);
        } else {
            return decodeSveShiftByWideElemsUnpred(machInst);
        }
        return new Unknown64(machInst);
    }  // decodeSveShiftByImmUnpred

    StaticInstPtr
    decodeSveCompVecAddr(ExtMachInst machInst)
    {
        RegIndex zd = (RegIndex) (uint8_t) bits(machInst, 4, 0);
        RegIndex zn = (RegIndex) (uint8_t) bits(machInst, 9, 5);
        RegIndex zm = (RegIndex) (uint8_t) bits(machInst, 20, 16);
        uint8_t mult = 1 << bits(machInst, 11, 10);

        uint8_t opc = bits(machInst, 23, 22);

        switch (opc) {
          case 0x0:
            return new SveAdr<uint64_t>(machInst, zd, zn, zm, mult,
                    SveAdr<uint64_t>::SveAdrOffsetUnpackedSigned);
          case 0x1:
            return new SveAdr<uint64_t>(machInst, zd, zn, zm, mult,
                    SveAdr<uint64_t>::SveAdrOffsetUnpackedUnsigned);
          case 0x2:
            return new SveAdr<uint32_t>(machInst, zd, zn, zm, mult,
                    SveAdr<uint32_t>::SveAdrOffsetPacked);
          case 0x3:
            return new SveAdr<uint64_t>(machInst, zd, zn, zm, mult,
                    SveAdr<uint64_t>::SveAdrOffsetPacked);
        }
        return new Unknown64(machInst);
    }  // decodeSveCompVecAddr

    StaticInstPtr
    decodeSveIntMiscUnpred(ExtMachInst machInst)
    {
        RegIndex zd = (RegIndex) (uint8_t) bits(machInst, 4, 0);
        RegIndex zn = (RegIndex) (uint8_t) bits(machInst, 9, 5);

        uint8_t size = bits(machInst, 23, 22);
        uint8_t opc = bits(machInst, 11, 10);
        switch (opc) {
          case 0x0:
            // SVE floating-point trig select coefficient
            {
                if (size == 0) {
                    break;
                }
                RegIndex zm = (RegIndex) (uint8_t) bits(machInst,
                                                              20, 16);
                return decodeSveBinUnpredF<SveFtssel>(
                    size, machInst, zd, zn, zm);
            }
          case 0x2:
            // SVE floating-point exponential accelerator
            if (size == 0) {
                break;
            }
            return decodeSveUnaryUnpredF<SveFexpa>(size, machInst, zd, zn);
          case 0x3:
            // SVE constructive prefix (unpredicated)
            if (size == 0x0 && bits(machInst, 20, 16) == 0x0) {
                return new SveMovprfxUnpred<uint64_t>(machInst, zd, zn);
            }
            break;
        }
        return new Unknown64(machInst);
    }  // decodeSveIntMiscUnpred

    StaticInstPtr
    decodeSveElemCount(ExtMachInst machInst)
    {
        uint8_t opc20 = (uint8_t) bits(machInst, 20);
        uint8_t b13_12 = (uint8_t) bits(machInst, 13, 12);
        uint8_t opc11 = (uint8_t) bits(machInst, 11);
        uint8_t opc10 = (uint8_t) bits(machInst, 10);
        uint8_t opc11_10 = (uint8_t) bits(machInst, 11, 10);
        if (b13_12 == 0) {
            uint8_t pattern = (uint8_t) bits(machInst, 9, 5);
            uint8_t imm4 = (uint8_t) bits(machInst, 19, 16) + 1;
            RegIndex zdn = (RegIndex) (uint8_t) bits(machInst, 4, 0);
            unsigned size = (unsigned) bits(machInst, 23, 22);
            if (opc20) {
                if (opc11 == 0) {
                    if (opc10) {
                        return decodeSveElemIntCountLU<SveDecv>(size,
                                machInst, zdn, pattern, imm4);
                    } else {
                        return decodeSveElemIntCountLU<SveIncv>(size,
                                machInst, zdn, pattern, imm4);
                    }
                }
            } else {
                if (opc11) {
                    if (opc10) {
                        return decodeSveElemIntCountLU<SveUqdecv>(size,
                                machInst, zdn, pattern, imm4);
                    } else {
                        return decodeSveElemIntCountLS<SveSqdecv>(size,
                                machInst, zdn, pattern, imm4);
                    }
                } else {
                    if (opc10) {
                        return decodeSveElemIntCountLU<SveUqincv>(size,
                                machInst, zdn, pattern, imm4);
                    } else {
                        return decodeSveElemIntCountLS<SveSqincv>(size,
                                machInst, zdn, pattern, imm4);
                    }
                }
            }
        } else if (b13_12 == 3) {
            uint8_t pattern = (uint8_t) bits(machInst, 9, 5);
            uint8_t imm4 = (uint8_t) bits(machInst, 19, 16) + 1;
            RegIndex rdn = (RegIndex) (uint8_t) bits(machInst, 4, 0);
            unsigned size = (unsigned) bits(machInst, 23, 22);
            switch (opc11_10) {
                case 0:
                    if (opc20) {
                        return decodeSveElemIntCountS<SveSqinc>(size,
                                machInst, rdn, pattern, imm4);
                    } else {
                        return decodeSveElemIntCountS<SveSqinc32>(size,
                                machInst, rdn, pattern, imm4);
                    }
                case 1:
                    if (opc20) {
                        return decodeSveElemIntCountU<SveUqinc>(size,
                                machInst, rdn, pattern, imm4);
                    } else {
                        return decodeSveElemIntCountU<SveUqinc32>(size,
                                machInst, rdn, pattern, imm4);
                    }
                case 2:
                    if (opc20) {
                        return decodeSveElemIntCountS<SveSqdec>(size,
                                machInst, rdn, pattern, imm4);
                    } else {
                        return decodeSveElemIntCountS<SveSqdec32>(size,
                                machInst, rdn, pattern, imm4);
                    }
                case 3:
                    if (opc20) {
                        return decodeSveElemIntCountU<SveUqdec>(size,
                                machInst, rdn, pattern, imm4);
                    } else {
                        return decodeSveElemIntCountU<SveUqdec32>(size,
                                machInst, rdn, pattern, imm4);
                    }
            }
        } else if (opc20 && b13_12 == 2 && !(opc11_10 & 0x2)) {
            uint8_t pattern = (uint8_t) bits(machInst, 9, 5);
            uint8_t imm4 = (uint8_t) bits(machInst, 19, 16) + 1;
            RegIndex rdn = (RegIndex) (uint8_t) bits(machInst, 4, 0);
            unsigned size = (unsigned) bits(machInst, 23, 22);
            if (opc11_10 & 0x1) {
                return decodeSveElemIntCountU<SveDec>(size, machInst,
                        rdn, pattern, imm4);
            } else {
                return decodeSveElemIntCountU<SveInc>(size, machInst,
                        rdn, pattern, imm4);
            }
        } else if (!opc20 && b13_12 == 2 && opc11_10 == 0) {
            uint8_t pattern = (uint8_t) bits(machInst, 9, 5);
            uint8_t imm4 = (uint8_t) bits(machInst, 19, 16) + 1;
            RegIndex rd = (RegIndex) (uint8_t) bits(machInst, 4, 0);
            unsigned size = (unsigned) bits(machInst, 23, 22);
            return decodeSveElemIntCountU<SveCntx>(size, machInst,
                    rd, pattern, imm4);
        }
        return new Unknown64(machInst);
    }  // decodeSveElemCount

    StaticInstPtr
    decodeSveLogMaskImm(ExtMachInst machInst)
    {
        RegIndex zd = (RegIndex) (uint8_t) bits(machInst, 4, 0);
        bool n = bits(machInst, 17);
        uint8_t immr = bits(machInst, 16, 11);
        uint8_t imms = bits(machInst, 10, 5);

        // Decode bitmask
        // len = MSB(n:NOT(imms)), len < 1 is undefined
        uint8_t len = 0;
        if (n) {
            len = 6;
        } else if (imms == 0x3f || imms == 0x3e) {
            return new Unknown64(machInst);
        } else {
            len = findMsbSet(imms ^ 0x3f);
        }
        // Generate r, s, and size
        uint64_t r = bits(immr, len - 1, 0);
        uint64_t s = bits(imms, len - 1, 0);
        uint8_t size = 1 << len;
        if (s == size - 1)
            return new Unknown64(machInst);
        // Generate the pattern with s 1s, rotated by r, with size bits
        uint64_t pattern = mask(s + 1);
        if (r) {
            pattern = (pattern >> r) | (pattern << (size - r));
            pattern &= mask(size);
        }
        // Replicate that to fill up the immediate
        for (unsigned i = 1; i < (64 / size); i *= 2)
            pattern |= (pattern << (i * size));
        uint64_t imm = pattern;

        if (bits(machInst, 19, 18) == 0x0) {
            if (bits(machInst, 23, 22) == 0x3) {
                return new SveDupm<uint64_t>(machInst, zd, imm);
            } else {
                switch (bits(machInst, 23, 22)) {
                  case 0x0:
                    return new SveOrrImm<uint64_t>(machInst, zd, imm);
                  case 0x1:
                    return new SveEorImm<uint64_t>(machInst, zd, imm);
                  case 0x2:
                    return new SveAndImm<uint64_t>(machInst, zd, imm);
                }
            }
        }

        return new Unknown64(machInst);
    }  // decodeSveLogMaskImm

    StaticInstPtr
    decodeSveIntWideImmPred(ExtMachInst machInst)
    {
        RegIndex zd = (RegIndex) (uint8_t) bits(machInst, 4, 0);
        RegIndex pg = (RegIndex) (uint8_t) bits(machInst, 19, 16);
        uint8_t size = bits(machInst, 23, 22);

        if (bits(machInst, 15) == 0x0) {
            uint64_t imm = bits(machInst, 12, 5);
            uint8_t sh = bits(machInst, 13);
            uint8_t m = bits(machInst, 14);
            if (sh) {
                if (size == 0x0) {
                    return new Unknown64(machInst);
                }
                imm <<= 8;
            }
            if (m) {
                if (sh) {
                    return decodeSveWideImmPredU<SveCpyImmMerge>(
                        size, machInst, zd, sext<16>(imm), pg);
                } else {
                    return decodeSveWideImmPredU<SveCpyImmMerge>(
                        size, machInst, zd, sext<8>(imm), pg);
                }
            } else {
                if (sh) {
                    return decodeSveWideImmPredU<SveCpyImmZero>(
                        size, machInst, zd, sext<16>(imm), pg,
                        false /* isMerging */);
                } else {
                    return decodeSveWideImmPredU<SveCpyImmZero>(
                        size, machInst, zd, sext<8>(imm), pg,
                        false /* isMerging */);
                }
            }
        } else if (bits(machInst, 15, 13) == 0x6 && size != 0x0) {
            uint64_t imm = vfp_modified_imm(bits(machInst, 12, 5),
                decode_fp_data_type(size));
            return decodeSveWideImmPredF<SveFcpy>(
                        size, machInst, zd, imm, pg);
        }

        return new Unknown64(machInst);
    }  // decodeSveIntWideImmPred

    StaticInstPtr
    decodeSvePermExtract(ExtMachInst machInst)
    {
        uint8_t b23_22 = (unsigned) bits(machInst, 23, 22);
        if (!b23_22) {
            uint8_t position =
                bits(machInst, 20, 16) << 3 | bits(machInst, 12, 10);
            RegIndex zdn = (RegIndex) (uint8_t) bits(machInst, 4, 0);
            RegIndex zm = (RegIndex) (uint8_t) bits(machInst, 9, 5);
            return new SveExt<uint8_t>(machInst, zdn, zm, position);
        }
        return new Unknown64(machInst);
    }  // decodeSvePermExtract

    StaticInstPtr
    decodeSvePermUnpred(ExtMachInst machInst)
    {
        uint8_t b12_10 = bits(machInst, 12, 10);
        if ((b12_10 == 0x4) || (bits(machInst, 12, 11) == 0x1)) {
            unsigned size = (unsigned) bits(machInst, 23, 22);
            RegIndex zd = (RegIndex) (uint8_t) bits(machInst, 4, 0);
            RegIndex zn = (RegIndex) (uint8_t) bits(machInst, 9, 5);
            RegIndex zm = (RegIndex) (uint8_t) bits(machInst, 20, 16);
<<<<<<< HEAD
            return decodeSveBinUnpredU<SveTbl>(size, machInst, zd, zn, zm);
=======
            if (b12_10 == 0x4) { // TBL, two sources
                return decodeSveBinUnpredU<SveTbl>(size, machInst, zd, zn, zm);
            } else if (bits(machInst, 10) == 0x1) { // TBX
                return decodeSveBinUnpredU<SveTbx>(size, machInst, zd, zn, zm);
            // } else { // TBL, three sources
                // TBL, three sources
            }
            return new Unknown64(machInst);
>>>>>>> 85eb9938
        } else if (bits(machInst, 20, 16) == 0x0 && b12_10 == 0x6) {
            uint8_t size = bits(machInst, 23, 22);
            RegIndex rn = makeSP(
                    (RegIndex) (uint8_t) bits(machInst, 9, 5));
            RegIndex zd = (RegIndex) (uint8_t) bits(machInst, 4, 0);
            return decodeSveUnaryUnpredU<SveDupScalar>(size, machInst, zd, rn);
        } else if (bits(machInst, 20, 16) == 0x4 && b12_10 == 0x6) {
            uint8_t size = bits(machInst, 23, 22);
            RegIndex zdn = (RegIndex) (uint8_t) bits(machInst, 4, 0);
            RegIndex rm = (RegIndex) (uint8_t) bits(machInst, 9, 5);
            return decodeSveUnaryUnpredU<SveInsr>(size, machInst, zdn, rm);
        } else if (bits(machInst, 20, 16) == 0x14 && b12_10 == 0x6) {
            uint8_t size = bits(machInst, 23, 22);
            RegIndex zdn = (RegIndex) (uint8_t) bits(machInst, 4, 0);
            RegIndex vm = (RegIndex) (uint8_t) bits(machInst, 9, 5);
            return decodeSveUnaryUnpredU<SveInsrf>(size, machInst, zdn, vm);
        } else if (bits(machInst, 20, 16) == 0x18 && b12_10 == 0x6) {
            uint8_t size = bits(machInst, 23, 22);
            RegIndex zd = (RegIndex) (uint8_t) bits(machInst, 4, 0);
            RegIndex zn = (RegIndex) (uint8_t) bits(machInst, 9, 5);
            return decodeSveUnaryUnpredU<SveRevv>(size, machInst, zd, zn);
        } else if (b12_10 == 0x0 && bits(machInst, 20, 16) != 0x0) {
            uint8_t imm =
                bits(machInst, 23, 22) << 5 | // imm3h
                bits(machInst, 20) << 4 |     // imm3l
                bits(machInst, 19, 16);       // tsz
            RegIndex zd = (RegIndex) (uint8_t) bits(machInst, 4, 0);
            RegIndex zn = (RegIndex) (uint8_t) bits(machInst, 9, 5);
            if (imm & 0x1) {
                imm >>= 1;
                return new SveDupIdx<uint8_t>(machInst, zd, zn, imm);
            } else if (imm & 0x2) {
                imm >>= 2;
                return new SveDupIdx<uint16_t>(machInst, zd, zn, imm);
            } else if (imm & 0x4) {
                imm >>= 3;
                return new SveDupIdx<uint32_t>(machInst, zd, zn, imm);
            } else if (imm & 0x8) {
                imm >>= 4;
                return new SveDupIdx<uint64_t>(machInst, zd, zn, imm);
            } else if (imm & 0x10) {
                imm >>= 5;
                return new SveDupIdx<__uint128_t>(machInst, zd, zn, imm);
            }
            return new Unknown64(machInst);
        } else if (bits(machInst, 23, 22) != 0x0 &&
                   bits(machInst, 20, 18) == 0x4 && b12_10 == 0x6) {
            unsigned size = (unsigned) bits(machInst, 23, 22);
            RegIndex zd = (RegIndex) (uint8_t) bits(machInst, 4, 0);
            RegIndex zn = (RegIndex) (uint8_t) bits(machInst, 9, 5);
            if (bits(machInst, 17)) {
                if (bits(machInst, 16)) {
                    return decodeSveUnpackU<SveUunpkhi>(size, machInst,
                                                        zd, zn);
                } else {
                    return decodeSveUnpackU<SveUunpklo>(size, machInst,
                                                        zd, zn);
                }
            } else {
                if (bits(machInst, 16)) {
                    return decodeSveUnpackS<SveSunpkhi>(size, machInst,
                                                        zd, zn);
                } else {
                    return decodeSveUnpackS<SveSunpklo>(size, machInst,
                                                        zd, zn);
                }
            }
        }
        return new Unknown64(machInst);
    }  // decodeSvePermUnpred

    StaticInstPtr
    decodeSvePermPredicates(ExtMachInst machInst)
    {
        if (bits(machInst, 20) == 0x0 && bits(machInst, 12, 11) != 0x3 &&
                bits(machInst, 9) == 0x0 && bits(machInst, 4) == 0x0) {
            RegIndex zd = (RegIndex) (uint8_t) bits(machInst, 4, 0);
            RegIndex zn = (RegIndex) (uint8_t) bits(machInst, 9, 5);
            RegIndex zm = (RegIndex) (uint8_t) bits(machInst, 20, 16);

            uint8_t size = bits(machInst, 23, 22);

            uint8_t opc = bits(machInst, 12, 10);

            switch (opc) {
              case 0x0:
                return decodeSveBinUnpredU<SveZip1Pred>(size,
                        machInst, zd, zn, zm);
              case 0x1:
                return decodeSveBinUnpredU<SveZip2Pred>(size,
                        machInst, zd, zn, zm);
              case 0x2:
                return decodeSveBinUnpredU<SveUzp1Pred>(size,
                        machInst, zd, zn, zm);
              case 0x3:
                return decodeSveBinUnpredU<SveUzp2Pred>(size,
                        machInst, zd, zn, zm);
              case 0x4:
                return decodeSveBinUnpredU<SveTrn1Pred>(size,
                        machInst, zd, zn, zm);
              case 0x5:
                return decodeSveBinUnpredU<SveTrn2Pred>(size,
                        machInst, zd, zn, zm);
            }
        } else if (bits(machInst, 23, 22) == 0x0 &&
                bits(machInst, 20, 17) == 0x8 && bits(machInst, 12, 9) == 0x0
                && bits(machInst, 4) == 0x0) {
            RegIndex pd = (RegIndex) (uint8_t) bits(machInst, 3, 0);
            RegIndex pn = (RegIndex) (uint8_t) bits(machInst, 8, 5);
            if (bits(machInst, 16)) {
                return new SvePunpkhi<uint8_t, uint16_t>(machInst, pd, pn);
            } else {
                return new SvePunpklo<uint8_t, uint16_t>(machInst, pd, pn);
            }
        } else if (bits(machInst, 20, 16) == 0x14 &&
                bits(machInst, 12, 9) == 0x00 && bits(machInst, 4) == 0) {
            uint8_t size = bits(machInst, 23, 22);
            RegIndex pd = (RegIndex) (uint8_t) bits(machInst, 3, 0);
            RegIndex pn = (RegIndex) (uint8_t) bits(machInst, 8, 5);
            return decodeSveUnaryUnpredU<SveRevp>(size, machInst, pd, pn);
        }
        return new Unknown64(machInst);
    }  // decodeSvePermPredicates

    StaticInstPtr
    decodeSvePermIntlv(ExtMachInst machInst, bool f64mm)
    {
        RegIndex zd = (RegIndex) (uint8_t) bits(machInst, 4, 0);
        RegIndex zn = (RegIndex) (uint8_t) bits(machInst, 9, 5);
        RegIndex zm = (RegIndex) (uint8_t) bits(machInst, 20, 16);

        uint8_t size = f64mm ? 4 : (uint8_t)bits(machInst, 23, 22);

        uint8_t opc = bits(machInst, 12, 10);

        switch (opc) {
          case 0x0:
            return decodeSveBinUnpredUQ<SveZip1>(size, machInst, zd, zn, zm);
          case 0x1:
            return decodeSveBinUnpredUQ<SveZip2>(size, machInst, zd, zn, zm);
          case 0x2:
            return decodeSveBinUnpredUQ<SveUzp1>(size, machInst, zd, zn, zm);
          case 0x3:
            return decodeSveBinUnpredUQ<SveUzp2>(size, machInst, zd, zn, zm);
          case 0x4:
          case 0x6:
            return decodeSveBinUnpredUQ<SveTrn1>(size, machInst, zd, zn, zm);
          case 0x5:
          case 0x7:
            return decodeSveBinUnpredUQ<SveTrn2>(size, machInst, zd, zn, zm);
        }
        return new Unknown64(machInst);
    }  // decodeSvePermIntlv

    StaticInstPtr
    decodeSvePermPred(ExtMachInst machInst)
    {
        uint8_t b13 = bits(machInst, 13);
        uint8_t b23 = bits(machInst, 23);
        switch (bits(machInst, 20, 16)) {
          case 0x0:
            if (!b13) {
                uint8_t size = bits(machInst, 23, 22);
                RegIndex pg = (RegIndex)(uint8_t) bits(machInst, 12, 10);
                RegIndex vn = (RegIndex)(uint8_t) bits(machInst, 9, 5);
                RegIndex zd = (RegIndex)(uint8_t) bits(machInst, 4, 0);
                return decodeSveUnaryPredU<SveCpySimdFpScalar>(size,
                        machInst, zd, vn, pg);
            }
            break;
          case 0x1:
            if (!b13 && b23) {
                // sve_int_perm_compact
                RegIndex pg = (RegIndex)(uint8_t) bits(machInst, 12, 10);
                RegIndex zn = (RegIndex)(uint8_t) bits(machInst, 9, 5);
                RegIndex zd = (RegIndex)(uint8_t) bits(machInst, 4, 0);
                if (bits(machInst, 22)) {
                    return new SveCompact<uint64_t>(machInst, zd, zn, pg);
                } else {
                    return new SveCompact<uint32_t>(machInst, zd, zn, pg);
                }
            }
            break;
          case 0x8:
            if (b13) {
                uint8_t size = bits(machInst, 23, 22);
                RegIndex pg = (RegIndex)(uint8_t) bits(machInst, 12, 10);
                RegIndex rn = makeSP(
                        (RegIndex)(uint8_t) bits(machInst, 9, 5));
                RegIndex zd = (RegIndex)(uint8_t) bits(machInst, 4, 0);
                return decodeSveUnaryPredU<SveCpyScalar>(size,
                        machInst, zd, rn, pg);
            }
            break;
          case 0xC:
            if (!b13) {
                uint8_t size = bits(machInst, 23, 22);
                RegIndex pg = (RegIndex)(uint8_t) bits(machInst, 12, 10);
                RegIndex zdn = (RegIndex)(uint8_t) bits(machInst, 4, 0);
                RegIndex zm = (RegIndex)(uint8_t) bits(machInst, 9, 5);
                return decodeSveBinDestrPredU<SveSplice>(size, machInst,
                        zdn, zm, pg);
            }
            break;
          case 0xE:
            if(!b13) {
                unsigned size = (unsigned) bits(machInst, 23, 22);
                RegIndex pg = (RegIndex)(uint8_t) bits(machInst, 12, 10);
                RegIndex zn = (RegIndex)(uint8_t) bits(machInst, 9, 5);
                RegIndex zd = (RegIndex)(uint8_t) bits(machInst, 4, 0);

                if (size == 0b00) {
                    return new SveRevd<__uint128_t>(machInst, zd, zn, pg);
                }
            }
            break;
        }
        switch (bits(machInst, 20, 17)) {
          case 0x0:
            if (b13) {
                uint8_t AB = bits(machInst, 16);
                uint8_t size = bits(machInst, 23, 22);
                RegIndex pg = (RegIndex)(uint8_t) bits(machInst, 12, 10);
                RegIndex zn = (RegIndex)(uint8_t) bits(machInst, 9, 5);
                RegIndex rd = (RegIndex)(uint8_t) bits(machInst, 4, 0);
                if (!AB) {
                    return decodeSveUnaryPredU<SveLasta>(size,
                            machInst, rd, zn, pg);
                } else {
                    return decodeSveUnaryPredU<SveLastb>(size,
                            machInst, rd, zn, pg);
                }
            }
            break;
          case 0x1:
            if (!b13) {
                uint8_t AB = bits(machInst, 16);
                uint8_t size = bits(machInst, 23, 22);
                RegIndex pg = (RegIndex)(uint8_t) bits(machInst, 12, 10);
                RegIndex zn = (RegIndex)(uint8_t) bits(machInst, 9, 5);
                RegIndex vd = (RegIndex)(uint8_t) bits(machInst, 4, 0);
                if (!AB) {
                    return decodeSveUnaryPredU<SveLastaf>(size,
                            machInst, vd, zn, pg);
                } else {
                    return decodeSveUnaryPredU<SveLastbf>(size,
                            machInst, vd, zn, pg);
                }
            }
            break;
          case 0x4:
            if (!b13) {
                uint8_t AB = bits(machInst, 16);
                uint8_t size = bits(machInst, 23, 22);
                RegIndex pg = (RegIndex)(uint8_t) bits(machInst, 12, 10);
                RegIndex zm = (RegIndex)(uint8_t) bits(machInst, 9, 5);
                RegIndex zdn = (RegIndex)(uint8_t) bits(machInst, 4, 0);
                if (!AB) {
                    return decodeSveUnaryPredU<SveClastav>(size,
                            machInst, zdn, zm, pg);
                } else {
                    return decodeSveUnaryPredU<SveClastbv>(size,
                            machInst, zdn, zm, pg);
                }
            }
            break;
          case 0x5:
            if (!b13) {
                uint8_t AB = bits(machInst, 16);
                uint8_t size = bits(machInst, 23, 22);
                RegIndex pg = (RegIndex)(uint8_t) bits(machInst, 12, 10);
                RegIndex zm = (RegIndex)(uint8_t) bits(machInst, 9, 5);
                RegIndex zdn = (RegIndex)(uint8_t) bits(machInst, 4, 0);
                if (!AB) {
                    return decodeSveUnaryPredU<SveClastaf>(size,
                            machInst, zdn, zm, pg);
                } else {
                    return decodeSveUnaryPredU<SveClastbf>(size,
                            machInst, zdn, zm, pg);
                }
            }
            break;
          case 0x8:
            if (b13) {
                uint8_t AB = bits(machInst, 16);
                uint8_t size = bits(machInst, 23, 22);
                RegIndex pg = (RegIndex)(uint8_t) bits(machInst, 12, 10);
                RegIndex zm = (RegIndex)(uint8_t) bits(machInst, 9, 5);
                RegIndex rdn = (RegIndex)(uint8_t) bits(machInst, 4, 0);
                if (!AB) {
                    return decodeSveUnaryPredU<SveClasta>(size,
                            machInst, rdn, zm, pg);
                } else {
                    return decodeSveUnaryPredU<SveClastb>(size,
                            machInst, rdn, zm, pg);
                }
            }
            break;
        }
        if (bits(machInst, 20, 18) == 0x1 && !b13) {
            unsigned size = (unsigned) bits(machInst, 23, 22);
            RegIndex pg = (RegIndex)(uint8_t) bits(machInst, 12, 10);
            RegIndex zn = (RegIndex)(uint8_t) bits(machInst, 9, 5);
            RegIndex zd = (RegIndex)(uint8_t) bits(machInst, 4, 0);
            uint8_t opc17_16 = bits(machInst, 17, 16);
            switch (opc17_16) {
                case 0x00:
                    switch (size) {
                        case 1:
                            return new SveRevb<uint16_t>(machInst, zd, zn, pg);
                        case 2:
                            return new SveRevb<uint32_t>(machInst, zd, zn, pg);
                        case 3:
                            return new SveRevb<uint64_t>(machInst, zd, zn, pg);
                    }
                    break;
                case 0x01:
                    switch (size) {
                        case 2:
                            return new SveRevh<uint32_t>(machInst, zd, zn, pg);
                        case 3:
                            return new SveRevh<uint64_t>(machInst, zd, zn, pg);
                    }
                    break;
                case 0x02:
                    if (size == 3) {
                        return new SveRevw<uint64_t>(machInst, zd, zn, pg);
                    }
                    break;
                case 0x03:
                    return decodeSveUnaryPredU<SveRbit>(
                            size, machInst, zd, zn, pg);
            }
        }
        return new Unknown64(machInst);
    }  // decodeSvePermPred

    StaticInstPtr
    decodeSveSelVec(ExtMachInst machInst)
    {
        RegIndex zd = (RegIndex) (uint8_t) bits(machInst, 4, 0);
        RegIndex zn = (RegIndex) (uint8_t) bits(machInst, 9, 5);
        RegIndex pg = (RegIndex) (uint8_t) bits(machInst, 13, 10);
        RegIndex zm = (RegIndex) (uint8_t) bits(machInst, 20, 16);
<<<<<<< HEAD

=======
>>>>>>> 85eb9938
        uint8_t size = bits(machInst, 23, 22);

        return decodeSveBinConstrPredU<SveSel>(size,
            machInst, zd, zn, zm, pg, SvePredType::SELECT);
    }  // decodeSveSelVec

    StaticInstPtr
    decodeSveIntCmpVec(ExtMachInst machInst)
    {
        uint8_t size = bits(machInst, 23, 22);
        uint8_t b14 = bits(machInst, 14);
        uint8_t opc =
            bits(machInst, 15) << 2 |
            bits(machInst, 13) << 1 |
            bits(machInst, 4);
        RegIndex pd = (RegIndex) (uint8_t)bits(machInst, 3, 0);
        RegIndex pg = (RegIndex) (uint8_t)bits(machInst, 12, 10);
        RegIndex zn = (RegIndex) (uint8_t)bits(machInst, 9, 5);
        RegIndex zm = (RegIndex) (uint8_t)bits(machInst, 20, 16);
        if (b14 && size != 3) {
            // sve_int_cmp_1
            switch (opc) {
                case 0:
                    return decodeSveTerPredWS<SveCmpgew>(size,
                            machInst, pd, zn, zm, pg);
                case 1:
                    return decodeSveTerPredWS<SveCmpgtw>(size,
                            machInst, pd, zn, zm, pg);
                case 2:
                    return decodeSveTerPredWS<SveCmpltw>(size,
                            machInst, pd, zn, zm, pg);
                case 3:
                    return decodeSveTerPredWS<SveCmplew>(size,
                            machInst, pd, zn, zm, pg);
                case 4:
                    return decodeSveTerPredWU<SveCmphsw>(size,
                            machInst, pd, zn, zm, pg);
                case 5:
                    return decodeSveTerPredWU<SveCmphiw>(size,
                            machInst, pd, zn, zm, pg);
                case 6:
                    return decodeSveTerPredWU<SveCmplow>(size,
                            machInst, pd, zn, zm, pg);
                case 7:
                    return decodeSveTerPredWU<SveCmplsw>(size,
                            machInst, pd, zn, zm, pg);
            }
        } else if (!b14) {
            switch (opc) {
                case 0:
                    return decodeSveTerPredU<SveCmphs>(size,
                            machInst, pd, zn, zm, pg);
                case 1:
                    return decodeSveTerPredU<SveCmphi>(size,
                            machInst, pd, zn, zm, pg);
                case 2:
                    if (size != 3) {
                        return decodeSveTerPredWU<SveCmpeqw>(size,
                                machInst, pd, zn, zm, pg);
                    }
                    break;
                case 3:
                    if (size != 3) {
                        return decodeSveTerPredWU<SveCmpnew>(size,
                                machInst, pd, zn, zm, pg);
                    }
                    break;
                case 4:
                    return decodeSveTerPredS<SveCmpge>(size,
                            machInst, pd, zn, zm, pg);
                case 5:
                    return decodeSveTerPredS<SveCmpgt>(size,
                            machInst, pd, zn, zm, pg);
                case 6:
                    return decodeSveTerPredU<SveCmpeq>(size,
                            machInst, pd, zn, zm, pg);
                case 7:
                    return decodeSveTerPredU<SveCmpne>(size,
                            machInst, pd, zn, zm, pg);
            }
        }
        return new Unknown64(machInst);
    }  // decodeSveIntCmpVec

    StaticInstPtr
    decodeSveIntCmpUImm(ExtMachInst machInst)
    {
        uint8_t cmp = bits(machInst, 13) << 1 | bits(machInst, 4);
        RegIndex pd = (RegIndex) (uint8_t) bits(machInst, 3, 0);
        RegIndex zn = (RegIndex) (uint8_t) bits(machInst, 9, 5);
        RegIndex pg = (RegIndex) (uint8_t) bits(machInst, 12, 10);
        int64_t imm = (int64_t) bits(machInst, 20, 14);
        uint8_t size = bits(machInst, 23, 22);
        switch (cmp) {
            case 0:
                return decodeSveTerImmPredU<SveCmphsi>(size,
                        machInst, pd, zn, imm, pg);
            case 1:
                return decodeSveTerImmPredU<SveCmphii>(size,
                        machInst, pd, zn, imm, pg);
            case 2:
                return decodeSveTerImmPredU<SveCmploi>(size,
                        machInst, pd, zn, imm, pg);
            case 3:
                return decodeSveTerImmPredU<SveCmplsi>(size,
                        machInst, pd, zn, imm, pg);
        }
        return new Unknown64(machInst);
    }  // decodeSveIntCmpUImm

    StaticInstPtr
    decodeSveIntCmpSImm(ExtMachInst machInst)
    {
        uint8_t opc = bits(machInst, 15) << 2 | bits(machInst, 13) << 1 |
            bits(machInst, 4);
        RegIndex pd = (RegIndex) (uint8_t) bits(machInst, 3, 0);
        RegIndex zn = (RegIndex) (uint8_t) bits(machInst, 9, 5);
        RegIndex pg = (RegIndex) (uint8_t) bits(machInst, 12, 10);
        int64_t imm = sext<5>(bits(machInst, 20, 16));
        uint8_t size = bits(machInst, 23, 22);
        switch (opc) {
            case 0:
                return decodeSveTerImmPredS<SveCmpgei>(size,
                        machInst, pd, zn, imm, pg);
            case 1:
                return decodeSveTerImmPredS<SveCmpgti>(size,
                        machInst, pd, zn, imm, pg);
            case 2:
                return decodeSveTerImmPredS<SveCmplti>(size,
                        machInst, pd, zn, imm, pg);
            case 3:
                return decodeSveTerImmPredS<SveCmplei>(size,
                        machInst, pd, zn, imm, pg);
            case 4:
                return decodeSveTerImmPredU<SveCmpeqi>(size,
                        machInst, pd, zn, imm, pg);
            case 5:
                return decodeSveTerImmPredU<SveCmpnei>(size,
                        machInst, pd, zn, imm, pg);
            default:
                return new Unknown64(machInst);
        }
        return new Unknown64(machInst);
    }  // decodeSveIntCmpSImm

    StaticInstPtr
    decodeSvePredLogicalOps(ExtMachInst machInst)
    {
        RegIndex pd = (RegIndex) (uint8_t) bits(machInst, 3, 0);
        RegIndex pn = (RegIndex) (uint8_t) bits(machInst, 8, 5);
        RegIndex pm = (RegIndex) (uint8_t) bits(machInst, 19, 16);
        RegIndex pg = (RegIndex) (uint8_t) bits(machInst, 13, 10);
        uint8_t opc = (bits(machInst, 23, 22) << 2) |
                      (bits(machInst, 9) << 1) |
                      bits(machInst, 4);
        switch (opc) {
          case 0x0:
            return new SvePredAnd<uint8_t>(machInst, pd, pn, pm, pg);
          case 0x1:
            return new SvePredBic<uint8_t>(machInst, pd, pn, pm, pg);
          case 0x2:
            return new SvePredEor<uint8_t>(machInst, pd, pn, pm, pg);
          case 0x3:
            return new SvePredSel<uint8_t>(machInst, pd, pn, pm, pg, true);
          case 0x4:
            return new SvePredAnds<uint8_t>(machInst, pd, pn, pm, pg);
          case 0x5:
            return new SvePredBics<uint8_t>(machInst, pd, pn, pm, pg);
          case 0x6:
            return new SvePredEors<uint8_t>(machInst, pd, pn, pm, pg);
          case 0x8:
            return new SvePredOrr<uint8_t>(machInst, pd, pn, pm, pg);
          case 0x9:
            return new SvePredOrn<uint8_t>(machInst, pd, pn, pm, pg);
          case 0xa:
            return new SvePredNor<uint8_t>(machInst, pd, pn, pm, pg);
          case 0xb:
            return new SvePredNand<uint8_t>(machInst, pd, pn, pm, pg);
          case 0xc:
            return new SvePredOrrs<uint8_t>(machInst, pd, pn, pm, pg);
          case 0xd:
            return new SvePredOrns<uint8_t>(machInst, pd, pn, pm, pg);
          case 0xe:
            return new SvePredNors<uint8_t>(machInst, pd, pn, pm, pg);
          case 0xf:
            return new SvePredNands<uint8_t>(machInst, pd, pn, pm, pg);
        }

        return new Unknown64(machInst);
    }  // decodeSvePredLogicalOps

    StaticInstPtr
    decodeSvePropBreakFromPrevPartition(ExtMachInst machInst)
    {
        if (bits(machInst, 23) == 0x0 && bits(machInst, 9) == 0x0) {
            uint8_t opc = (bits(machInst, 22) << 1) | bits(machInst, 4);
            RegIndex pm = (RegIndex)(uint8_t) bits(machInst, 19, 16);
            RegIndex pg = (RegIndex)(uint8_t) bits(machInst, 13, 10);
            RegIndex pn = (RegIndex)(uint8_t) bits(machInst, 8, 5);
            RegIndex pd = (RegIndex)(uint8_t) bits(machInst, 3, 0);
            switch (opc) {
              case 0x0:
                // BRKPA
                return new SveBrkpa(machInst, pd, pn, pm, pg);
              case 0x1:
                // BRKPB
                return new SveBrkpb(machInst, pd, pn, pm, pg);
              case 0x2:
                // BRKPAS
                return new SveBrkpas(machInst, pd, pn, pm, pg);
              case 0x3:
                // BRKPBS
                return new SveBrkpbs(machInst, pd, pn, pm, pg);
            }
        }
        return new Unknown64(machInst);
    }  // decodeSvePropBreakFromPrevPartition

    StaticInstPtr
    decodeSvePartitionBreakCond(ExtMachInst machInst)
    {
        if (bits(machInst, 18, 16) == 0x0 && bits(machInst, 9) == 0x0) {
            bool flagset = bits(machInst, 22);
            bool merging = bits(machInst, 4);
            RegIndex pg = (RegIndex)(uint8_t) bits(machInst, 13, 10);
            RegIndex pn = (RegIndex)(uint8_t) bits(machInst, 8, 5);
            RegIndex pd = (RegIndex)(uint8_t) bits(machInst, 3, 0);
            if (bits(machInst, 23)) {
                if (flagset) {
                    if (!merging) {
                        return new SveBrkbs(machInst, pd, pg, pn);
                    }
                } else {
                    if (merging) {
                        return new SveBrkbm(machInst, pd, pg, pn);
                    } else {
                        return new SveBrkbz(machInst, pd, pg, pn);
                    }
                }
            } else {
                if (flagset) {
                    if (!merging) {
                        return new SveBrkas(machInst, pd, pg, pn);
                    }
                } else {
                    if (merging) {
                        return new SveBrkam(machInst, pd, pg, pn);
                    } else {
                        return new SveBrkaz(machInst, pd, pg, pn);
                    }
                }
            }
            return new Unknown64(machInst);
        }
        return new Unknown64(machInst);
    }  // decodeSvePartitionBreakCond

    StaticInstPtr
    decodeSvePredTest(ExtMachInst machInst)
    {
        if (bits(machInst, 23, 22) == 0x1 &&
                bits(machInst, 18, 16) == 0x0 &&
                bits(machInst, 9) == 0x0) {
            RegIndex pn = (RegIndex) (uint8_t) bits(machInst, 8, 5);
            RegIndex pg = (RegIndex) (uint8_t) bits(machInst, 13, 10);
            return new SvePtest(machInst, pn, pg);
        }
        return new Unknown64(machInst);
    }  // decodeSvePredTest

    StaticInstPtr
    decodeSvePredIteration(ExtMachInst machInst)
    {
        uint8_t size = bits(machInst, 23, 22);
        uint8_t opc18_16 = bits(machInst, 18, 16);
        uint8_t opc10_9 = bits(machInst, 10, 9);
        RegIndex pg = (RegIndex) (uint8_t) bits(machInst, 8, 5);
        RegIndex pdn = (RegIndex) (uint8_t) bits(machInst, 3, 0);
        if (opc18_16 == 0x1 && opc10_9 == 0x2) {
            return decodeSveUnaryPredU<SvePnext>(size,
                    machInst, pdn, pdn, pg);
        } else if (size == 0x1 && opc18_16 == 0x0 && opc10_9 == 0) {
            return new SvePfirst<uint8_t>(machInst, pdn, pdn, pg);
        }
        return new Unknown64(machInst);
    }  // decodeSvePredIteration

    StaticInstPtr
    decodeSveInitPred(ExtMachInst machInst)
    {
        RegIndex pd = (RegIndex) (uint8_t) bits(machInst, 3, 0);
        unsigned size = bits(machInst, 23, 22);
        uint8_t imm = bits(machInst, 9, 5);

        if (bits(machInst, 16) == 0x0) {
            return decodeSvePtrue<SvePtrue>(size, machInst, pd, imm);
        } else {
            return decodeSvePtrue<SvePtrues>(size, machInst, pd, imm);
        }
        return new Unknown64(machInst);
    }  // decodeSveInitPred

    StaticInstPtr
    decodeSveZeroPredReg(ExtMachInst machInst)
    {
        if (bits(machInst, 23, 22) == 0x0 && bits(machInst, 18, 16) == 0x0) {
            RegIndex pd = (RegIndex) (uint8_t) bits(machInst, 3, 0);
            return new SvePfalse(machInst, pd);
        }
        return new Unknown64(machInst);
    }  // decodeSveZeroPredReg

    StaticInstPtr
    decodeSvePropBreakToNextPartition(ExtMachInst machInst)
    {
        if (bits(machInst, 23) == 0x0 &&
                bits(machInst, 18, 16) == 0x0 &&
                bits(machInst, 9) == 0x0 &&
                bits(machInst, 4) == 0x0) {
            RegIndex pg = (RegIndex)(uint8_t) bits(machInst, 13, 10);
            RegIndex pn = (RegIndex)(uint8_t) bits(machInst, 8, 5);
            RegIndex pdm = (RegIndex)(uint8_t) bits(machInst, 3, 0);
            if (bits(machInst, 22) == 0x0) {
                return new SveBrkn(machInst, pdm, pn, pdm, pg);
            } else {
                return new SveBrkns(machInst, pdm, pn, pdm, pg);
            }
            return new Unknown64(machInst);
        }
        return new Unknown64(machInst);
    }  // decodeSvePropBreakToNextPartition

    StaticInstPtr
    decodeSveReadPredFromFFRPred(ExtMachInst machInst)
    {
        if (bits(machInst, 23)) {
            return new Unknown64(machInst);
        }
        RegIndex pd = (RegIndex)(uint8_t) bits(machInst, 3, 0);
        RegIndex pg = (RegIndex)(uint8_t) bits(machInst, 8, 5);
        if (bits(machInst, 22)) {
            return new SveRdffrsPred(machInst, pd, pg);
        } else {
            return new SveRdffrPred(machInst, pd, pg);
        }
    }  // decodeSveReadPredFromFFRPred

    StaticInstPtr
    decodeSveReadPredFromFFRUnpred(ExtMachInst machInst)
    {
        if (bits(machInst, 23, 22) != 0) {
            return new Unknown64(machInst);
        }
        RegIndex pd = (RegIndex)(uint8_t) bits(machInst, 3, 0);
        return new SveRdffrUnpred(machInst, pd);
    }  // decodeSveReadPredFromFFRUnpred

    StaticInstPtr
    decodeSvePredGen(ExtMachInst machInst)
    {
        uint8_t b_20_15 = (bits(machInst, 20) << 1) | bits(machInst, 15);
        switch (b_20_15) {
          case 0x0:
            return decodeSvePredLogicalOps(machInst);
          case 0x1:
            return decodeSvePropBreakFromPrevPartition(machInst);
          case 0x2:
            if (bits(machInst, 19) == 0x0) {
                return decodeSvePartitionBreakCond(machInst);
            } else {
                return decodeSvePropBreakToNextPartition(machInst);
            }
          case 0x3:
            if (bits(machInst, 19) == 0x0) {
                if (bits(machInst, 4, 0) == 0x0) {
                    return decodeSvePredTest(machInst);
                } else {
                    break;
                }
            } else {
                switch (bits(machInst, 13, 12)) {
                  case 0x0:
                    if (bits(machInst, 11) == 0x0 &&
                            bits(machInst, 4) == 0x0) {
                        return decodeSvePredIteration(machInst);
                    } else {
                        break;
                    }
                  case 0x1:
                    break;
                  case 0x2:
                    if (bits(machInst, 11, 10) == 0x0 &&
                            bits(machInst, 4) == 0x0) {
                        return decodeSveInitPred(machInst);
                    } else if (bits(machInst, 11, 4) == 0x40) {
                        return decodeSveZeroPredReg(machInst);
                    }
                    break;
                  case 0x3:
                    if (bits(machInst, 11) == 0x0) {
                        if (bits(machInst, 16) == 0x0) {
                            return decodeSveReadPredFromFFRPred(machInst);
                        } else if (bits(machInst, 8, 4) == 0x0) {
                            return decodeSveReadPredFromFFRUnpred(machInst);
                        }
                    }
                    break;
                }
            }
            break;
        }
        return new Unknown64(machInst);
    }  // decodeSvePredGen

    StaticInstPtr
    decodeSvePredCount(ExtMachInst machInst)
    {
        uint8_t b19 = bits(machInst, 19);
        if (b19) {
            uint8_t b13_11 = bits(machInst, 13, 11);
            switch (b13_11) {
              case 0x0:
                {
                    if (bits(machInst, 10, 9) != 0x0) {
                        return new Unknown64(machInst);
                    }
                    RegIndex zdn = (RegIndex) (uint8_t)
                        bits(machInst, 4, 0);
                    RegIndex pg = (RegIndex) (uint8_t)
                        bits(machInst, 8, 5);
                    uint8_t esize = bits(machInst, 23, 22);
                    if (esize == 0x0) {
                        return new Unknown64(machInst);
                    }
                    uint8_t opc = bits(machInst, 18, 17);
                    if (opc == 0x0) {
                        uint8_t u = bits(machInst, 16);
                        if (u) {
                            return decodeSvePredCountVU<SveUqincpv>(esize,
                                    machInst, zdn, pg);
                        } else {
                            return decodeSvePredCountVS<SveSqincpv>(esize,
                                    machInst, zdn, pg);
                        }
                    } else if (opc == 0x1) {
                        uint8_t u = bits(machInst, 16);
                        if (u) {
                            return decodeSvePredCountVU<SveUqdecpv>(esize,
                                    machInst, zdn, pg);
                        } else {
                            return decodeSvePredCountVS<SveSqdecpv>(esize,
                                    machInst, zdn, pg);
                        }
                    } else if (opc == 0x2) {
                        uint8_t d = bits(machInst, 16);
                        if (d) {
                            return decodeSvePredCountVU<SveDecpv>(esize,
                                    machInst, zdn, pg);
                        } else {
                            return decodeSvePredCountVU<SveIncpv>(esize,
                                    machInst, zdn, pg);
                        }
                    }
                }
                break;
              case 0x1:
                {
                    RegIndex rdn = (RegIndex) (uint8_t)
                        bits(machInst, 4, 0);
                    RegIndex pg = (RegIndex) (uint8_t)
                        bits(machInst, 8, 5);
                    uint8_t esize = bits(machInst, 23, 22);
                    uint8_t opc = bits(machInst, 18, 17);
                    uint8_t opc2 = bits(machInst, 10, 9);
                    if (opc == 0x0) {
                        uint8_t u = bits(machInst, 16);
                        if (opc2 == 0x0) {
                            if (u) {
                                return decodeSvePredCountU<SveUqincp32>(esize,
                                        machInst, rdn, pg);
                            } else {
                                return decodeSvePredCountS<SveSqincp32>(esize,
                                        machInst, rdn, pg);
                            }
                        } else if (opc2 == 0x2) {
                            if (u) {
                                return decodeSvePredCountU<SveUqincp64>(esize,
                                        machInst, rdn, pg);
                            } else {
                                return decodeSvePredCountS<SveSqincp64>(esize,
                                        machInst, rdn, pg);
                            }
                        }
                    } else if (opc == 0x1) {
                        uint8_t u = bits(machInst, 16);
                        if (opc2 == 0x0) {
                            if (u) {
                                return decodeSvePredCountU<SveUqdecp32>(esize,
                                        machInst, rdn, pg);
                            } else {
                                return decodeSvePredCountS<SveSqdecp32>(esize,
                                        machInst, rdn, pg);
                            }
                        } else if (opc2 == 0x2) {
                            if (u) {
                                return decodeSvePredCountU<SveUqdecp64>(esize,
                                        machInst, rdn, pg);
                            } else {
                                return decodeSvePredCountS<SveSqdecp64>(esize,
                                        machInst, rdn, pg);
                            }
                        }
                    } else if (opc == 0x2) {
                        if (opc2 == 0x0) {
                            if (bits(machInst, 16)) {
                                return decodeSvePredCountU<SveDecp>(esize,
                                        machInst, rdn, pg);
                            } else {
                                return decodeSvePredCountU<SveIncp>(esize,
                                        machInst, rdn, pg);
                            }
                        }
                    }
                }
                break;
              case 0x2:
                if (bits(machInst, 23, 22) == 0x0 &&
                        bits(machInst, 10, 9) == 0x0 &&
                        bits(machInst, 4, 0) == 0x0) {
                    uint8_t opc = bits(machInst, 18, 16);
                    if (opc == 0x0) {
                        RegIndex pn = (RegIndex)(uint8_t)
                            bits(machInst, 8, 5);
                        return new SveWrffr(machInst, pn);
                    } else if (opc == 0x4 && bits(machInst, 8, 5) == 0x0) {
                        return new SveSetffr(machInst);
                    }
                }
                break;
            }
        } else {
            uint8_t opc = bits(machInst, 18, 16);
            if (opc == 0 && bits(machInst, 9) == 0) {
                RegIndex rd = (RegIndex) (uint8_t) bits(machInst, 4, 0);
                RegIndex pn = (RegIndex) (uint8_t) bits(machInst, 8, 5);
                RegIndex pg = (RegIndex) (uint8_t) bits(machInst, 13,
                        10);
                uint8_t esize = bits(machInst, 23, 22);
                return decodeSveUnaryPredU<SveCntp>(esize,
                        machInst, rd, pn, pg);
            }
        }
        return new Unknown64(machInst);
    }  // decodeSvePredCount

    StaticInstPtr
    decodeSveIntCmpSca(ExtMachInst machInst)
    {
        uint16_t b23_13_12_11_10_3_2_1_0 = (uint16_t)
            (bits(machInst, 23) << 8) | (bits(machInst, 13, 10) << 4) |
            bits(machInst, 3, 0);
        uint8_t b10 = (uint8_t) bits(machInst, 10);
        RegIndex rn = (RegIndex) (uint8_t) bits(machInst, 9, 5);
        RegIndex rm = (RegIndex) (uint8_t) bits(machInst, 20, 16);
        if (b23_13_12_11_10_3_2_1_0 == 0x180) {
            uint8_t s64b = bits(machInst, 22);
            uint8_t ne = bits(machInst, 4);
            if (ne) {
                if (s64b) {
                    return new SveCtermne<uint64_t>(machInst, rn, rm);
                } else {
                    return new SveCtermne<uint32_t>(machInst, rn, rm);
                }
            } else {
                if (s64b) {
                    return new SveCtermeq<uint64_t>(machInst, rn, rm);
                } else {
                    return new SveCtermeq<uint32_t>(machInst, rn, rm);
                }
            }
        } else if (b10) {
            RegIndex pd = (RegIndex) (uint8_t) bits(machInst, 3, 0);
            uint8_t size = (uint8_t) bits(machInst, 23, 22);
            uint8_t s64b = (uint8_t) bits(machInst, 12);
            uint8_t opc = (uint8_t) bits(machInst, 11) << 1 |
                bits(machInst, 4);
            if (s64b) {
                switch (opc) {
                    case 0:
                        return decodeSveBinUnpredS<SveWhilelt64>(size,
                                machInst, pd, rn, rm);
                    case 1:
                        return decodeSveBinUnpredS<SveWhilele64>(size,
                                machInst, pd, rn, rm);
                    case 2:
                        return decodeSveBinUnpredU<SveWhilelo64>(size,
                                machInst, pd, rn, rm);
                    case 3:
                        return decodeSveBinUnpredU<SveWhilels64>(size,
                                machInst, pd, rn, rm);
                }
            } else {
                switch (opc) {
                    case 0:
                        return decodeSveBinUnpredS<SveWhilelt32>(size,
                                machInst, pd, rn, rm);
                    case 1:
                        return decodeSveBinUnpredS<SveWhilele32>(size,
                                machInst, pd, rn, rm);
                    case 2:
                        return decodeSveBinUnpredU<SveWhilelo32>(size,
                                machInst, pd, rn, rm);
                    case 3:
                        return decodeSveBinUnpredU<SveWhilels32>(size,
                                machInst, pd, rn, rm);
                }
            }
        }
        return new Unknown64(machInst);
    }  // decodeSveIntCmpSca

    StaticInstPtr
    decodeSvePsel(ExtMachInst machInst)
    {
        RegIndex Pd = (RegIndex)(uint8_t)bits(machInst, 3, 0);
        RegIndex Pn = (RegIndex)(uint8_t)bits(machInst, 8, 5);
        RegIndex Pg = (RegIndex)(uint8_t)bits(machInst, 13, 10);
        RegIndex Rm = (RegIndex)(0b01100 +
                         (uint8_t)bits(machInst, 17, 16));
        uint8_t imm = (uint8_t)bits(machInst, 20, 18);
        imm += (uint8_t)bits(machInst, 23, 22) << 3;

        const uint8_t size = imm & 0xF;

        if (size == 0) {
            return new Unknown64(machInst);
        }

        if (size & 0b0001) {
            return new SvePsel<uint8_t>(machInst, Pd, Pn, Pg, Rm, imm >> 1);
        } else if (size & 0b0010) {
            return new SvePsel<uint16_t>(machInst, Pd, Pn, Pg, Rm, imm >> 2);
        } else if (size & 0b0100) {
            return new SvePsel<uint32_t>(machInst, Pd, Pn, Pg, Rm, imm >> 3);
        } else if (size & 0b1000) {
            return new SvePsel<uint64_t>(machInst, Pd, Pn, Pg, Rm, imm >> 4);
        }

        return new Unknown64(machInst);
    } // decodeSvePsel

    StaticInstPtr
    decodeSveIntWideImmUnpred0(ExtMachInst machInst)
    {
        RegIndex zdn = (RegIndex) (uint8_t) bits(machInst, 4, 0);
        uint64_t imm = bits(machInst, 12, 5);
        uint8_t sh = bits(machInst, 13);
        uint8_t size = bits(machInst, 23, 22);

        if (sh) {
            if (size == 0x0) {
                return new Unknown64(machInst);
            }
            imm <<= 8;
        }

        switch (bits(machInst, 18, 16)) {
          case 0x0:
            return decodeSveWideImmUnpredU<SveAddImm>(
                size, machInst, zdn, imm);
          case 0x1:
            return decodeSveWideImmUnpredU<SveSubImm>(
                size, machInst, zdn, imm);
          case 0x3:
            return decodeSveWideImmUnpredU<SveSubrImm>(
                size, machInst, zdn, imm);
          case 0x4:
            return decodeSveWideImmUnpredS<SveSqaddImm>(
                size, machInst, zdn, imm);
          case 0x5:
            return decodeSveWideImmUnpredU<SveUqaddImm>(
                size, machInst, zdn, imm);
          case 0x6:
            return decodeSveWideImmUnpredS<SveSqsubImm>(
                size, machInst, zdn, imm);
          case 0x7:
            return decodeSveWideImmUnpredU<SveUqsubImm>(
                size, machInst, zdn, imm);
        }

        return new Unknown64(machInst);
    }  // decodeSveIntWideImmUnpred0

    StaticInstPtr
    decodeSveIntWideImmUnpred1(ExtMachInst machInst)
    {
        RegIndex zdn = (RegIndex) (uint8_t) bits(machInst, 4, 0);
        uint64_t imm = bits(machInst, 12, 5);
        uint8_t size = bits(machInst, 23, 22);

        switch (bits(machInst, 18, 16)) {
          case 0x0:
            return decodeSveWideImmUnpredS<SveSmaxImm>(
                size, machInst, zdn, sext<8>(imm));
          case 0x1:
            return decodeSveWideImmUnpredU<SveUmaxImm>(
                size, machInst, zdn, imm);
          case 0x2:
            return decodeSveWideImmUnpredS<SveSminImm>(
                size, machInst, zdn, sext<8>(imm));
          case 0x3:
            return decodeSveWideImmUnpredU<SveUminImm>(
                size, machInst, zdn, imm);
        }

        return new Unknown64(machInst);
    }  // decodeSveIntWideImmUnpred1

    StaticInstPtr
    decodeSveIntWideImmUnpred2(ExtMachInst machInst)
    {
        RegIndex zdn = (RegIndex) (uint8_t) bits(machInst, 4, 0);
        uint64_t imm = bits(machInst, 12, 5);
        uint8_t size = bits(machInst, 23, 22);

        if (bits(machInst, 18, 16) == 0x0) {
            return decodeSveWideImmUnpredU<SveMulImm>(
                size, machInst, zdn, sext<8>(imm));
        }

        return new Unknown64(machInst);
    }  // decodeSveIntWideImmUnpred2

    StaticInstPtr
    decodeSveIntWideImmUnpred3(ExtMachInst machInst)
    {
        RegIndex zd = (RegIndex) (uint8_t) bits(machInst, 4, 0);
        uint64_t imm = bits(machInst, 12, 5);
        uint8_t sh = bits(machInst, 13);
        uint8_t size = bits(machInst, 23, 22);

        if (sh) {
            if (size == 0x0) {
                return new Unknown64(machInst);
            }
            imm <<= 8;
        }

        if (bits(machInst, 18, 17) == 0x0) {
            if (sh) {
                return decodeSveWideImmUnpredU<SveDupImm>(
                    size, machInst, zd, sext<16>(imm));
            } else {
                return decodeSveWideImmUnpredU<SveDupImm>(
                    size, machInst, zd, sext<8>(imm));
            }
        }

        return new Unknown64(machInst);
    }  // decodeSveIntWideImmUnpred3

    StaticInstPtr
    decodeSveIntWideImmUnpred4(ExtMachInst machInst)
    {
        RegIndex zd = (RegIndex) (uint8_t) bits(machInst, 4, 0);
        uint8_t size = bits(machInst, 23, 22);

        if (bits(machInst, 18, 17) == 0x0 && size != 0x0) {
            uint64_t imm = vfp_modified_imm(bits(machInst, 12, 5),
                decode_fp_data_type(size));
            return decodeSveWideImmUnpredF<SveFdup>(size, machInst, zd, imm);
        }

        return new Unknown64(machInst);
    }  // decodeSveIntWideImmUnpred4

    StaticInstPtr
    decodeSveIntWideImmUnpred(ExtMachInst machInst)
    {
        switch (bits(machInst, 20, 19)) {
          case 0x0:
            if (bits(machInst, 18, 16) != 0x2) {
                return decodeSveIntWideImmUnpred0(machInst);
            }
            break;
          case 0x1:
            if (bits(machInst, 13) == 0x0) {
                return decodeSveIntWideImmUnpred1(machInst);
            }
            break;
          case 0x2:
            if (bits(machInst, 13) == 0x0) {
                return decodeSveIntWideImmUnpred2(machInst);
            }
            break;
          case 0x3:
            if (bits(machInst, 16) == 0x0) {
                return decodeSveIntWideImmUnpred3(machInst);
            } else if (bits(machInst, 13) == 0x0) {
                return decodeSveIntWideImmUnpred4(machInst);
            }
            break;
        }
        return new Unknown64(machInst);
    }  // decodeSveIntWideImmUnpred

    StaticInstPtr
    decodeSveClamp(ExtMachInst machInst)
    {
        RegIndex zda = (RegIndex)(uint8_t)bits(machInst, 4, 0);
        RegIndex zn = (RegIndex)(uint8_t)bits(machInst, 9, 5);
        RegIndex zm = (RegIndex)(uint8_t)bits(machInst, 20, 16);

        switch(bits(machInst, 10)) {
            case 0:
                switch(bits(machInst, 23, 22)) {
                    case 0x0:
                        return new SveSclamp<int8_t>(machInst, zm, zn, zda);
                    case 0x1:
                        return new SveSclamp<int16_t>(machInst, zm, zn, zda);
                    case 0x2:
                        return new SveSclamp<int32_t>(machInst, zm, zn, zda);
                    case 0x3:
                        return new SveSclamp<int64_t>(machInst, zm, zn, zda);
                    default:
                        break;
                }
                break;
            case 1:
                switch(bits(machInst, 23, 22)) {
                    case 0x0:
                        return new SveUclamp<uint8_t>(machInst, zm, zn, zda);
                    case 0x1:
                        return new SveUclamp<uint16_t>(machInst, zm, zn, zda);
                    case 0x2:
                        return new SveUclamp<uint32_t>(machInst, zm, zn, zda);
                    case 0x3:
                        return new SveUclamp<uint64_t>(machInst, zm, zn, zda);
                    default:
                        break;
                }
            default:
                break;
        }

        return new Unknown64(machInst);
    }

    StaticInstPtr
    decodeSveIntegerDotProductUnpred(ExtMachInst machInst)
    {
        RegIndex zda = (RegIndex) (uint8_t) bits(machInst, 4, 0);
        RegIndex zn = (RegIndex) (uint8_t) bits(machInst, 9, 5);
        RegIndex zm = (RegIndex) (uint8_t) bits(machInst, 20, 16);

        uint8_t size = (uint8_t) bits(machInst, 23, 22);

        if (bits(machInst, 12, 11) != 0 || !(size & 0x2)) {
            return new Unknown64(machInst);
        }

        uint8_t usig = (uint8_t) bits(machInst, 10);
        if (size & 0x1) {
            if (usig) {
                return new SveUdotv<uint16_t, uint16_t, uint64_t>
                                        (machInst, zda, zn, zm);
            } else {
                return new SveSdotv<int16_t, int16_t, int64_t>
                                        (machInst, zda, zn, zm);
            }
        } else {
            if (usig) {
                return new SveUdotv<uint8_t, uint8_t, uint32_t>
                                        (machInst, zda, zn, zm);
            } else {
                return new SveSdotv<int8_t, int8_t, int32_t>
                                        (machInst, zda, zn, zm);
            }
        }

        return new Unknown64(machInst);
    } // decodeSveIntegerDotProductUnpred

    StaticInstPtr
    decodeSveIntegerDotProductIndexed(ExtMachInst machInst)
    {
        RegIndex zda = (RegIndex) (uint8_t) bits(machInst, 4, 0);
        RegIndex zn = (RegIndex) (uint8_t) bits(machInst, 9, 5);

        uint8_t size = (uint8_t) bits(machInst, 23, 22);

        if (bits(machInst, 12, 11) != 0 || !(size & 0x2)) {
            return new Unknown64(machInst);
        }

        uint8_t usig = (uint8_t) bits(machInst, 10);
        if (size & 0x1) {
            RegIndex zm = (RegIndex) (uint8_t) bits(machInst, 19, 16);
            uint8_t i1 = (uint8_t) bits(machInst, 20);
            if (usig) {
                return new SveUdoti<uint16_t, uint16_t, uint64_t>
                                       (machInst, zda, zn, zm, i1);
            } else {
                return new SveSdoti<int16_t, int16_t, int64_t>
                                       (machInst, zda, zn, zm, i1);
            }
        } else {
            RegIndex zm = (RegIndex) (uint8_t) bits(machInst, 18, 16);
            uint8_t i2 = (uint8_t) bits(machInst, 20, 19);
            if (usig) {
                return new SveUdoti<uint8_t, uint8_t, uint32_t>
                                        (machInst, zda, zn, zm, i2);
            } else {
                return new SveSdoti<int8_t, int8_t, int32_t>
                                        (machInst, zda, zn, zm, i2);
            }
        }
        return new Unknown64(machInst);
    } // decodeSveIntegerDotProductIndexed

    StaticInstPtr
    decodeSveMixedSignDotProduct(ExtMachInst machInst)
    {
        uint8_t size = (uint8_t) bits(machInst, 23, 22);
        if (size != 0b10) {
            return new Unknown64(machInst);
        }

        RegIndex zda = (RegIndex) (uint8_t) bits(machInst, 4, 0);
        RegIndex zn = (RegIndex) (uint8_t) bits(machInst, 9, 5);
        RegIndex zm = (RegIndex) (uint8_t) bits(machInst, 20, 16);

        return new SveUsdotv<uint8_t, int8_t, int32_t>
                                 (machInst, zda, zn, zm);
    } // decodeSveMixedSignDotProduct

    StaticInstPtr
    decodeSveMixedSignDotProductIndexed(ExtMachInst machInst)
    {
        uint8_t size = (uint8_t) bits(machInst, 23, 22);
        if (size != 0b10) {
            return new Unknown64(machInst);
        }

        RegIndex zda = (RegIndex) (uint8_t) bits(machInst, 4, 0);
        RegIndex zn = (RegIndex) (uint8_t) bits(machInst, 9, 5);
        RegIndex zm = (RegIndex) (uint8_t) bits(machInst, 18, 16);
        uint8_t i2 = (uint8_t) bits(machInst, 20, 19);
        uint8_t usig = (uint8_t) bits(machInst, 10);

        if (usig) {
            return new SveSudoti<int8_t, uint8_t, int32_t>
                                     (machInst, zda, zn, zm, i2);
        } else {
            return new SveUsdoti<uint8_t, int8_t, int32_t>
                                     (machInst, zda, zn, zm, i2);
        }

    } // decodeSveMixedSignDotProductIndexed

    StaticInstPtr
    decodeSve2ArithCarry(ExtMachInst machInst)
    {
        RegIndex zn = (RegIndex) (uint8_t) bits(machInst, 9, 5);
        RegIndex zm = (RegIndex) (uint8_t) bits(machInst, 20, 16);
        RegIndex zda = (RegIndex) (uint8_t) bits(machInst, 4, 0);

        uint8_t size = bits(machInst, 23, 22);
        if (size & 0x2) {
            if (bits(machInst, 10)){
                return decodeSveTerUnpred<Sve2Sbclt>(
                        size, machInst, zda, zn, zm);
            } else {
                return decodeSveTerUnpred<Sve2Sbclb>(
                        size, machInst, zda, zn, zm);
            }
        } else {
            if (bits(machInst, 10)){
                return decodeSveTerUnpred<Sve2Adclt>(
                        size, machInst, zda, zn, zm);
            } else {
                return decodeSveTerUnpred<Sve2Adclb>(
                    size, machInst, zda, zn, zm);
            }
        }
        return new Unknown64(machInst);
    } //decodeSve2ArithCarry

    StaticInstPtr
    decodeSve2Accum(ExtMachInst machInst)
    {
        uint8_t op0 = bits(machInst, 20, 17);
        uint8_t op1 = bits(machInst, 13, 11);
        if (op0 != 0 && op1 == 3) {
            return new Unknown64(machInst);
        }
        switch (op1) {
            case 2:
                return decodeSve2ArithCarry(machInst);
            default:
                break;
        }

        return new Unknown64(machInst);
    } //decodeSve2Accum

    StaticInstPtr
    decodeSveFpFastReduc(ExtMachInst machInst)
    {
        RegIndex vd = (RegIndex) (uint8_t) bits(machInst, 4, 0);
        RegIndex zn = (RegIndex) (uint8_t) bits(machInst, 9, 5);
        RegIndex pg = (RegIndex) (uint8_t) bits(machInst, 12, 10);

        uint8_t size = bits(machInst, 23, 22);

        if (size == 0x0) {
            return new Unknown64(machInst);
        }

        switch (bits(machInst, 18, 16)) {
          case 0x0:
            return decodeSveUnaryPredF<SveFaddv>(size, machInst, vd, zn, pg);
          case 0x4:
            return decodeSveUnaryPredF<SveFmaxnmv>(size, machInst, vd, zn, pg);
          case 0x5:
            return decodeSveUnaryPredF<SveFminnmv>(size, machInst, vd, zn, pg);
          case 0x6:
            return decodeSveUnaryPredF<SveFmaxv>(size, machInst, vd, zn, pg);
          case 0x7:
            return decodeSveUnaryPredF<SveFminv>(size, machInst, vd, zn, pg);
        }

        return new Unknown64(machInst);
    }  // decodeSveFpFastReduc

    StaticInstPtr
    decodeSveFpUnaryUnpred(ExtMachInst machInst)
    {
        RegIndex zd = (RegIndex) (uint8_t) bits(machInst, 4, 0);
        RegIndex zn = (RegIndex) (uint8_t) bits(machInst, 9, 5);

        uint8_t size = (uint8_t) bits(machInst, 23, 22);
        if (size == 0) {
            return new Unknown64(machInst);
        }
        uint8_t opc = (uint8_t) bits(machInst, 18, 16);

        switch (opc) {
          case 0x6:
            return decodeSveUnaryUnpredF<SveFrecpe>(
                    size, machInst, zd, zn);
          case 0x7:
            return decodeSveUnaryUnpredF<SveFrsqrte>(
                    size, machInst, zd, zn);
        }
        return new Unknown64(machInst);
    }  // decodeSveFpUnaryUnpred

    StaticInstPtr
    decodeSveFpCmpZero(ExtMachInst machInst)
    {
        RegIndex pd = (RegIndex) (uint8_t) bits(machInst, 3, 0);
        RegIndex zn = (RegIndex) (uint8_t) bits(machInst, 9, 5);
        RegIndex pg = (RegIndex) (uint8_t) bits(machInst, 12, 10);

        uint8_t size = bits(machInst, 23, 22);
        if (size == 0) {
            return new Unknown64(machInst);
        }
        uint8_t opc = (bits(machInst, 17, 16) << 1) | bits(machInst, 4);

        switch (opc) {
          case 0x0:
            return decodeSveCmpImmF<SveFcmgeZero>(
                size, machInst, pd, zn, 0x0, pg);
          case 0x1:
            return decodeSveCmpImmF<SveFcmgtZero>(
                size, machInst, pd, zn, 0x0, pg);
          case 0x2:
            return decodeSveCmpImmF<SveFcmltZero>(
                size, machInst, pd, zn, 0x0, pg);
          case 0x3:
            return decodeSveCmpImmF<SveFcmleZero>(
                size, machInst, pd, zn, 0x0, pg);
          case 0x4:
            return decodeSveCmpImmF<SveFcmeqZero>(
                size, machInst, pd, zn, 0x0, pg);
          case 0x6:
            return decodeSveCmpImmF<SveFcmneZero>(
                size, machInst, pd, zn, 0x0, pg);
        }
        return new Unknown64(machInst);
    }  // decodeSveFpCmpZero

    StaticInstPtr
    decodeSveFpAccumReduc(ExtMachInst machInst)
    {
        uint8_t opc = bits(machInst, 18, 16);
        uint8_t size = bits(machInst, 23, 22);
        if (opc != 0 || size == 0) {
            return new Unknown64(machInst);
        }

        RegIndex vdn = (RegIndex) (uint8_t) bits(machInst, 4, 0);
        RegIndex zm = (RegIndex) (uint8_t) bits(machInst, 9, 5);
        RegIndex pg = (RegIndex) (uint8_t) bits(machInst, 12, 10);

        return decodeSveUnaryPredF<SveFadda>(size, machInst, vdn, zm, pg);
    }  // decodeSveFpAccumReduc

    StaticInstPtr
    decodeSveFpArithUnpred(ExtMachInst machInst)
    {
        RegIndex zd = (RegIndex) (uint8_t) bits(machInst, 4, 0);
        RegIndex zn = (RegIndex) (uint8_t) bits(machInst, 9, 5);
        RegIndex zm = (RegIndex) (uint8_t) bits(machInst, 20, 16);

        uint8_t size = bits(machInst, 23, 22);
        if (size == 0) {
            return new Unknown64(machInst);
        }
        uint8_t opc = (uint8_t) bits(machInst, 12, 10);

        switch (opc) {
          case 0x0:
            return decodeSveBinUnpredF<SveFaddUnpred>(
                    size, machInst, zd, zn, zm);
          case 0x1:
            return decodeSveBinUnpredF<SveFsubUnpred>(
                    size, machInst, zd, zn, zm);
          case 0x2:
            return decodeSveBinUnpredF<SveFmulUnpred>(
                    size, machInst, zd, zn, zm);
          case 0x3:
            return decodeSveBinUnpredF<SveFtsmul>(
                    size, machInst, zd, zn, zm);
          case 0x6:
            return decodeSveBinUnpredF<SveFrecps>(
                    size, machInst, zd, zn, zm);
          case 0x7:
            return decodeSveBinUnpredF<SveFrsqrts>(
                    size, machInst, zd, zn, zm);
        }
        return new Unknown64(machInst);
    }  // decodeSveFpArithUnpred

    StaticInstPtr
    decodeSveFpArithPred0(ExtMachInst machInst)
    {
        RegIndex zdn = (RegIndex) (uint8_t) bits(machInst, 4, 0);
        RegIndex zm = (RegIndex) (uint8_t) bits(machInst, 9, 5);
        RegIndex pg = (RegIndex) (uint8_t) bits(machInst, 12, 10);

        uint8_t size = (uint8_t) bits(machInst, 23, 22);
        if (size == 0) {
            return new Unknown64(machInst);
        }
        uint8_t opc = (uint8_t) bits(machInst, 19, 16);

        switch (opc) {
          case 0x0:
            return decodeSveBinDestrPredF<SveFaddPred>(
                    size, machInst, zdn, zm, pg);
          case 0x1:
            return decodeSveBinDestrPredF<SveFsubPred>(
                    size, machInst, zdn, zm, pg);
          case 0x2:
            return decodeSveBinDestrPredF<SveFmulPred>(
                    size, machInst, zdn, zm, pg);
          case 0x3:
            return decodeSveBinDestrPredF<SveFsubr>(
                    size, machInst, zdn, zm, pg);
          case 0x4:
            return decodeSveBinDestrPredF<SveFmaxnm>(
                    size, machInst, zdn, zm, pg);
          case 0x5:
            return decodeSveBinDestrPredF<SveFminnm>(
                    size, machInst, zdn, zm, pg);
          case 0x6:
            return decodeSveBinDestrPredF<SveFmax>(
                    size, machInst, zdn, zm, pg);
          case 0x7:
            return decodeSveBinDestrPredF<SveFmin>(
                    size, machInst, zdn, zm, pg);
          case 0x8:
            return decodeSveBinDestrPredF<SveFabd>(
                    size, machInst, zdn, zm, pg);
          case 0x9:
            return decodeSveBinDestrPredF<SveFscale>(
                    size, machInst, zdn, zm, pg);
          case 0xa:
            return decodeSveBinDestrPredF<SveFmulx>(
                    size, machInst, zdn, zm, pg);
          case 0xc:
            return decodeSveBinDestrPredF<SveFdivr>(
                    size, machInst, zdn, zm, pg);
          case 0xd:
            return decodeSveBinDestrPredF<SveFdiv>(
                    size, machInst, zdn, zm, pg);
        }
        return new Unknown64(machInst);
    }  // decodeSveFpArithPred0

    StaticInstPtr
    decodeSveFpTrigMAddCoeff(ExtMachInst machInst)
    {
        RegIndex zdn = (RegIndex) (uint8_t) bits(machInst, 4, 0);
        RegIndex zm = (RegIndex) (uint8_t) bits(machInst, 9, 5);
        uint8_t imm = (uint8_t) bits(machInst, 18, 16);

        uint8_t size = (uint8_t) bits(machInst, 23, 22);
        if (size == 0) {
            return new Unknown64(machInst);
        }

        return decodeSveTerImmUnpredF<SveFtmad>(size, machInst, zdn, zm, imm);
    }  // decodeSveFpTrigMAddCoeff

    StaticInstPtr
    decodeSveFpArithImmPred(ExtMachInst machInst)
    {
        RegIndex zdn = (RegIndex) (uint8_t) bits(machInst, 4, 0);
        RegIndex pg = (RegIndex) (uint8_t) bits(machInst, 12, 10);
        uint64_t imm;

        uint8_t size = (uint8_t) bits(machInst, 23, 22);
        if (size == 0) {
            return new Unknown64(machInst);
        }

        uint8_t opc = (uint8_t) bits(machInst, 18, 16);

        switch (opc) {
          case 0x0:
            imm = sveExpandFpImmAddSub((uint8_t) bits(machInst, 5), size);
            return decodeSveBinImmPredF<SveFaddImm>(
                    size, machInst, zdn, imm, pg);
          case 0x1:
            imm = sveExpandFpImmAddSub((uint8_t) bits(machInst, 5), size);
            return decodeSveBinImmPredF<SveFsubImm>(
                    size, machInst, zdn, imm, pg);
          case 0x2:
            imm = sveExpandFpImmMul((uint8_t) bits(machInst, 5), size);
            return decodeSveBinImmPredF<SveFmulImm>(
                    size, machInst, zdn, imm, pg);
          case 0x3:
            imm = sveExpandFpImmAddSub((uint8_t) bits(machInst, 5), size);
            return decodeSveBinImmPredF<SveFsubrImm>(
                    size, machInst, zdn, imm, pg);
          case 0x4:
            imm = sveExpandFpImmMaxMin((uint8_t) bits(machInst, 5), size);
            return decodeSveBinImmPredF<SveFmaxnmImm>(
                    size, machInst, zdn, imm, pg);
          case 0x5:
            imm = sveExpandFpImmMaxMin((uint8_t) bits(machInst, 5), size);
            return decodeSveBinImmPredF<SveFminnmImm>(
                    size, machInst, zdn, imm, pg);
          case 0x6:
            imm = sveExpandFpImmMaxMin((uint8_t) bits(machInst, 5), size);
            return decodeSveBinImmPredF<SveFmaxImm>(
                    size, machInst, zdn, imm, pg);
          case 0x7:
            imm = sveExpandFpImmMaxMin((uint8_t) bits(machInst, 5), size);
            return decodeSveBinImmPredF<SveFminImm>(
                    size, machInst, zdn, imm, pg);
        }
        return new Unknown64(machInst);
    }  // decodeSveFpArithImmPred

    StaticInstPtr
    decodeSveFpArithPred(ExtMachInst machInst)
    {
        if (bits(machInst, 20) == 0) {
            return decodeSveFpArithPred0(machInst);
        } else if (bits(machInst, 19) == 0) {
            return decodeSveFpTrigMAddCoeff(machInst);
        } else {
            return decodeSveFpArithImmPred(machInst);
        }
    }  // decodeSveFpArithPred

    StaticInstPtr
    decodeSveFpUnaryPred(ExtMachInst machInst)
    {
        RegIndex zd = (RegIndex) (uint8_t) bits(machInst, 4, 0);
        RegIndex zn = (RegIndex) (uint8_t) bits(machInst, 9, 5);
        RegIndex pg = (RegIndex) (uint8_t) bits(machInst, 12, 10);

        uint8_t size = (uint8_t) bits(machInst, 23, 22);
        if (size == 0) {
            return new Unknown64(machInst);
        }

        uint8_t b20_19 = bits(machInst, 20, 19);
        switch (b20_19) {
          case 0x0:
            {
                if (bits(machInst, 18, 16) == 0x5) {
                    return new Unknown64(machInst);
                }
                // SVE floating-point round to integral value
                uint8_t opc = (uint8_t) bits(machInst, 18, 16);
                switch (opc) {
                  case 0x0:
                    return decodeSveUnaryPredF<SveFrintn>(
                        size, machInst, zd, zn, pg);
                  case 0x1:
                    return decodeSveUnaryPredF<SveFrintp>(
                        size, machInst, zd, zn, pg);
                  case 0x2:
                    return decodeSveUnaryPredF<SveFrintm>(
                        size, machInst, zd, zn, pg);
                  case 0x3:
                    return decodeSveUnaryPredF<SveFrintz>(
                        size, machInst, zd, zn, pg);
                  case 0x4:
                    return decodeSveUnaryPredF<SveFrinta>(
                        size, machInst, zd, zn, pg);
                  case 0x6:
                    return decodeSveUnaryPredF<SveFrintx>(
                        size, machInst, zd, zn, pg);
                  case 0x7:
                    return decodeSveUnaryPredF<SveFrinti>(
                        size, machInst, zd, zn, pg);
                }
            }
            break;
          case 0x1:
            {
                // SVE floating-point unary operations (predicated)
                uint8_t b18_16 = bits(machInst, 18, 16);
                switch (b18_16) {
                  case 0x0:
                    if (size == 0x2) {
                        return new SveFcvtNarrow<uint32_t, uint16_t>(
                            machInst, zd, zn, pg);
                    } else if (size == 0x3) {
                        return new SveFcvtNarrow<uint64_t, uint16_t>(
                            machInst, zd, zn, pg);
                    }
                    break;
                  case 0x1:
                    if (size == 0x2) {
                        return new SveFcvtWiden<uint16_t, uint32_t>(
                            machInst, zd, zn, pg);
                    } else if (size == 0x3) {
                        return new SveFcvtWiden<uint16_t, uint64_t>(
                            machInst, zd, zn, pg);
                    }
                    break;
                  case 0x2:
                    if (size == 0x3) {
                        return new SveFcvtNarrow<uint64_t, uint32_t>(
                            machInst, zd, zn, pg);
                    }
                    break;
                  case 0x3:
                    if (size == 0x3) {
                        return new SveFcvtWiden<uint32_t, uint64_t>(
                            machInst, zd, zn, pg);
                    }
                    break;
                  case 0x4:
                    if (size != 0x0) {
                        return decodeSveUnaryPredF<SveFrecpx>(
                            size, machInst, zd, zn, pg);
                    }
                    break;
                  case 0x5:
                    if (size != 0x0) {
                        return decodeSveUnaryPredF<SveFsqrt>(
                            size, machInst, zd, zn, pg);
                    }
                    break;
                }
            }
            break;
          case 0x2:
            {
                // SVE integer convert to floating-point
                uint8_t opc = (size << 3) | bits(machInst, 18, 16);
                switch (opc) {
                  case 0xa:
                    return new SveScvtfNarrow<uint16_t, uint16_t>(
                        machInst, zd, zn, pg);
                  case 0xb:
                    return new SveUcvtfNarrow<uint16_t, uint16_t>(
                        machInst, zd, zn, pg);
                  case 0xc:
                    return new SveScvtfNarrow<uint32_t, uint16_t>(
                        machInst, zd, zn, pg);
                  case 0xd:
                    return new SveUcvtfNarrow<uint32_t, uint16_t>(
                        machInst, zd, zn, pg);
                  case 0xe:
                    return new SveScvtfNarrow<uint64_t, uint16_t>(
                        machInst, zd, zn, pg);
                  case 0xf:
                    return new SveUcvtfNarrow<uint64_t, uint16_t>(
                        machInst, zd, zn, pg);
                  case 0x14:
                    return new SveScvtfNarrow<uint32_t, uint32_t>(
                        machInst, zd, zn, pg);
                  case 0x15:
                    return new SveUcvtfNarrow<uint32_t, uint32_t>(
                        machInst, zd, zn, pg);
                  case 0x18:
                    return new SveScvtfWiden<uint32_t, uint64_t>(
                        machInst, zd, zn, pg);
                  case 0x19:
                    return new SveUcvtfWiden<uint32_t, uint64_t>(
                        machInst, zd, zn, pg);
                  case 0x1c:
                    return new SveScvtfNarrow<uint64_t, uint32_t>(
                        machInst, zd, zn, pg);
                  case 0x1d:
                    return new SveUcvtfNarrow<uint64_t, uint32_t>(
                        machInst, zd, zn, pg);
                  case 0x1e:
                    return new SveScvtfNarrow<uint64_t, uint64_t>(
                        machInst, zd, zn, pg);
                  case 0x1f:
                    return new SveUcvtfNarrow<uint64_t, uint64_t>(
                        machInst, zd, zn, pg);
                }
            }
            break;
          case 0x3:
            {
                // SVE floating-point convert to integer
                uint8_t opc = (size << 3) | bits(machInst, 18, 16);
                switch (opc) {
                  case 0xa:
                    return new SveFcvtzsNarrow<uint16_t, uint16_t>(
                        machInst, zd, zn, pg);
                  case 0xb:
                    return new SveFcvtzuNarrow<uint16_t, uint16_t>(
                        machInst, zd, zn, pg);
                  case 0xc:
                    return new SveFcvtzsWiden<uint16_t, uint32_t>(
                        machInst, zd, zn, pg);
                  case 0xd:
                    return new SveFcvtzuWiden<uint16_t, uint32_t>(
                        machInst, zd, zn, pg);
                  case 0xe:
                    return new SveFcvtzsWiden<uint16_t, uint64_t>(
                        machInst, zd, zn, pg);
                  case 0xf:
                    return new SveFcvtzuWiden<uint16_t, uint64_t>(
                        machInst, zd, zn, pg);
                  case 0x14:
                    return new SveFcvtzsNarrow<uint32_t, uint32_t>(
                        machInst, zd, zn, pg);
                  case 0x15:
                    return new SveFcvtzuNarrow<uint32_t, uint32_t>(
                        machInst, zd, zn, pg);
                  case 0x18:
                    return new SveFcvtzsNarrow<uint64_t, uint32_t>(
                        machInst, zd, zn, pg);
                  case 0x19:
                    return new SveFcvtzuNarrow<uint64_t, uint32_t>(
                        machInst, zd, zn, pg);
                  case 0x1c:
                    return new SveFcvtzsWiden<uint32_t, uint64_t>(
                        machInst, zd, zn, pg);
                  case 0x1d:
                    return new SveFcvtzuWiden<uint32_t, uint64_t>(
                        machInst, zd, zn, pg);
                  case 0x1e:
                    return new SveFcvtzsNarrow<uint64_t, uint64_t>(
                        machInst, zd, zn, pg);
                  case 0x1f:
                    return new SveFcvtzuNarrow<uint64_t, uint64_t>(
                        machInst, zd, zn, pg);
                }
            }
            break;
        }
        return new Unknown64(machInst);
    }  // decodeSveFpUnaryPred

    StaticInstPtr
    decodeSveFpCmpVec(ExtMachInst machInst)
    {
        RegIndex pd = (RegIndex) (uint8_t) bits(machInst, 3, 0);
        RegIndex zn = (RegIndex) (uint8_t) bits(machInst, 9, 5);
        RegIndex zm = (RegIndex) (uint8_t) bits(machInst, 20, 16);
        RegIndex pg = (RegIndex) (uint8_t) bits(machInst, 12, 10);

        uint8_t size = bits(machInst, 23, 22);
        if (size == 0) {
            return new Unknown64(machInst);
        }
        uint8_t opc = (bits(machInst, 15) << 2) |
                      (bits(machInst, 13) << 1) |
                      bits(machInst, 4);

        switch (opc) {
          case 0x0:
            return decodeSveCmpF<SveFcmge>(size, machInst, pd, zn, zm, pg);
          case 0x1:
            return decodeSveCmpF<SveFcmgt>(size, machInst, pd, zn, zm, pg);
          case 0x2:
            return decodeSveCmpF<SveFcmeq>(size, machInst, pd, zn, zm, pg);
          case 0x3:
            return decodeSveCmpF<SveFcmne>(size, machInst, pd, zn, zm, pg);
          case 0x4:
            return decodeSveCmpF<SveFcmuo>(size, machInst, pd, zn, zm, pg);
          case 0x5:
            return decodeSveCmpF<SveFacge>(size, machInst, pd, zn, zm, pg);
          case 0x7:
            return decodeSveCmpF<SveFacgt>(size, machInst, pd, zn, zm, pg);
        }
        return new Unknown64(machInst);
    }  // decodeSveFpCmpVec

    StaticInstPtr
    decodeSveFpFusedMulAdd(ExtMachInst machInst)
    {
        RegIndex zda = (RegIndex) (uint8_t) bits(machInst, 4, 0);
        RegIndex zn = (RegIndex) (uint8_t) bits(machInst, 9, 5);
        RegIndex zm = (RegIndex) (uint8_t) bits(machInst, 20, 16);
        RegIndex pg = (RegIndex) (uint8_t) bits(machInst, 12, 10);

        uint8_t size = bits(machInst, 23, 22);
        if (size == 0) {
            return new Unknown64(machInst);
        }
        uint8_t opc = bits(machInst, 15, 13);

        switch (opc) {
          case 0x0:
            return decodeSveTerPredF<SveFmla>(
                    size, machInst, zda, zn, zm, pg);
          case 0x1:
            return decodeSveTerPredF<SveFmls>(
                    size, machInst, zda, zn, zm, pg);
          case 0x2:
            return decodeSveTerPredF<SveFnmla>(
                    size, machInst, zda, zn, zm, pg);
          case 0x3:
            return decodeSveTerPredF<SveFnmls>(
                    size, machInst, zda, zn, zm, pg);
          case 0x4:
            return decodeSveTerPredF<SveFmad>(
                    size, machInst, zda /* zdn */, zm /* za */, zn, pg);
          case 0x5:
            return decodeSveTerPredF<SveFmsb>(
                    size, machInst, zda /* zdn */, zm /* za */, zn, pg);
          case 0x6:
            return decodeSveTerPredF<SveFnmad>(
                    size, machInst, zda /* zdn */, zm /* za */, zn, pg);
          case 0x7:
            return decodeSveTerPredF<SveFnmsb>(
                    size, machInst, zda /* zdn */, zm /* za */, zn, pg);
        }
        return new Unknown64(machInst);
    }  // decodeSveFpFusedMulAdd

    StaticInstPtr
    decodeSveFpFusedMatMulAdd(ExtMachInst machInst)
    {
        RegIndex zda = (RegIndex) (uint8_t) bits(machInst, 4, 0);
        RegIndex zn = (RegIndex) (uint8_t) bits(machInst, 9, 5);
        RegIndex zm = (RegIndex) (uint8_t) bits(machInst, 20, 16);

        uint8_t size = bits(machInst, 23, 22);
        switch (size) {
          case 0x1:
            // BFMMLA goes here when implemented.
            return new Unknown64(machInst);
          case 0x2:
            return new SveFmmla<uint32_t,uint32_t,uint32_t>(
                machInst, zda, zn, zm);
          case 0x3:
            return new SveFmmla<uint64_t,uint64_t,uint64_t>(
                machInst, zda, zn, zm);
          default:
            return new Unknown64(machInst);
        }
    }  // decodeSveFpFusedMatMulAdd

    StaticInstPtr
    decodeSveFpCplxAdd(ExtMachInst machInst)
    {
        uint8_t size = bits(machInst, 23, 22);
        uint8_t rot = bits(machInst, 16) << 1 | 0x01;
        RegIndex zdn = (RegIndex) (uint8_t) bits(machInst, 4, 0);
        RegIndex zm = (RegIndex) (uint8_t) bits(machInst, 9, 5);
        RegIndex pg = (RegIndex) (uint8_t) bits(machInst, 12, 10);
        switch (size) {
            case 1:
                return new SveFcadd<uint16_t>(machInst,
                        zdn, zdn, zm, pg, rot);
            case 2:
                return new SveFcadd<uint32_t>(machInst,
                        zdn, zdn, zm, pg, rot);
            case 3:
                return new SveFcadd<uint64_t>(machInst,
                        zdn, zdn, zm, pg, rot);
        }
        return new Unknown64(machInst);
    }

    StaticInstPtr
    decodeSveFpCplxMulAddVec(ExtMachInst machInst)
    {
        uint8_t size = bits(machInst, 23, 22);
        if (size == 0) {
            return new Unknown64(machInst);
        }

        RegIndex zda = (RegIndex) (uint8_t) bits(machInst, 4, 0);
        RegIndex zn = (RegIndex) (uint8_t) bits(machInst, 9, 5);
        RegIndex pg = (RegIndex) (uint8_t) bits(machInst, 12, 10);
        RegIndex zm = (RegIndex) (uint8_t) bits(machInst, 20, 16);
        uint8_t rot = bits(machInst, 14, 13);
        switch (size) {
            case 1:
                return new SveFcmlav<uint16_t>(machInst,
                        zda, zn, zm, pg, rot);
            case 2:
                return new SveFcmlav<uint32_t>(machInst,
                        zda, zn, zm, pg, rot);
            case 3:
                return new SveFcmlav<uint64_t>(machInst,
                        zda, zn, zm, pg, rot);
        }

        return new Unknown64(machInst);
    } // decodeSveFpCplxMulAddVec

    StaticInstPtr
    decodeSveFpCplxMulAddIndexed(ExtMachInst machInst)
    {
        uint8_t size = bits(machInst, 23, 22);
        if (size < 2) {
            return new Unknown64(machInst);
        }

        RegIndex zda = (RegIndex) (uint8_t) bits(machInst, 4, 0);
        RegIndex zn = (RegIndex) (uint8_t) bits(machInst, 9, 5);
        RegIndex zm;
        uint8_t rot = bits(machInst, 11, 10);
        uint8_t imm;

        switch (size) {
            case 2:
                zm = (RegIndex) (uint8_t) bits(machInst, 18, 16);
                imm = bits(machInst, 20, 19);
                return new SveFcmlai<uint16_t>(machInst,
                        zda, zn, zm, rot, imm);
            case 3:
                zm = (RegIndex) (uint8_t) bits(machInst, 19, 16);
                imm = bits(machInst, 20);
                return new SveFcmlai<uint32_t>(machInst,
                        zda, zn, zm, rot, imm);
        }
        return new Unknown64(machInst);
    } // decodeSveFpCplxMulAddIndexed

    StaticInstPtr
    decodeSveFpMulIndexed(ExtMachInst machInst)
    {
        RegIndex zd = (RegIndex) (uint8_t) bits(machInst, 4, 0);
        RegIndex zn = (RegIndex) (uint8_t) bits(machInst, 9, 5);

        uint8_t size = bits(machInst, 23, 22);
        switch (size) {
          case 0x0:
          case 0x1:
            return new SveFmulIdx<uint16_t>(
                machInst, zd, zn,
                (RegIndex) (uint8_t) bits(machInst, 18, 16),
                bits(machInst, 20, 19) | (bits(machInst, 22) << 2));
          case 0x2:
            return new SveFmulIdx<uint32_t>(
                machInst, zd, zn,
                (RegIndex) (uint8_t) bits(machInst, 18, 16),
                bits(machInst, 20, 19));
          case 0x3:
            return new SveFmulIdx<uint64_t>(
                machInst, zd, zn,
                (RegIndex) (uint8_t) bits(machInst, 19, 16),
                bits(machInst, 20));
          default:
            return new Unknown64(machInst);
        }

    } // decodeSveFpMulIndexed

    StaticInstPtr
    decodeSveFpMulAddIndexed(ExtMachInst machInst)
    {
        RegIndex zd = (RegIndex) (uint8_t) bits(machInst, 4, 0);
        RegIndex zn = (RegIndex) (uint8_t) bits(machInst, 9, 5);
        const uint8_t op = bits(machInst, 10);

        uint8_t size = bits(machInst, 23, 22);
        switch (size) {
          case 0x0:
          case 0x1:
            if (op) {
                return new SveFmlsIdx<uint16_t>(
                    machInst, zd, zn,
                    (RegIndex) (uint8_t) bits(machInst, 18, 16),
                    bits(machInst, 20, 19) | (bits(machInst, 22) << 2));
            } else {
                return new SveFmlaIdx<uint16_t>(
                    machInst, zd, zn,
                    (RegIndex) (uint8_t) bits(machInst, 18, 16),
                    bits(machInst, 20, 19) | (bits(machInst, 22) << 2));
            }
          case 0x2:
            if (op) {
                return new SveFmlsIdx<uint32_t>(
                    machInst, zd, zn,
                    (RegIndex) (uint8_t) bits(machInst, 18, 16),
                    bits(machInst, 20, 19));
            } else {
                return new SveFmlaIdx<uint32_t>(
                    machInst, zd, zn,
                    (RegIndex) (uint8_t) bits(machInst, 18, 16),
                    bits(machInst, 20, 19));
            }
          case 0x3:
            if (op) {
                return new SveFmlsIdx<uint64_t>(
                    machInst, zd, zn,
                    (RegIndex) (uint8_t) bits(machInst, 19, 16),
                    bits(machInst, 20));
            } else {
                return new SveFmlaIdx<uint64_t>(
                    machInst, zd, zn,
                    (RegIndex) (uint8_t) bits(machInst, 19, 16),
                    bits(machInst, 20));
            }
          default:
              return new Unknown64(machInst);
        }
    } // decodeSveFpMulAddIndexed

    StaticInstPtr
    decodeSveMemGather32(ExtMachInst machInst)
    {
        if (bits(machInst, 15)) {
            if (bits(machInst, 22)) {
                // SVE load and broadcast element
                RegIndex zt = (RegIndex) (uint8_t) bits(machInst, 4, 0);
                RegIndex rn = makeSP(
                        (RegIndex) (uint8_t) bits(machInst, 9, 5));
                uint64_t imm = bits(machInst, 21, 16);
                RegIndex pg = (RegIndex) (uint8_t)
                                 bits(machInst, 12, 10);
                uint8_t dtype = (bits(machInst, 24, 23) << 2) |
                                bits(machInst, 14, 13);
                return decodeSveContigLoadSIInsts<SveLoadAndRepl>(
                        dtype, machInst, zt, pg, rn, imm, false, true);
            } else {
                if (bits(machInst, 21)) {
                    // SVE 32-bit gather load (vector plus immediate)
                    RegIndex zt = (RegIndex) (uint8_t)
                                     bits(machInst, 4, 0);
                    RegIndex zn = (RegIndex) (uint8_t)
                                     bits(machInst, 9, 5);
                    uint64_t imm = bits(machInst, 20, 16);
                    RegIndex pg = (RegIndex) (uint8_t)
                                     bits(machInst, 12, 10);
                    uint8_t dtype = (bits(machInst, 24, 23) << 1) |
                                    bits(machInst, 14);
                    uint8_t ff = bits(machInst, 13);
                    return decodeSveGatherLoadVIInsts(
                        dtype, machInst, zt, pg, zn, imm, true, ff);
                } else {
                    uint8_t b14_13 = bits(machInst, 14, 13);
                    if (b14_13 == 0x2 && bits(machInst, 4) == 0) {
                        // TODO: SVE contiguous prefetch (scalar plus scalar)
                        return new WarnUnimplemented("prf[bhwd]", machInst);
                    } else if (b14_13 == 0x3 && bits(machInst, 4) == 0) {
                        // TODO: SVE 32-bit gather prefetch (vector plus
                        // immediate)
                        return new WarnUnimplemented("prf[bhwd]", machInst);
                    }
                }
            }
        } else {
            uint8_t b24_23 = bits(machInst, 24, 23);
            if (b24_23 != 0x3 && bits(machInst, 21) == 0) {
                // SVE 32-bit gather load (scalar plus 32-bit unscaled offsets)
                RegIndex zt = (RegIndex) (uint8_t) bits(machInst, 4, 0);
                RegIndex rn = makeSP(
                        (RegIndex) (uint8_t) bits(machInst, 9, 5));
                RegIndex zm = (RegIndex) (uint8_t)
                         bits(machInst, 20, 16);
                RegIndex pg = (RegIndex) (uint8_t)
                         bits(machInst, 12, 10);
                uint8_t dtype = (bits(machInst, 24, 23) << 1) |
                                bits(machInst, 14);
                uint8_t xs = bits(machInst, 22);
                uint8_t ff = bits(machInst, 13);
                return decodeSveGatherLoadSVInsts(
                        dtype, machInst, zt, pg, rn, zm,
                        true, true, xs, false, ff);
            }
            switch (b24_23) {
              case 0x0:
                if (bits(machInst, 21) && bits(machInst, 4) == 0) {
                    // TODO: SVE 32-bit gather prefetch (vector plus immediate)
                    return new WarnUnimplemented("prf[bhwd]", machInst);
                }
                break;
              case 0x1:
                if (bits(machInst, 21)) {
                    // SVE 32-bit gather load halfwords (scalar plus 32-bit
                    // scaled offsets)
                    RegIndex zt = (RegIndex) (uint8_t)
                             bits(machInst, 4, 0);
                    RegIndex rn = makeSP(
                            (RegIndex) (uint8_t) bits(machInst, 9, 5));
                    RegIndex zm = (RegIndex) (uint8_t)
                             bits(machInst, 20, 16);
                    RegIndex pg = (RegIndex) (uint8_t)
                             bits(machInst, 12, 10);
                    uint8_t xs = bits(machInst, 22);
                    uint8_t ff = bits(machInst, 13);
                    if (bits(machInst, 14)) {
                        return
                           new SveIndexedMemSV<uint32_t, uint16_t,
                                               SveGatherLoadSVMicroop,
                                               SveFirstFaultWritebackMicroop>(
                            ff ? "ldff1" : "ld1", machInst, MemReadOp, zt, pg,
                            rn, zm, true, xs, true, ff);
                    } else {
                        return
                           new SveIndexedMemSV<int32_t, int16_t,
                                               SveGatherLoadSVMicroop,
                                               SveFirstFaultWritebackMicroop>(
                            ff ? "ldff1" : "ld1", machInst, MemReadOp, zt, pg,
                            rn, zm, true, xs, true, ff);
                    }
                }
                break;
              case 0x2:
                if (bits(machInst, 21)) {
                    // SVE 32-bit gather load words (scalar plus 32-bit scaled
                    // offsets)
                    RegIndex zt = (RegIndex) (uint8_t)
                             bits(machInst, 4, 0);
                    RegIndex rn = makeSP(
                            (RegIndex) (uint8_t) bits(machInst, 9, 5));
                    RegIndex zm = (RegIndex) (uint8_t)
                             bits(machInst, 20, 16);
                    RegIndex pg = (RegIndex) (uint8_t)
                             bits(machInst, 12, 10);
                    uint8_t xs = bits(machInst, 22);
                    uint8_t ff = bits(machInst, 13);
                    return new SveIndexedMemSV<uint32_t, uint32_t,
                                               SveGatherLoadSVMicroop,
                                               SveFirstFaultWritebackMicroop>(
                        ff ? "ldff1" : "ld1", machInst, MemReadOp, zt, pg, rn,
                        zm, true, xs, true, ff);
                }
                break;
              case 0x3:
                if (bits(machInst, 22) == 0 && bits(machInst, 14, 13) == 0x0 &&
                        bits(machInst, 4) == 0) {
                    // SVE load predicate register
                    RegIndex pt = (RegIndex) (uint8_t)
                        bits(machInst, 3, 0);
                    RegIndex rn = makeSP(
                            (RegIndex) (uint8_t) bits(machInst, 9, 5));
                    uint64_t imm = sext<9>((bits(machInst, 21, 16) << 3) |
                                           bits(machInst, 12, 10));
                    return new SveLdrPred(machInst, pt, rn, imm);
                } else if (bits(machInst, 22) == 0 &&
                           bits(machInst, 14, 13) == 0x2) {
                    // SVE load vector register
                    RegIndex zt = (RegIndex) (uint8_t)
                        bits(machInst, 4, 0);
                    RegIndex rn = makeSP(
                            (RegIndex) (uint8_t) bits(machInst, 9, 5));
                    uint64_t imm = sext<9>((bits(machInst, 21, 16) << 3) |
                                           bits(machInst, 12, 10));
                    return new SveLdrVec(machInst, zt, rn, imm);
                } else if (bits(machInst, 22) == 1 &&
                           bits(machInst, 4) == 0) {
                    // TODO: SVE contiguous prefetch (scalar plus immediate)
                    return new WarnUnimplemented("prf[bhwd]", machInst);
                }
                break;
            }
        }
        return new Unknown64(machInst);
    }  // decodeSveMemGather32

    StaticInstPtr
    decodeSveLoadBcastMultiSS(ExtMachInst machInst)
    {
        RegIndex zt = (RegIndex)(uint8_t) bits(machInst, 4, 0);
        RegIndex rn = makeSP((RegIndex)(uint8_t) bits(machInst, 9, 5));
        RegIndex pg = (RegIndex)(uint8_t) bits(machInst, 12, 10);
        RegIndex rm = (RegIndex)(uint8_t) bits(machInst, 20, 16);

        uint8_t msz_esz = bits(machInst, 24, 21);

        switch (msz_esz) {
            // Load-Broadcast Quad-word Variants
            case 0b0000: // 0x0:
                return new SveLd1RqSS<uint8_t, uint8_t>("ld1rqb",
                        machInst, zt, pg, rn, rm);
            case 0b0100: // 0x4:
                 return new SveLd1RqSS<uint16_t, uint16_t>("ld1rqh",
                        machInst, zt, pg, rn, rm);
            case 0b1000: // 0x8:
                return new SveLd1RqSS<uint32_t, uint32_t>("ld1rqw",
                        machInst, zt, pg, rn, rm);
            case 0b1100: // 0xc:
                return new SveLd1RqSS<uint64_t, uint64_t>("ld1rqd",
                        machInst, zt, pg, rn, rm);

            // Load-Broadcast Octa-word Variants
            case 0b0001: // 0x1:
                return new SveLd1RoSS<uint8_t, uint8_t>("ld1rob",
                        machInst, zt, pg, rn, rm);
            case 0b0101: // 0x5:
                return new SveLd1RoSS<uint16_t, uint16_t>("ld1roh",
                        machInst, zt, pg, rn, rm);
            case 0b1001: // 0x9:
                return new SveLd1RoSS<uint32_t, uint32_t>("ld1row",
                        machInst, zt, pg, rn, rm);
            case 0b1101: // 0xd:
                return new SveLd1RoSS<uint64_t, uint64_t>("ld1rod",
                        machInst, zt, pg, rn, rm);

            default:
              return new Unknown64(machInst);
        }

        return new Unknown64(machInst);
    }  // decodeSveLoadBcastMultiSS

    StaticInstPtr
    decodeSveLoadBcastMultiSI(ExtMachInst machInst)
    {
        RegIndex zt = (RegIndex)(uint8_t) bits(machInst, 4, 0);
        RegIndex rn = makeSP((RegIndex)(uint8_t) bits(machInst, 9, 5));
        RegIndex pg = (RegIndex)(uint8_t) bits(machInst, 12, 10);
        uint64_t imm = sext<4>(bits(machInst, 19, 16));

        uint8_t msz_esz = bits(machInst, 24, 21);

        switch (msz_esz) {
            // Load-Broadcast Quad-word Variants
            case 0b0000: // 0x0:
                return new SveLd1RqSI<uint8_t, uint8_t>("ld1rqb",
                        machInst, zt, pg, rn, imm);
            case 0b0100: // 0x4:
                return new SveLd1RqSI<uint16_t, uint16_t>("ld1rqh",
                        machInst, zt, pg, rn, imm);
            case 0b1000: // 0x8:
                return new SveLd1RqSI<uint32_t, uint32_t>("ld1rqw",
                        machInst, zt, pg, rn, imm);
            case 0b1100: // 0xc:
                return new SveLd1RqSI<uint64_t, uint64_t>("ld1rqd",
                        machInst, zt, pg, rn, imm);

            // Load-Broadcast Octa-word Variants
            case 0b0001: // 0x1:
                return new SveLd1RoSI<uint8_t, uint8_t>("ld1rob",
                        machInst, zt, pg, rn, imm);
            case 0b0101: // 0x5:
                return new SveLd1RoSI<uint16_t, uint16_t>("ld1roh",
                        machInst, zt, pg, rn, imm);
            case 0b1001: // 0x9:
                return new SveLd1RoSI<uint32_t, uint32_t>("ld1row",
                        machInst, zt, pg, rn, imm);
            case 0b1101: // 0xd:
                return new SveLd1RoSI<uint64_t, uint64_t>("ld1rod",
                        machInst, zt, pg, rn, imm);

            default:
              return new Unknown64(machInst);
        }

        return new Unknown64(machInst);
    }  // decodeSveLoadBcastMultiSI

    StaticInstPtr
    decodeSveContigLoadSS(ExtMachInst machInst)
    {
        RegIndex zt = (RegIndex) (uint8_t) bits(machInst, 4, 0);
        RegIndex rn = makeSP((RegIndex) (uint8_t) bits(machInst, 9, 5));
        RegIndex rm = (RegIndex) (uint8_t) bits(machInst, 20, 16);
        RegIndex pg = (RegIndex) (uint8_t) bits(machInst, 12, 10);

        if (rm == 0x1f) {
            return new Unknown64(machInst);
        }

        return decodeSveContigLoadSSInsts<SveContigLoadSS>(
            bits(machInst, 24, 21), machInst, zt, pg, rn, rm, false);
    }  // decodeSveContigLoadSS

    StaticInstPtr
    decodeSveContigFFLoadSS(ExtMachInst machInst)
    {
        RegIndex zt = (RegIndex) (uint8_t) bits(machInst, 4, 0);
        RegIndex rn = makeSP((RegIndex) (uint8_t) bits(machInst, 9, 5));
        RegIndex rm = (RegIndex) (uint8_t) bits(machInst, 20, 16);
        RegIndex pg = (RegIndex) (uint8_t) bits(machInst, 12, 10);

        return decodeSveContigLoadSSInsts<SveContigFFLoadSS>(
            bits(machInst, 24, 21), machInst, zt, pg, rn, rm, true);
    }  // decodeSveContigFFLoadSS

    StaticInstPtr
    decodeSveContigLoadSI(ExtMachInst machInst)
    {
        RegIndex zt = (RegIndex) (uint8_t) bits(machInst, 4, 0);
        RegIndex rn = makeSP((RegIndex) (uint8_t) bits(machInst, 9, 5));
        uint64_t imm = sext<4>(bits(machInst, 19, 16));
        RegIndex pg = (RegIndex) (uint8_t) bits(machInst, 12, 10);

        return decodeSveContigLoadSIInsts<SveContigLoadSI>(
            bits(machInst, 24, 21), machInst, zt, pg, rn, imm, false);
    }  // decodeSveContigLoadSI

    StaticInstPtr
    decodeSveContigNFLoadSI(ExtMachInst machInst)
    {
        RegIndex zt = (RegIndex) (uint8_t) bits(machInst, 4, 0);
        RegIndex rn = makeSP((RegIndex) (uint8_t) bits(machInst, 9, 5));
        uint64_t imm = sext<4>(bits(machInst, 19, 16));
        RegIndex pg = (RegIndex) (uint8_t) bits(machInst, 12, 10);

        return decodeSveContigLoadSIInsts<SveContigNFLoadSI>(
            bits(machInst, 24, 21), machInst, zt, pg, rn, imm, true);
    }  // decodeSveContigNFLoadSI

    StaticInstPtr
    decodeSveContigNTLoadSS(ExtMachInst machInst)
    {
        return new Unknown64(machInst);
    }  // decodeSveContigNTLoadSS

    StaticInstPtr
    decodeSveLoadStructsSS(ExtMachInst machInst)
    {
        RegIndex zt = (RegIndex) (uint8_t) bits(machInst, 4, 0);
        RegIndex rn = makeSP(
                (RegIndex) (uint8_t) bits(machInst, 9, 5));
        RegIndex rm = (RegIndex) (uint8_t) bits(machInst, 20, 16);
        RegIndex pg = (RegIndex) (uint8_t) bits(machInst, 12, 10);
        uint8_t msz = bits(machInst, 24, 23);
        uint8_t num = bits(machInst, 22, 21);

        if (rm != 0x1f && num != 0) {
            num++;
            return decodeSveStructLoadSSInsts(msz, machInst,
                    zt, pg, rn, rm, num);
        }
        return new Unknown64(machInst);
    }  // decodeSveLoadStructsSS

    StaticInstPtr
    decodeSveContigNTLoadSI(ExtMachInst machInst)
    {
        return new Unknown64(machInst);
    }  // decodeSveContigNTLoadSI

    StaticInstPtr
    decodeSveLoadStructsSI(ExtMachInst machInst)
    {
        RegIndex zt = (RegIndex) (uint8_t) bits(machInst, 4, 0);
        RegIndex rn = makeSP(
                (RegIndex) (uint8_t) bits(machInst, 9, 5));
        int64_t imm = sext<4>(bits(machInst, 19, 16));
        RegIndex pg = (RegIndex) (uint8_t) bits(machInst, 12, 10);
        uint8_t msz = bits(machInst, 24, 23);
        uint8_t num = bits(machInst, 22, 21);

        if (num != 0) {
            num++;
            imm *= num;
            return decodeSveStructLoadSIInsts(msz, machInst,
                    zt, pg, rn, imm, num);
        }
        return new Unknown64(machInst);
    }  // decodeSveLoadStructsSI

    StaticInstPtr
    decodeSveMemContigLoad(ExtMachInst machInst)
    {
        switch (bits(machInst, 15, 13)) {
          case 0x0:
            return decodeSveLoadBcastMultiSS(machInst);
          case 0x1:
            if (bits(machInst, 20) == 0x0) {
                return decodeSveLoadBcastMultiSI(machInst);
            }
            break;
          case 0x2:
            return decodeSveContigLoadSS(machInst);
          case 0x3:
            return decodeSveContigFFLoadSS(machInst);
          case 0x5:
            if (bits(machInst, 20) == 0x0) {
                return decodeSveContigLoadSI(machInst);
            } else {
                return decodeSveContigNFLoadSI(machInst);
            }
          case 0x6:
            if (bits(machInst, 22, 21) == 0x0) {
                return decodeSveContigNTLoadSS(machInst);
            } else {
                return decodeSveLoadStructsSS(machInst);
            }
          case 0x7:
            if (bits(machInst, 20) == 0) {
                if (bits(machInst, 22, 21) == 0x0) {
                    return decodeSveContigNTLoadSI(machInst);
                } else {
                return decodeSveLoadStructsSI(machInst);
                }
            }
            break;
        }
        return new Unknown64(machInst);
    }  // decodeSveMemContigLoad

    StaticInstPtr
    decodeSveMemGather64(ExtMachInst machInst)
    {
        switch ((bits(machInst, 21) << 1) | bits(machInst, 15)) {
          case 0x0:
            {
                // SVE 64-bit gather load (scalar plus unpacked 32-bit unscaled
                // offsets)
                RegIndex zt = (RegIndex) (uint8_t) bits(machInst, 4, 0);
                RegIndex rn = makeSP(
                        (RegIndex) (uint8_t) bits(machInst, 9, 5));
                RegIndex zm = (RegIndex) (uint8_t)
                         bits(machInst, 20, 16);
                RegIndex pg = (RegIndex) (uint8_t)
                         bits(machInst, 12, 10);
                uint8_t dtype = (bits(machInst, 24, 23) << 1) |
                                bits(machInst, 14);
                uint8_t xs = bits(machInst, 22);
                uint8_t ff = bits(machInst, 13);
                return decodeSveGatherLoadSVInsts(
                        dtype, machInst, zt, pg, rn, zm,
                        false, true, xs, false, ff);
            }
          case 0x1:
            if (bits(machInst, 22)) {
                // SVE 64-bit gather load (scalar plus 64-bit unscaled offsets)
                RegIndex zt = (RegIndex) (uint8_t) bits(machInst, 4, 0);
                RegIndex rn = makeSP(
                        (RegIndex) (uint8_t) bits(machInst, 9, 5));
                RegIndex zm = (RegIndex) (uint8_t)
                         bits(machInst, 20, 16);
                RegIndex pg = (RegIndex) (uint8_t)
                         bits(machInst, 12, 10);
                uint8_t dtype = (bits(machInst, 24, 23) << 1) |
                                bits(machInst, 14);
                uint8_t ff = bits(machInst, 13);
                return decodeSveGatherLoadSVInsts(
                        dtype, machInst, zt, pg, rn, zm,
                        false, false, false, false, ff);
            } else {
                if (bits(machInst, 14, 13) == 0x3 && bits(machInst, 4) == 0) {
                    // TODO: SVE 64-bit gather prefetch (vector plus immediate)
                    return new WarnUnimplemented("prf[bhwd]", machInst);
                }
            }
            break;
          case 0x2:
            if (bits(machInst, 24, 23) != 0x0) {
                //  SVE 64-bit gather load (scalar plus unpacked 32-bit scaled
                //  offsets)
                RegIndex zt = (RegIndex) (uint8_t) bits(machInst, 4, 0);
                RegIndex rn = makeSP(
                        (RegIndex) (uint8_t) bits(machInst, 9, 5));
                RegIndex zm = (RegIndex) (uint8_t)
                         bits(machInst, 20, 16);
                RegIndex pg = (RegIndex) (uint8_t)
                         bits(machInst, 12, 10);
                uint8_t dtype = (bits(machInst, 24, 23) << 1) |
                                bits(machInst, 14);
                uint8_t xs = bits(machInst, 22);
                uint8_t ff = bits(machInst, 13);
                return decodeSveGatherLoadSVInsts(
                        dtype, machInst, zt, pg, rn, zm,
                        false, true, xs, true, ff);
            } else if (bits(machInst, 4) == 0) {
                // TODO: SVE 64-bit gather prefetch (scalar plus unpacked
                // 32-bit scaled offsets)
                return new WarnUnimplemented("prf[bhwd]", machInst);
            }
            break;
          case 0x3:
            if (bits(machInst, 22) == 0) {
                // SVE 64-bit gather load (vector plus immediate)
                RegIndex zt = (RegIndex) (uint8_t) bits(machInst, 4, 0);
                RegIndex zn = (RegIndex) (uint8_t) bits(machInst, 9, 5);
                uint64_t imm = bits(machInst, 20, 16);
                RegIndex pg = (RegIndex) (uint8_t)
                                 bits(machInst, 12, 10);
                uint8_t dtype = (bits(machInst, 24, 23) << 1) |
                                bits(machInst, 14);
                uint8_t ff = bits(machInst, 13);
                return decodeSveGatherLoadVIInsts(
                    dtype, machInst, zt, pg, zn, imm, false, ff);
            } else {
                if (bits(machInst, 24, 23) != 0x0) {
                    // SVE 64-bit gather load (scalar plus 64-bit scaled
                    // offsets)
                    RegIndex zt = (RegIndex) (uint8_t)
                             bits(machInst, 4, 0);
                    RegIndex rn = makeSP(
                            (RegIndex) (uint8_t) bits(machInst, 9, 5));
                    RegIndex zm = (RegIndex) (uint8_t)
                             bits(machInst, 20, 16);
                    RegIndex pg = (RegIndex) (uint8_t)
                             bits(machInst, 12, 10);
                    uint8_t dtype = (bits(machInst, 24, 23) << 1) |
                                    bits(machInst, 14);
                    uint8_t ff = bits(machInst, 13);
                    return decodeSveGatherLoadSVInsts(
                            dtype, machInst, zt, pg, rn, zm,
                            false, false, false, true, ff);
                } else if (bits(machInst, 4) == 0) {
                    // TODO: SVE 64-bit gather prefetch (scalar plus 64-bit
                    // scaled offsets)
                    return new WarnUnimplemented("prf[bhwd]", machInst);
                }
            }
            break;
        }
        return new Unknown64(machInst);
    }  // decodeSveMemGather64

    StaticInstPtr
    decodeSveContigStoreSS(ExtMachInst machInst)
    {
        RegIndex zt = (RegIndex) (uint8_t) bits(machInst, 4, 0);
        RegIndex rn = makeSP((RegIndex) (uint8_t) bits(machInst, 9, 5));
        RegIndex rm = (RegIndex) (uint8_t) bits(machInst, 20, 16);
        RegIndex pg = (RegIndex) (uint8_t) bits(machInst, 12, 10);

        if (rm == 0x1f) {
            return new Unknown64(machInst);
        }

        return decodeSveContigStoreSSInsts<SveContigStoreSS>(
            bits(machInst, 24, 21), machInst, zt, pg, rn, rm);
    }  // decodeSveContigStoreSS

    StaticInstPtr
    decodeSveContigStoreSI(ExtMachInst machInst)
    {
        RegIndex zt = (RegIndex) (uint8_t) bits(machInst, 4, 0);
        RegIndex rn = makeSP((RegIndex) (uint8_t) bits(machInst, 9, 5));
        int8_t imm = sext<4>(bits(machInst, 19, 16));
        RegIndex pg = (RegIndex) (uint8_t) bits(machInst, 12, 10);

        return decodeSveContigStoreSIInsts<SveContigStoreSI>(
            bits(machInst, 24, 21), machInst, zt, pg, rn, imm);
    }  // decodeSveContigStoreSI

    StaticInstPtr
    decodeSveContigNTStoreSS(ExtMachInst machInst)
    {
        return new Unknown64(machInst);
    }  // decodeSveContigNTStoreSS

    StaticInstPtr
    decodeSveContigNTStoreSI(ExtMachInst machInst)
    {
        return new Unknown64(machInst);
    }  // decodeSveContigNTStoreSI

    StaticInstPtr
    decodeSveStoreStructsSS(ExtMachInst machInst)
    {
        RegIndex zt = (RegIndex) (uint8_t) bits(machInst, 4, 0);
        RegIndex rn = makeSP(
                (RegIndex) (uint8_t) bits(machInst, 9, 5));
        RegIndex rm = (RegIndex) (uint8_t) bits(machInst, 20, 16);
        RegIndex pg = (RegIndex) (uint8_t) bits(machInst, 12, 10);
        uint8_t msz = bits(machInst, 24, 23);
        uint8_t num = bits(machInst, 22, 21);

        if (rm != 0x1f && num != 0) {
            num++;
            return decodeSveStructStoreSSInsts(msz, machInst,
                    zt, pg, rn, rm, num);
        }
        return new Unknown64(machInst);
    }  // decodeSveStoreStructsSS

    StaticInstPtr
    decodeSveStoreStructsSI(ExtMachInst machInst)
    {
        RegIndex zt = (RegIndex) (uint8_t) bits(machInst, 4, 0);
        RegIndex rn = makeSP(
                (RegIndex) (uint8_t) bits(machInst, 9, 5));
        int64_t imm = sext<4>(bits(machInst, 19, 16));
        RegIndex pg = (RegIndex) (uint8_t) bits(machInst, 12, 10);
        uint8_t msz = bits(machInst, 24, 23);
        uint8_t num = bits(machInst, 22, 21);

        if (num != 0) {
            num++;
            imm *= num;
            return decodeSveStructStoreSIInsts(msz, machInst,
                    zt, pg, rn, imm, num);
        }
        return new Unknown64(machInst);
    }  // decodeSveStoreStructsSI

    StaticInstPtr
    decodeSveMemStore(ExtMachInst machInst)
    {
        switch (bits(machInst, 15, 13)) {
          case 0x0:
            if (bits(machInst, 24, 22) == 0x6 && bits(machInst, 4) == 0x0) {
                RegIndex pt = (RegIndex) (uint8_t) bits(machInst, 3, 0);
                RegIndex rn = makeSP(
                    (RegIndex) (uint8_t) bits(machInst, 9, 5));
                int16_t imm = sext<9>((bits(machInst, 21, 16) << 3) |
                                      bits(machInst, 12, 10));
                return new SveStrPred(machInst, pt, rn, imm);
            }
            break;
          case 0x2:
            if (bits(machInst, 24, 22) == 0x6) {
                RegIndex zt = (RegIndex) (uint8_t) bits(machInst, 4, 0);
                RegIndex rn = makeSP(
                    (RegIndex) (uint8_t) bits(machInst, 9, 5));
                int16_t imm = sext<9>((bits(machInst, 21, 16) << 3) |
                                      bits(machInst, 12, 10));
                return new SveStrVec(machInst, zt, rn, imm);
            } else {
                return decodeSveContigStoreSS(machInst);
            }
            break;
          case 0x3:
            if (bits(machInst, 22, 21) == 0x0) {
                return decodeSveContigNTStoreSS(machInst);
            } else {
                return decodeSveStoreStructsSS(machInst);
            }
          case 0x4:
          case 0x6:
            {
                RegIndex zt = (RegIndex) (uint8_t) bits(machInst, 4, 0);
                RegIndex rn = makeSP(
                        (RegIndex) (uint8_t) bits(machInst, 9, 5));
                RegIndex zm = (RegIndex) (uint8_t)
                         bits(machInst, 20, 16);
                RegIndex pg = (RegIndex) (uint8_t)
                         bits(machInst, 12, 10);
                uint8_t msz = bits(machInst, 24, 23);
                uint8_t xs = bits(machInst, 22);

                switch (bits(machInst, 22, 21)) {
                  case 0x0:
                    // SVE 64-bit scatter store (scalar plus unpacked 32-bit
                    // unscaled offsets)
                    return decodeSveScatterStoreSVInsts(
                            msz, machInst, zt, pg, rn, zm,
                            false, true, xs, false);
                  case 0x1:
                    if (bits(machInst, 24, 23) != 0x0) {
                        // SVE 64-bit scatter store (scalar plus unpacked
                        // 32-bit scaled offsets)
                        return decodeSveScatterStoreSVInsts(
                                msz, machInst, zt, pg, rn, zm,
                                false, true, xs, true);
                    }
                    break;
                  case 0x2:
                    if (bits(machInst, 24, 23) != 0x3) {
                        // SVE 32-bit scatter store (scalar plus 32-bit
                        // unscaled offsets)
                        return decodeSveScatterStoreSVInsts(
                                msz, machInst, zt, pg, rn, zm,
                                true, true, xs, false);
                    }
                    break;
                  case 0x3:
                    // SVE 32-bit scatter store (scalar plus 32-bit scaled
                    // offsets)
                    return decodeSveScatterStoreSVInsts(
                            msz, machInst, zt, pg, rn, zm,
                            true, true, xs, true);
                }
            }
            break;
          case 0x5:
            switch (bits(machInst, 22, 21)) {
              case 0x0:
                {
                    // SVE 64-bit scatter store (scalar plus 64-bit unscaled
                    // offsets)
                    RegIndex zt = (RegIndex) (uint8_t)
                            bits(machInst, 4, 0);
                    RegIndex rn = makeSP(
                            (RegIndex) (uint8_t) bits(machInst, 9, 5));
                    RegIndex zm = (RegIndex) (uint8_t)
                            bits(machInst, 20, 16);
                    RegIndex pg = (RegIndex) (uint8_t)
                            bits(machInst, 12, 10);
                    uint8_t msz = bits(machInst, 24, 23);

                    return decodeSveScatterStoreSVInsts(
                            msz, machInst, zt, pg, rn, zm,
                            false, false, false, false);
                }
              case 0x1:
                if (bits(machInst, 24, 23) != 0x0) {
                    // SVE 64-bit scatter store (scalar plus 64-bit scaled
                    // offsets)
                    RegIndex zt = (RegIndex) (uint8_t)
                            bits(machInst, 4, 0);
                    RegIndex rn = makeSP(
                            (RegIndex) (uint8_t) bits(machInst, 9, 5));
                    RegIndex zm = (RegIndex) (uint8_t)
                            bits(machInst, 20, 16);
                    RegIndex pg = (RegIndex) (uint8_t)
                            bits(machInst, 12, 10);
                    uint8_t msz = bits(machInst, 24, 23);

                    return decodeSveScatterStoreSVInsts(
                            msz, machInst, zt, pg, rn, zm,
                            false, false, false, true);
                }
                break;
              case 0x2:
                {
                    // SVE 64-bit scatter store (vector plus immediate)
                    RegIndex zt = (RegIndex) (uint8_t)
                            bits(machInst, 4, 0);
                    RegIndex zn = (RegIndex) (uint8_t)
                            bits(machInst, 9, 5);
                    uint64_t imm = bits(machInst, 20, 16);
                    RegIndex pg = (RegIndex) (uint8_t)
                            bits(machInst, 12, 10);
                    uint8_t msz = bits(machInst, 24, 23);

                    return decodeSveScatterStoreVIInsts(
                        msz, machInst, zt, pg, zn, imm, false);
                }
              case 0x3:
                if (bits(machInst, 24, 23) != 0x3) {
                    // SVE 32-bit scatter store (vector plus immediate)
                    RegIndex zt = (RegIndex) (uint8_t)
                            bits(machInst, 4, 0);
                    RegIndex zn = (RegIndex) (uint8_t)
                            bits(machInst, 9, 5);
                    uint64_t imm = bits(machInst, 20, 16);
                    RegIndex pg = (RegIndex) (uint8_t)
                            bits(machInst, 12, 10);
                    uint8_t msz = bits(machInst, 24, 23);

                    return decodeSveScatterStoreVIInsts(
                        msz, machInst, zt, pg, zn, imm, true);
                }
                break;
            }
            break;
          case 0x7:
            if (bits(machInst, 20) == 0x0) {
                return decodeSveContigStoreSI(machInst);
            } else if (bits(machInst, 22, 21) == 0x0) {
                return decodeSveContigNTStoreSI(machInst);
            } else {
                return decodeSveStoreStructsSI(machInst);
            }
        }
        return new Unknown64(machInst);
    }  // decodeSveMemStore

    StaticInstPtr
<<<<<<< HEAD
    decodeSveMisc(ExtMachInst machInst) {
        switch(bits(machInst, 13, 10)) {
          case 0b0110: {
              return decodeSveIntMatMulAdd(machInst);
              break;
          }
          default: {
              return new Unknown64(machInst);
              break;
          }
=======
    decodeSveMisc(ExtMachInst machInst)
    {
        switch(bits(machInst, 13, 10)) {
          case 0b0110:
            return decodeSveIntMatMulAdd(machInst);
          case 0b1100:
          case 0b1101:
          case 0b1110:
          case 0b1111:
            return decodeSve2BitPerm(machInst);
          default:
            return new Unknown64(machInst);
>>>>>>> 85eb9938
        }
        return new Unknown64(machInst);
    }  // decodeSveMisc

    StaticInstPtr
    decodeSveIntegerMulAddUnpred(ExtMachInst machInst)
    {
        uint8_t op1 = (uint8_t) bits(machInst, 13, 11);
        if (bits(machInst, 14) == 0b0) {
            if (op1 == 0b000) {
                return decodeSveIntegerDotProductUnpred(machInst);
            } else {
                return new Unknown64(machInst);
            }
        } else {
            if (op1 == 0b111 &&
                bits(machInst, 10) == 0b0) {
                return decodeSveMixedSignDotProduct(machInst);
            } else {
                return new Unknown64(machInst);
            }
        }
    }

    StaticInstPtr
    decodeSveMultiplyIndexed(ExtMachInst machInst)
    {
        if (bits(machInst, 15, 13) == 0b000) {
            switch (bits(machInst, 12, 11)) {
              case 0b00:
                return decodeSveIntegerDotProductIndexed(machInst);
              case 0b11:
                return decodeSveMixedSignDotProductIndexed(machInst);
<<<<<<< HEAD
=======

                // for mla/s indexed , can be renamed
              case 0b01:
                return decodeSveMultiplyAccIndexed(machInst);

>>>>>>> 85eb9938
              default:
                return new Unknown64(machInst);
            }
        } else {
            return new Unknown64(machInst);
        }
        return new Unknown64(machInst);
    }

}  // namespace Aarch64
}};<|MERGE_RESOLUTION|>--- conflicted
+++ resolved
@@ -246,8 +246,6 @@
     }  // decodeSveIntMulAdd
 
     StaticInstPtr
-<<<<<<< HEAD
-=======
     decodeSveMultiplyAccIndexed(ExtMachInst machInst)
     {
         RegIndex zda = (RegIndex) (uint8_t) bits(machInst, 4, 0);
@@ -307,7 +305,6 @@
     } // decodeSveMultiplyAccIndexed
 
     StaticInstPtr
->>>>>>> 85eb9938
     decodeSveIntMatMulAdd(ExtMachInst machInst)
     {
         RegIndex zda = (RegIndex) (uint8_t) bits(machInst, 4, 0);
@@ -1295,9 +1292,6 @@
             RegIndex zd = (RegIndex) (uint8_t) bits(machInst, 4, 0);
             RegIndex zn = (RegIndex) (uint8_t) bits(machInst, 9, 5);
             RegIndex zm = (RegIndex) (uint8_t) bits(machInst, 20, 16);
-<<<<<<< HEAD
-            return decodeSveBinUnpredU<SveTbl>(size, machInst, zd, zn, zm);
-=======
             if (b12_10 == 0x4) { // TBL, two sources
                 return decodeSveBinUnpredU<SveTbl>(size, machInst, zd, zn, zm);
             } else if (bits(machInst, 10) == 0x1) { // TBX
@@ -1306,7 +1300,6 @@
                 // TBL, three sources
             }
             return new Unknown64(machInst);
->>>>>>> 85eb9938
         } else if (bits(machInst, 20, 16) == 0x0 && b12_10 == 0x6) {
             uint8_t size = bits(machInst, 23, 22);
             RegIndex rn = makeSP(
@@ -1651,10 +1644,6 @@
         RegIndex zn = (RegIndex) (uint8_t) bits(machInst, 9, 5);
         RegIndex pg = (RegIndex) (uint8_t) bits(machInst, 13, 10);
         RegIndex zm = (RegIndex) (uint8_t) bits(machInst, 20, 16);
-<<<<<<< HEAD
-
-=======
->>>>>>> 85eb9938
         uint8_t size = bits(machInst, 23, 22);
 
         return decodeSveBinConstrPredU<SveSel>(size,
@@ -4140,18 +4129,6 @@
     }  // decodeSveMemStore
 
     StaticInstPtr
-<<<<<<< HEAD
-    decodeSveMisc(ExtMachInst machInst) {
-        switch(bits(machInst, 13, 10)) {
-          case 0b0110: {
-              return decodeSveIntMatMulAdd(machInst);
-              break;
-          }
-          default: {
-              return new Unknown64(machInst);
-              break;
-          }
-=======
     decodeSveMisc(ExtMachInst machInst)
     {
         switch(bits(machInst, 13, 10)) {
@@ -4164,7 +4141,6 @@
             return decodeSve2BitPerm(machInst);
           default:
             return new Unknown64(machInst);
->>>>>>> 85eb9938
         }
         return new Unknown64(machInst);
     }  // decodeSveMisc
@@ -4198,14 +4174,11 @@
                 return decodeSveIntegerDotProductIndexed(machInst);
               case 0b11:
                 return decodeSveMixedSignDotProductIndexed(machInst);
-<<<<<<< HEAD
-=======
 
                 // for mla/s indexed , can be renamed
               case 0b01:
                 return decodeSveMultiplyAccIndexed(machInst);
 
->>>>>>> 85eb9938
               default:
                 return new Unknown64(machInst);
             }
