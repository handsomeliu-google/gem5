--- conflicted
+++ resolved
@@ -320,11 +320,8 @@
         return ELIsInHost(tc, currEL()) ? MISCREG_CNTPCT_EL0 : misc_reg;
       case MISCREG_SCTLR_EL12:
         return MISCREG_SCTLR_EL1;
-<<<<<<< HEAD
-=======
       case MISCREG_SCTLR2_EL12:
         return MISCREG_SCTLR2_EL1;
->>>>>>> 85eb9938
       case MISCREG_CPACR_EL12:
         return MISCREG_CPACR_EL1;
       case MISCREG_ZCR_EL12:
@@ -335,11 +332,8 @@
         return MISCREG_TTBR1_EL1;
       case MISCREG_TCR_EL12:
         return MISCREG_TCR_EL1;
-<<<<<<< HEAD
-=======
       case MISCREG_TCR2_EL12:
         return MISCREG_TCR2_EL1;
->>>>>>> 85eb9938
       case MISCREG_SPSR_EL12:
         return MISCREG_SPSR_EL1;
       case MISCREG_ELR_EL12:
@@ -413,10 +407,6 @@
     if (idx == MISCREG_CPSR) {
         cpsr = miscRegs[idx];
         auto pc = tc->pcState().as<PCState>();
-<<<<<<< HEAD
-        cpsr.j = pc.jazelle() ? 1 : 0;
-=======
->>>>>>> 85eb9938
         cpsr.t = pc.thumb() ? 1 : 0;
         return cpsr;
     }
