# Copyright (c) 2020 ARM Limited
# All rights reserved
#
# The license below extends only to copyright in the software and shall
# not be construed as granting a license to any other intellectual
# property including but not limited to intellectual property relating
# to a hardware implementation of the functionality of the software
# licensed hereunder.  You may use the software subject to the license
# terms below provided that you ensure that this notice is replicated
# unmodified and in its entirety in all distributions of the software,
# modified or unmodified, in source code or in binary form.
#
# Copyright 2019 Google, Inc.
#
# Redistribution and use in source and binary forms, with or without
# modification, are permitted provided that the following conditions are
# met: redistributions of source code must retain the above copyright
# notice, this list of conditions and the following disclaimer;
# redistributions in binary form must reproduce the above copyright
# notice, this list of conditions and the following disclaimer in the
# documentation and/or other materials provided with the distribution;
# neither the name of the copyright holders nor the names of its
# contributors may be used to endorse or promote products derived from
# this software without specific prior written permission.
#
# THIS SOFTWARE IS PROVIDED BY THE COPYRIGHT HOLDERS AND CONTRIBUTORS
# "AS IS" AND ANY EXPRESS OR IMPLIED WARRANTIES, INCLUDING, BUT NOT
# LIMITED TO, THE IMPLIED WARRANTIES OF MERCHANTABILITY AND FITNESS FOR
# A PARTICULAR PURPOSE ARE DISCLAIMED. IN NO EVENT SHALL THE COPYRIGHT
# OWNER OR CONTRIBUTORS BE LIABLE FOR ANY DIRECT, INDIRECT, INCIDENTAL,
# SPECIAL, EXEMPLARY, OR CONSEQUENTIAL DAMAGES (INCLUDING, BUT NOT
# LIMITED TO, PROCUREMENT OF SUBSTITUTE GOODS OR SERVICES; LOSS OF USE,
# DATA, OR PROFITS; OR BUSINESS INTERRUPTION) HOWEVER CAUSED AND ON ANY
# THEORY OF LIABILITY, WHETHER IN CONTRACT, STRICT LIABILITY, OR TORT
# (INCLUDING NEGLIGENCE OR OTHERWISE) ARISING IN ANY WAY OUT OF THE USE
# OF THIS SOFTWARE, EVEN IF ADVISED OF THE POSSIBILITY OF SUCH DAMAGE.

from m5.objects.FastModel import (
    AmbaInitiatorSocket,
    AmbaTargetSocket,
)
from m5.objects.Gic import BaseGic
from m5.objects.IntPin import VectorIntSourcePin
from m5.objects.ResetPort import ResetResponsePort
from m5.objects.SystemC import SystemC_ScModule
from m5.params import *
from m5.SimObject import SimObject
from m5.util.fdthelper import *

GICV3_COMMS_TARGET_ROLE = "GICV3 COMMS TARGET"
GICV3_COMMS_INITIATOR_ROLE = "GICV3 COMMS INITIATOR"

Port.compat(GICV3_COMMS_TARGET_ROLE, GICV3_COMMS_INITIATOR_ROLE)


class Gicv3CommsTargetSocket(Port):
    def __init__(self, desc):
        super().__init__(GICV3_COMMS_INITIATOR_ROLE, desc)


class Gicv3CommsInitiatorSocket(Port):
    def __init__(self, desc):
        super().__init__(GICV3_COMMS_TARGET_ROLE, desc, is_source=True)


class VectorGicv3CommsInitiatorSocket(VectorPort):
    def __init__(self, desc):
        super().__init__(GICV3_COMMS_TARGET_ROLE, desc, is_source=True)


class SCFastModelGIC(SystemC_ScModule):
    type = "SCFastModelGIC"
    cxx_class = "gem5::fastmodel::SCGIC"
    cxx_header = "arch/arm/fastmodel/GIC/gic.hh"

    enabled = Param.Bool(
        True,
        "Enable GICv3 functionality; when false the "
        "component is inactive. has_gicv3 will replace this when GIC_IRI "
        "replaces GICv3IRI.",
    )
    has_gicv3 = Param.Bool(
        False,
        "Enable GICv3 functionality; when false "
        'the component is inactive. This will replace "enabled" '
        "parameter.",
    )
    has_gicv4_1 = Param.Bool(
        False,
        "Enable GICv4.1 functionality; when "
        "false the component is inactive.",
    )
<<<<<<< HEAD
    GICD_TYPER2 = Param.Unsigned(
        0,
        "GICD_TYPER2 value containing VID and VIL "
        "to define the width of vPEID for GICv4.1.",
    )
=======
    vPEID_bits = Param.Unsigned(16, "Number of bits of vPEID with GICv4.1.")
>>>>>>> 85eb9938
    print_mmap = Param.Bool(False, "Print memory map to stdout")
    monolithic = Param.Bool(
        False, "Indicate that the implementation is not distributed"
    )
    direct_lpi_support = Param.Bool(
        False, "Enable support for LPI operations through GICR registers"
    )
    cpu_affinities = Param.String(
        "",
        "A comma separated list of dotted quads "
        "containing the affinities of all PEs connected to this IRI.",
    )
    non_ARE_core_count = Param.Unsigned(
        8,
        "Maximum number of non-ARE cores; "
        "normally used to pass the cluster-level NUM_CORES parameter to "
        "the top-level redistributor.",
    )
    reg_base = Param.Addr(0x2C010000, "Base for decoding GICv3 registers.")
    reg_base_per_redistributor = Param.String(
        "",
        "Base address for each "
        "redistributor in the form "
        "'0.0.0.0=0x2c010000, 0.0.0.1=0x2c020000'.  All redistributors "
        "must be specified and this overrides the reg-base parameter "
        "(except that reg-base will still be used for the top-level "
        "redistributor).",
    )
    gicd_alias = Param.Addr(
        0x0,
        "In GICv2 mode: the base address for a 4k "
        "page alias of the first 4k of the Distributor page, in GICv3 "
        "mode. the base address of a 64KB page containing message based "
        "SPI signalling register aliases(0:Disabled)",
    )
    has_two_security_states = Param.Bool(
        True, "If true, has two security states"
    )
    DS_fixed_to_zero = Param.Bool(
        False, "Enable/disable support of single security state"
    )
    IIDR = Param.UInt32(0x0, "GICD_IIDR and GICR_IIDR value")
    gicv2_only = Param.Bool(
        False,
        "If true, when using the GICv3 model, pretend to be a GICv2 system",
    )
    STATUSR_implemented = Param.Bool(
        True, "Determines whether the GICR_STATUSR register is implemented."
    )
    priority_bits_implemented = Param.Unsigned(
        5, "Number of implemented priority bits"
    )
    itargets_razwi = Param.Bool(
        False, "If true, the GICD_ITARGETS registers are RAZ/WI"
    )
    icfgr_sgi_mask = Param.UInt32(
        0x0, "Mask for writes to ICFGR registers that configure SGIs"
    )
    icfgr_ppi_mask = Param.UInt32(
        0xAAAAAAAA, "Mask for writes to ICFGR registers that configure PPIs"
    )
    icfgr_spi_mask = Param.UInt32(
        0xAAAAAAAA, "Mask for writes to ICFGR registers that configure SPIs"
    )
    icfgr_sgi_reset = Param.UInt32(
        0xAAAAAAAA, "Reset value for ICFGR registers that configure SGIs"
    )
    icfgr_ppi_reset = Param.UInt32(
        0x0, "Reset value for ICFGR regesters that configure PPIs"
    )
    icfgr_spi_reset = Param.UInt32(
        0x0, "Reset value for ICFGR regesters that configure SPIs"
    )
    icfgr_ppi_rsvd_bit = Param.Bool(
        False,
        "If ARE=0, the value of reserved "
        "bits i.e. bit 0,2,4..30 of ICFGRn for n>0",
    )
    igroup_sgi_mask = Param.UInt16(
        0xFFFF, "Mask for writes to SGI bits in IGROUP registers"
    )
    igroup_ppi_mask = Param.UInt16(
        0xFFFF, "Mask for writes to PPI bits in IGROUP registers"
    )
    igroup_sgi_reset = Param.UInt16(
        0x0, "Reset value for SGI bits in IGROUP registers"
    )
    igroup_ppi_reset = Param.UInt16(
        0x0, "Reset value for SGI bits in IGROUP registers"
    )
    ppi_implemented_mask = Param.UInt16(
        0xFFFF,
        "Mask of PPIs that are "
        "implemented. One bit per PPI bit 0 == PPI 16 (first PPI). This "
        "will affect other masks.",
    )
    spi_count = Param.UInt16(224, "Number of SPIs that are implemented.")
    lockable_spi_count = Param.Unsigned(
        0,
        "Number of SPIs that are locked "
        "down when CFGSDISABLE signal is asserted.  Only applies for "
        "GICv2.",
    )
    iri_id_bits = Param.Unsigned(
        16,
        "Number of bits used to represent "
        "interrupts IDs in the Distributor and Redistributors, forced to "
        "10 if LPIs are not supported",
    )
    delay_redistributor_accesses = Param.Bool(
        True,
        "Delay memory accesses "
        "from the redistributor until GICR_SYNCR is read.",
    )
    gicd_pidr = Param.UInt64(
        0x0,
        "The value for the GICD_PIDR registers, if "
        "non-zero. Note: fixed fields (device type etc.) will be "
        "overriden in this value.",
    )
    gicr_pidr = Param.UInt64(
        0x0,
        "The value for the GICR_PIDR registers, if "
        "non-zero. Note: fixed fields (device type etc.) will be "
        "overriden in this value.",
    )
    its_count = Param.Unsigned(
        0,
        "Number of Interrupt Translation Services "
        "to be instantiated (0=none)",
    )
    its0_base = Param.Addr(
        0, "Register base address for ITS0 (automatic if 0)."
    )
    its1_base = Param.Addr(
        0, "Register base address for ITS1 (automatic if 0)."
    )
    its2_base = Param.Addr(
        0, "Register base address for ITS2 (automatic if 0)."
    )
    its3_base = Param.Addr(
        0, "Register base address for ITS3 (automatic if 0)."
    )
    gits_pidr = Param.UInt64(
        0x0,
        "The value for the GITS_PIDR registers, if "
        "non-zero. Note: fixed fields (device type etc.) will be "
        "overriden in this value.",
    )
    gits_baser0_type = Param.Unsigned(
        0,
        "Type field for GITS_BASER0 "
        "register. 0 = Unimplemented; 1 = Devices; "
        "2 = Virtual Processors; 3 = Physical Processors; 4 = Collections",
    )
    gits_baser1_type = Param.Unsigned(
        0,
        "Type field for GITS_BASER1 "
        "register. 0 = Unimplemented; 1 = Devices; "
        "2 = Virtual Processors; 3 = Physical Processors; 4 = Collections",
    )
    gits_baser2_type = Param.Unsigned(
        0,
        "Type field for GITS_BASER2 "
        "register. 0 = Unimplemented; 1 = Devices; "
        "2 = Virtual Processors; 3 = Physical Processors; 4 = Collections",
    )
    gits_baser3_type = Param.Unsigned(
        0,
        "Type field for GITS_BASER3 "
        "register. 0 = Unimplemented; 1 = Devices; "
        "2 = Virtual Processors; 3 = Physical Processors; 4 = Collections",
    )
    gits_baser4_type = Param.Unsigned(
        0,
        "Type field for GITS_BASER4 "
        "register. 0 = Unimplemented; 1 = Devices; "
        "2 = Virtual Processors; 3 = Physical Processors; 4 = Collections",
    )
    gits_baser5_type = Param.Unsigned(
        0,
        "Type field for GITS_BASER5 "
        "register. 0 = Unimplemented; 1 = Devices; "
        "2 = Virtual Processors; 3 = Physical Processors; 4 = Collections",
    )
    gits_baser6_type = Param.Unsigned(
        0,
        "Type field for GITS_BASER6 "
        "register. 0 = Unimplemented; 1 = Devices; "
        "2 = Virtual Processors; 3 = Physical Processors; 4 = Collections",
    )
    gits_baser7_type = Param.Unsigned(
        0,
        "Type field for GITS_BASER7 "
        "register. 0 = Unimplemented; 1 = Devices; "
        "2 = Virtual Processors; 3 = Physical Processors; 4 = Collections",
    )
    gits_baser0_entry_bytes = Param.Unsigned(
        8, "Number of bytes required per entry for GITS_BASER0 register."
    )
    gits_baser1_entry_bytes = Param.Unsigned(
        8, "Number of bytes required per entry for GITS_BASER1 register."
    )
    gits_baser2_entry_bytes = Param.Unsigned(
        8, "Number of bytes required per entry for GITS_BASER2 register."
    )
    gits_baser3_entry_bytes = Param.Unsigned(
        8, "Number of bytes required per entry for GITS_BASER3 register."
    )
    gits_baser4_entry_bytes = Param.Unsigned(
        8, "Number of bytes required per entry for GITS_BASER4 register."
    )
    gits_baser5_entry_bytes = Param.Unsigned(
        8, "Number of bytes required per entry for GITS_BASER5 register."
    )
    gits_baser6_entry_bytes = Param.Unsigned(
        8, "Number of bytes required per entry for GITS_BASER6 register."
    )
    gits_baser7_entry_bytes = Param.Unsigned(
        8, "Number of bytes required per entry for GITS_BASER7 register."
    )
    gits_baser0_indirect_raz = Param.Bool(
        False, "Indirect field for GITS_BASER0 register is RAZ/WI."
    )
    gits_baser1_indirect_raz = Param.Bool(
        False, "Indirect field for GITS_BASER1 register is RAZ/WI."
    )
    gits_baser2_indirect_raz = Param.Bool(
        False, "Indirect field for GITS_BASER2 register is RAZ/WI."
    )
    gits_baser3_indirect_raz = Param.Bool(
        False, "Indirect field for GITS_BASER3 register is RAZ/WI."
    )
    gits_baser4_indirect_raz = Param.Bool(
        False, "Indirect field for GITS_BASER4 register is RAZ/WI."
    )
    gits_baser5_indirect_raz = Param.Bool(
        False, "Indirect field for GITS_BASER5 register is RAZ/WI."
    )
    gits_baser6_indirect_raz = Param.Bool(
        False, "Indirect field for GITS_BASER6 register is RAZ/WI."
    )
    gits_baser7_indirect_raz = Param.Bool(
        False, "Indirect field for GITS_BASER7 register is RAZ/WI."
    )
    its_baser_force_page_alignement = Param.Bool(
        True,
        "Force alignement of "
        "address writen to a GITS_BASER register to the page size "
        "configured",
    )
    processor_numbers = Param.String(
        "",
        "Specify processor numbers (as "
        "appears in GICR_TYPER) in the form 0.0.0.0=0,0.0.0.1=1 etc.) If "
        "not specified, will number processors starting at 0.",
    )
    supports_shareability = Param.Bool(
        True,
        "Device supports shareability "
        "attributes on outgoing memory bus (i.e. is modelling an ACElite "
        "port rather than an AXI4 port).",
    )
    a3_affinity_supported = Param.Bool(
        False, "Device supports affinity level 3 values that are non-zero."
    )
    SGI_RSS_support = Param.Bool(
        False, "Device has support for the Range Selector feature for SGI"
    )
    gicr_propbaser_read_only = Param.Bool(
        False, "GICR_PROPBASER register is read-only."
    )
    gicr_propbaser_reset = Param.UInt64(
        0x0, "Value of GICR_PROPBASER on reset."
    )
    its_device_bits = Param.Unsigned(
        16, "Number of bits supported for ITS device IDs."
    )
    its_entry_size = Param.Unsigned(
        8, "Number of bytes required to store each entry in the ITT tables."
    )
    its_id_bits = Param.Unsigned(
        16, "Number of interrupt bits supported by ITS."
    )
    its_collection_id_bits = Param.Unsigned(
        0,
        "Number of collection bits "
        "supported by ITS (optional parameter, 0 => 16bits support and "
        "GITS_TYPER.CIL=0",
    )
    its_cumulative_collection_tables = Param.Bool(
        True,
        "When true, the "
        "supported amount of collections is the sum of GITS_TYPER.HCC and "
        "the number of collections supported in memory, otherwise, simply "
        "the number supported in memory only. Irrelevant when HCC=0",
    )
    delay_ITS_accesses = Param.Bool(
        True, "Delay accesses from the ITS until GICR_SYNCR is read."
    )
    local_SEIs = Param.Bool(False, "Generate SEI to signal internal issues")
    local_VSEIs = Param.Bool(False, "Generate VSEI to signal internal issues")
    ITS_use_physical_target_addresses = Param.Bool(
        True,
        "Use physical "
        "hardware adresses for targets in ITS commands -- must be true "
        "for distributed implementations",
    )
    ITS_hardware_collection_count = Param.Unsigned(
        0, "Number of hardware collections held exclusively in the ITS"
    )
    ITS_MOVALL_update_collections = Param.Bool(
        False, "Whether MOVALL command updates the collection entires"
    )
    ITS_TRANSLATE64R = Param.Bool(
        False,
        "Add an implementation specific "
        "register at 0x10008 supporting 64 bit TRANSLATER (dev[63:32], "
        "interupt[31:0])",
    )
    enable_protocol_checking = Param.Bool(
        False, "Enable/disable protocol checking at cpu interface"
    )
    fixed_routed_spis = Param.String(
        "",
        "Value of IROUTER[n] register in the "
        "form 'n=a.b.c.d, n=*'. The RM bit of IROUTER is 0 when n=a.b.c.d "
        "is used else 1 when n=* is used. n can be >= 32 and <= 1019",
    )
    irouter_default_mask = Param.String(
        "",
        "Default Mask value for "
        "IROUTER[32..1019] register in the form 'a.b.c.d'",
    )
    irouter_default_reset = Param.String(
        "",
        "Default Reset Value of "
        "IROUTER[32..1019] register in the form 'a.b.c.d' or *",
    )
    irouter_reset_values = Param.String(
        "",
        "Reset Value of IROUTER[n] "
        "register in the form 'n=a.b.c.d or n=*'.n can be >= 32 and "
        "<= 1019",
    )
    irouter_mask_values = Param.String(
        "",
        "Mask Value of IROUTER[n] register "
        "in the form 'n=a.b.c.d'.n can be >= 32 and <= 1019",
    )
    ITS_threaded_command_queue = Param.Bool(
        True,
        "Enable execution of ITS "
        "commands in a separate thread which is sometimes required for "
        "cosimulation",
    )
    ITS_legacy_iidr_typer_offset = Param.Bool(
        False,
        "Put the GITS_IIDR and "
        "GITS_TYPER registers at their older offset of 0x8 and 0x4 "
        "respectively",
    )
    redistributor_threaded_command_queue = Param.Bool(
        True,
        "Enable execution "
        "of redistributor delayed transactions in a separate thread which "
        "is sometimes required for cosimulation",
    )
    ignore_generate_sgi_when_no_are = Param.Bool(
        False,
        "Ignore GenerateSGI "
        "packets coming form the CPU interface if both ARE_S and ARE_NS "
        "are 0",
    )
    trace_speculative_lpi_property_updates = Param.Bool(
        False,
        "Trace LPI "
        "propery updates performed on speculative accesses (useful for "
        "debuging LPI)",
    )
    virtual_lpi_support = Param.Bool(
        False,
        "GICv4 Virtual LPIs and Direct injection of Virtual LPIs supported",
    )
    virtual_priority_bits = Param.Unsigned(
        5, "Number of implemented virtual priority bits"
    )
    LPI_cache_type = Param.Unsigned(
        1, "Cache type for LPIs, 0:No caching, 1:Full caching"
    )
    LPI_cache_check_data = Param.Bool(
        False,
        "Enable Cached LPI data against "
        "memory checking when available for cache type",
    )
    DPG_bits_implemented = Param.Bool(
        False,
        "Enable implementation of "
        "interrupt group participation bits or DPG bits in GICR_CTLR",
    )
    DPG_ARE_only = Param.Bool(
        False,
        "Limit application of DPG bits to interrupt groups for which ARE=1",
    )
    ARE_fixed_to_one = Param.Bool(
        False,
        "GICv2 compatibility is not "
        "supported and GICD_CTLR.ARE_* is always one",
    )
    legacy_sgi_enable_rao = Param.Bool(
        False, "Enables for SGI associated with an ARE=0 regime are RAO/WI"
    )
    pa_size = Param.Unsigned(48, "Number of valid bits in physical address")
    MSI_IIDR = Param.UInt32(0x0, "Value returned in MSI_IIDR registers.")
    MSI_NS_frame0_base = Param.Addr(
        0x0,
        "If non-zero, sets the base "
        "address used for non-secure MSI frame 0 registers.",
    )
    MSI_NS_frame0_max_SPI = Param.UInt16(
        0,
        "Maximum SPI ID supported by "
        "non-secure MSI frame 0. Set to 0 to disable frame.",
    )
    MSI_NS_frame0_min_SPI = Param.UInt16(
        0,
        "Minimum SPI ID supported by "
        "non-secure MSI frame 0. Set to 0 to disable frame.",
    )
    MSI_NS_frame1_base = Param.Addr(
        0x0,
        "If non-zero, sets the base "
        "address used for non-secure MSI frame 1 registers.",
    )
    MSI_NS_frame1_max_SPI = Param.UInt16(
        0,
        "Maximum SPI ID supported by "
        "non-secure MSI frame 1. Set to 0 to disable frame.",
    )
    MSI_NS_frame1_min_SPI = Param.UInt16(
        0,
        "Minimum SPI ID supported by "
        "non-secure MSI frame 1. Set to 0 to disable frame.",
    )
    MSI_NS_frame2_base = Param.Addr(
        0x0,
        "If non-zero, sets the base address "
        "used for non-secure MSI frame 2 registers.",
    )
    MSI_NS_frame2_max_SPI = Param.UInt16(
        0,
        "Maximum SPI ID supported by "
        "non-secure MSI frame 2. Set to 0 to disable frame.",
    )
    MSI_NS_frame2_min_SPI = Param.UInt16(
        0,
        "Minimum SPI ID supported by "
        "non-secure MSI frame 2. Set to 0 to disable frame.",
    )
    MSI_NS_frame3_base = Param.Addr(
        0x0,
        "If non-zero, sets the base address "
        "used for non-secure MSI frame 3 registers.",
    )
    MSI_NS_frame3_max_SPI = Param.UInt16(
        0,
        "Maximum SPI ID supported by "
        "non-secure MSI frame 3. Set to 0 to disable frame.",
    )
    MSI_NS_frame3_min_SPI = Param.UInt16(
        0,
        "Minimum SPI ID supported by "
        "non-secure MSI frame 3. Set to 0 to disable frame.",
    )
    MSI_NS_frame4_base = Param.Addr(
        0x0,
        "If non-zero, sets the base address "
        "used for non-secure MSI frame 4 registers.",
    )
    MSI_NS_frame4_max_SPI = Param.UInt16(
        0,
        "Maximum SPI ID supported by "
        "non-secure MSI frame 4. Set to 0 to disable frame.",
    )
    MSI_NS_frame4_min_SPI = Param.UInt16(
        0,
        "Minimum SPI ID supported by "
        "non-secure MSI frame 4. Set to 0 to disable frame.",
    )
    MSI_NS_frame5_base = Param.Addr(
        0x0,
        "If non-zero, sets the base address "
        "used for non-secure MSI frame 5 registers.",
    )
    MSI_NS_frame5_max_SPI = Param.UInt16(
        0,
        "Maximum SPI ID supported by "
        "non-secure MSI frame 5. Set to 0 to disable frame.",
    )
    MSI_NS_frame5_min_SPI = Param.UInt16(
        0,
        "Minimum SPI ID supported by "
        "non-secure MSI frame 5. Set to 0 to disable frame.",
    )
    MSI_NS_frame6_base = Param.Addr(
        0x0,
        "If non-zero, sets the base address "
        "used for non-secure MSI frame 6 registers.",
    )
    MSI_NS_frame6_max_SPI = Param.UInt16(
        0,
        "Maximum SPI ID supported by "
        "non-secure MSI frame 6. Set to 0 to disable frame.",
    )
    MSI_NS_frame6_min_SPI = Param.UInt16(
        0,
        "Minimum SPI ID supported by "
        "non-secure MSI frame 6. Set to 0 to disable frame.",
    )
    MSI_NS_frame7_base = Param.Addr(
        0x0,
        "If non-zero, sets the base address "
        "used for non-secure MSI frame 7 registers.",
    )
    MSI_NS_frame7_max_SPI = Param.UInt16(
        0,
        "Maximum SPI ID supported by "
        "non-secure MSI frame 7. Set to 0 to disable frame.",
    )
    MSI_NS_frame7_min_SPI = Param.UInt16(
        0,
        "Minimum SPI ID supported by "
        "non-secure MSI frame 7. Set to 0 to disable frame.",
    )
    MSI_PIDR = Param.UInt64(
        0x0,
        "The value for the MSI_PIDR registers, if "
        "non-zero and distributor supports GICv2m. Note: fixed fields "
        "(device type etc.) will be overriden in this value.",
    )
    MSI_S_frame0_base = Param.Addr(
        0x0,
        "If non-zero, sets the base address "
        "used for secure MSI frame 0 registers.",
    )
    MSI_S_frame0_max_SPI = Param.UInt16(
        0,
        "Maximum SPI ID supported by "
        "secure MSI frame 0. Set to 0 to disable frame.",
    )
    MSI_S_frame0_min_SPI = Param.UInt16(
        0,
        "Minimum SPI ID supported by "
        "secure MSI frame 0. Set to 0 to disable frame.",
    )
    MSI_S_frame1_base = Param.Addr(
        0x0,
        "If non-zero, sets the base address "
        "used for secure MSI frame 1 registers.",
    )
    MSI_S_frame1_max_SPI = Param.UInt16(
        0,
        "Maximum SPI ID supported by "
        "secure MSI frame 1. Set to 0 to disable frame.",
    )
    MSI_S_frame1_min_SPI = Param.UInt16(
        0,
        "Minimum SPI ID supported by "
        "secure MSI frame 1. Set to 0 to disable frame.",
    )
    MSI_S_frame2_base = Param.Addr(
        0x0,
        "If non-zero, sets the base address "
        "used for secure MSI frame 2 registers.",
    )
    MSI_S_frame2_max_SPI = Param.UInt16(
        0,
        "Maximum SPI ID supported by "
        "secure MSI frame 2. Set to 0 to disable frame.",
    )
    MSI_S_frame2_min_SPI = Param.UInt16(
        0,
        "Minimum SPI ID supported by "
        "secure MSI frame 2. Set to 0 to disable frame.",
    )
    MSI_S_frame3_base = Param.Addr(
        0x0,
        "If non-zero, sets the base address "
        "used for secure MSI frame 3 registers.",
    )
    MSI_S_frame3_max_SPI = Param.UInt16(
        0,
        "Maximum SPI ID supported by "
        "secure MSI frame 3. Set to 0 to disable frame.",
    )
    MSI_S_frame3_min_SPI = Param.UInt16(
        0,
        "Minimum SPI ID supported by "
        "secure MSI frame 3. Set to 0 to disable frame.",
    )
    MSI_S_frame4_base = Param.Addr(
        0x0,
        "If non-zero, sets the base address "
        "used for secure MSI frame 4 registers.",
    )
    MSI_S_frame4_max_SPI = Param.UInt16(
        0,
        "Maximum SPI ID supported by "
        "secure MSI frame 4. Set to 0 to disable frame.",
    )
    MSI_S_frame4_min_SPI = Param.UInt16(
        0,
        "Minimum SPI ID supported by "
        "secure MSI frame 4. Set to 0 to disable frame.",
    )
    MSI_S_frame5_base = Param.Addr(
        0x0,
        "If non-zero, sets the base address "
        "used for secure MSI frame 5 registers.",
    )
    MSI_S_frame5_max_SPI = Param.UInt16(
        0,
        "Maximum SPI ID supported by "
        "secure MSI frame 5. Set to 0 to disable frame.",
    )
    MSI_S_frame5_min_SPI = Param.UInt16(
        0,
        "Minimum SPI ID supported by "
        "secure MSI frame 5. Set to 0 to disable frame.",
    )
    MSI_S_frame6_base = Param.Addr(
        0x0,
        "If non-zero, sets the base address "
        "used for secure MSI frame 6 registers.",
    )
    MSI_S_frame6_max_SPI = Param.UInt16(
        0,
        "Maximum SPI ID supported by "
        "secure MSI frame 6. Set to 0 to disable frame.",
    )
    MSI_S_frame6_min_SPI = Param.UInt16(
        0,
        "Minimum SPI ID supported by "
        "secure MSI frame 6. Set to 0 to disable frame.",
    )
    MSI_S_frame7_base = Param.Addr(
        0x0,
        "If non-zero, sets the base address "
        "used for secure MSI frame 7 registers.",
    )
    MSI_S_frame7_max_SPI = Param.UInt16(
        0,
        "Maximum SPI ID supported by "
        "secure MSI frame 7. Set to 0 to disable frame.",
    )
    MSI_S_frame7_min_SPI = Param.UInt16(
        0,
        "Minimum SPI ID supported by "
        "secure MSI frame 7. Set to 0 to disable frame.",
    )
    outer_cacheability_support = Param.Bool(
        False,
        "Allow configuration of "
        "outer cachability attributes in ITS and Redistributor",
    )
    wakeup_on_reset = Param.Bool(
        False,
        "Go against specification and start "
        "redistributors in woken-up state at reset. This allows software "
        "that was written for previous versions of the GICv3 "
        "specification to work correctly. This should not be used for "
        "production code or when the distributor is used separately from "
        "the core fast model.",
    )
    SPI_MBIS = Param.Bool(
        True, "Distributor supports meassage based signaling of SPI"
    )
    SPI_unimplemented = Param.String(
        "",
        "A comma spearated list of "
        "unimplemented SPIs ranges for sparse SPI defintion(for ex: "
        "'35, 39-42, 73)'",
    )
    irm_razwi = Param.Bool(
        False, "GICD_IROUTERn.InterruptRoutingMode is RAZ/WI"
    )
    common_LPI_configuration = Param.Unsigned(
        0,
        "Describes which "
        "re-distributors share (and must be configured with the same) "
        "LPI configuration table as described in GICR_TYPER( 0:All, "
        "1:A.x.x.x, 2:A.B.x.x, 3:A.B.C.x",
    )
    single_set_support = Param.Bool(
        False,
        "When true, forces redistributors "
        "to recall interrupts with a clear rather than issue a second Set "
        "command",
    )
    has_mpam = Param.Unsigned(
        0,
        "Implement ARMv8.4 MPAM Registers and "
        "associated functionality.\n\nPossible values of this parameter "
        "are:\n  - 0, feature is not enabled.\n  - 1, feature is "
        "implemented if ARMv8.4 is enabled.\n  - 2, feature is "
        "implemented.",
    )
<<<<<<< HEAD
=======
    mpam_max_partid = Param.UInt16(0xFFFF, "MPAM Maximum PARTID Supported")
    mpam_max_pmg = Param.Unsigned(255, "MPAM Maximum PMG Supported")
>>>>>>> 85eb9938
    output_attributes = Param.String(
        "ExtendedID[62:55]=MPAM_PMG, "
        "ExtendedID[54:39]=MPAM_PARTID, ExtendedID[38]=MPAM_NS",
        "User-defined transform to be applied to bus attributes like "
        "RequestorID, ExtendedID or UserFlags. Currently, only works for "
        "MPAM Attributes encoding into bus attributes.",
    )
    has_DirtyVLPIOnLoad = Param.Bool(
        False,
        "GICR_VPENDBASER.Dirty reflects "
        "transient loading state when valid=1",
    )
    allow_LPIEN_clear = Param.Bool(
        False, "Allow RW behaviour on GICR_CTLR.LPIEN isntead of set once"
    )
    GICD_legacy_reg_reserved = Param.Bool(
        False,
        "When ARE is RAO/WI, makes "
        "superfluous registers in GICD reserved (including for the "
        "purpose of STATUSR updates)",
    )
    extended_spi_count = Param.Unsigned(0, "Number of extended SPI supported")
    extended_ppi_count = Param.Unsigned(0, "Number of extended PPI supported")
    consolidators = Param.String(
        "",
        "Specify consolidators' base addresses, "
        "interrupt line counts and base interrupt IDs, in the form "
        "'baseAddr0:itlineCount0:baseINTID0, "
        "baseAddr1:itlineCount1:baseINTID1, [etc]' "
        "(eg '0x3f100000:64:4096, 0x3f200000:64:4224'). The "
        "consolidators' count is inferred from the list (maximum of 4). "
        "If not specified, the component contains no consolidators.",
    )


class FastModelGIC(BaseGic):
    type = "FastModelGIC"
    cxx_class = "gem5::fastmodel::GIC"
    cxx_header = "arch/arm/fastmodel/GIC/gic.hh"

    sc_gic = Param.SCFastModelGIC(
        SCFastModelGIC(), "SystemC version of the GIC"
    )

    amba_m = AmbaInitiatorSocket(64, "Memory initiator socket")
    amba_s = AmbaTargetSocket(64, "Memory target socket")

    redistributor = VectorGicv3CommsInitiatorSocket(
        "GIC communication initiator"
    )

    wake_request = VectorIntSourcePin("GIC wake request initiator")

    reset = ResetResponsePort("Reset")
    po_reset = ResetResponsePort("Power on reset")

    # Used for DTB autogeneration
    _state = FdtState(addr_cells=2, size_cells=2, interrupt_cells=3)

    def get_redist_bases(self):
        """
        The format of reg_base_per_redistributor is
        '0.0.0.0=0x2c010000,0.0.0.1=0x2c020000...'
        Return an array of base addresses
        """
        redists = self.sc_gic.reg_base_per_redistributor.split(",")
        # make sure we have at least one redistributor
        assert len(redists) > 0 and "=" in redists[0]
        return [int(r.split("=")[1], 16) for r in redists]

    def get_addr_ranges(self):
        """Return address ranges that should be served by this GIC"""
        sc_gic = self.sc_gic
        gic_frame_size = 0x10000
        # Add range of distributor
        ranges = [AddrRange(sc_gic.reg_base, size=gic_frame_size)]
        # Add ranges of redistributors
        redist_frame_size = gic_frame_size * (4 if sc_gic.has_gicv4_1 else 2)
        ranges += [
            AddrRange(redist_base, size=redist_frame_size)
            for redist_base in self.get_redist_bases()
        ]
        # Add ranges of ITSs
        its_bases = [
            sc_gic.its0_base,
            sc_gic.its1_base,
            sc_gic.its2_base,
            sc_gic.its3_base,
        ]
        ranges += [
            AddrRange(its_bases[i], size=2 * gic_frame_size)
            for i in range(sc_gic.its_count)
        ]

        return ranges

    def interruptCells(self, int_type, int_num, int_trigger, int_affinity=0):
        """
        Interupt cells generation helper:
        Following specifications described in

        Documentation/devicetree/bindings/interrupt-controller/arm,gic-v3.txt
        """
        prop = self._state.interruptCells(0)
        assert len(prop) >= 3
        prop[0] = int_type
        prop[1] = int_num
        prop[2] = int_trigger
        return prop

    def generateDeviceTree(self, state):
        sc_gic = self.sc_gic

        node = FdtNode("interrupt-controller")
        node.appendCompatible(["arm,gic-v3"])
        node.append(self._state.interruptCellsProperty())
        node.append(self._state.addrCellsProperty())
        node.append(self._state.sizeCellsProperty())
        node.append(FdtProperty("ranges"))
        node.append(FdtProperty("interrupt-controller"))

        redist_stride = 0x40000 if sc_gic.has_gicv4_1 else 0x20000
        node.append(
            FdtPropertyWords(
                "redistributor-stride", state.sizeCells(redist_stride)
            )
        )

        regs = (
            state.addrCells(sc_gic.reg_base)
            + state.sizeCells(0x10000)
            + state.addrCells(self.get_redist_bases()[0])
            + state.sizeCells(0x2000000)
        )

        node.append(FdtPropertyWords("reg", regs))
        # Maintenance interrupt (PPI 25).
        node.append(
            FdtPropertyWords("interrupts", self.interruptCells(1, 9, 0x4))
        )

        node.appendPhandle(self)

        # Generate the ITS device tree
        its_frame_size = 0x10000
        its_bases = [
            sc_gic.its0_base,
            sc_gic.its1_base,
            sc_gic.its2_base,
            sc_gic.its3_base,
        ]
        for its_base in its_bases:
            its_node = self.generateBasicPioDeviceNode(
                state, "gic-its", its_base, 2 * its_frame_size
            )
            its_node.appendCompatible(["arm,gic-v3-its"])
            its_node.append(FdtProperty("msi-controller"))
            its_node.append(FdtPropertyWords("#msi-cells", [1]))
            node.append(its_node)

        yield node<|MERGE_RESOLUTION|>--- conflicted
+++ resolved
@@ -90,15 +90,11 @@
         "Enable GICv4.1 functionality; when "
         "false the component is inactive.",
     )
-<<<<<<< HEAD
     GICD_TYPER2 = Param.Unsigned(
         0,
         "GICD_TYPER2 value containing VID and VIL "
         "to define the width of vPEID for GICv4.1.",
     )
-=======
-    vPEID_bits = Param.Unsigned(16, "Number of bits of vPEID with GICv4.1.")
->>>>>>> 85eb9938
     print_mmap = Param.Bool(False, "Print memory map to stdout")
     monolithic = Param.Bool(
         False, "Indicate that the implementation is not distributed"
@@ -806,11 +802,6 @@
         "implemented if ARMv8.4 is enabled.\n  - 2, feature is "
         "implemented.",
     )
-<<<<<<< HEAD
-=======
-    mpam_max_partid = Param.UInt16(0xFFFF, "MPAM Maximum PARTID Supported")
-    mpam_max_pmg = Param.Unsigned(255, "MPAM Maximum PMG Supported")
->>>>>>> 85eb9938
     output_attributes = Param.String(
         "ExtendedID[62:55]=MPAM_PMG, "
         "ExtendedID[54:39]=MPAM_PARTID, ExtendedID[38]=MPAM_NS",
