--- conflicted
+++ resolved
@@ -25,7 +25,9 @@
 
 Import('*')
 
-<<<<<<< HEAD
+if not env['CONF']['USE_ARM_FASTMODEL']:
+    Return()
+
 tag = 'fastmodel gic'
 if env['CONF']['FASTMODEL_GIC']:
     env.TagImplies(tag, 'arm fastmodel')
@@ -39,17 +41,4 @@
                           ).prepare_env(env)
 SimObject('FastModelGIC.py', sim_objects=['SCFastModelGIC', 'FastModelGIC'],
         tags=tag)
-Source('gic.cc', tags=tag)
-=======
-if not env['CONF']['USE_ARM_FASTMODEL']:
-    Return()
-
-protocol_dir = Dir('..').Dir('protocol')
-
-ArmFastModelComponent(File('GIC.sgproj'), File('GIC.lisa'),
-                      protocol_dir.File('SignalInterruptProtocol.lisa')
-                      ).prepare_env(env)
-SimObject('FastModelGIC.py', sim_objects=['SCFastModelGIC', 'FastModelGIC'],
-        tags='arm fastmodel')
-Source('gic.cc', tags='arm fastmodel')
->>>>>>> 85eb9938
+Source('gic.cc', tags=tag)