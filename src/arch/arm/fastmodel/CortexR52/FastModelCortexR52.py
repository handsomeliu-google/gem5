# Copyright 2020 Google, Inc.
#
# Redistribution and use in source and binary forms, with or without
# modification, are permitted provided that the following conditions are
# met: redistributions of source code must retain the above copyright
# notice, this list of conditions and the following disclaimer;
# redistributions in binary form must reproduce the above copyright
# notice, this list of conditions and the following disclaimer in the
# documentation and/or other materials provided with the distribution;
# neither the name of the copyright holders nor the names of its
# contributors may be used to endorse or promote products derived from
# this software without specific prior written permission.
#
# THIS SOFTWARE IS PROVIDED BY THE COPYRIGHT HOLDERS AND CONTRIBUTORS
# "AS IS" AND ANY EXPRESS OR IMPLIED WARRANTIES, INCLUDING, BUT NOT
# LIMITED TO, THE IMPLIED WARRANTIES OF MERCHANTABILITY AND FITNESS FOR
# A PARTICULAR PURPOSE ARE DISCLAIMED. IN NO EVENT SHALL THE COPYRIGHT
# OWNER OR CONTRIBUTORS BE LIABLE FOR ANY DIRECT, INDIRECT, INCIDENTAL,
# SPECIAL, EXEMPLARY, OR CONSEQUENTIAL DAMAGES (INCLUDING, BUT NOT
# LIMITED TO, PROCUREMENT OF SUBSTITUTE GOODS OR SERVICES; LOSS OF USE,
# DATA, OR PROFITS; OR BUSINESS INTERRUPTION) HOWEVER CAUSED AND ON ANY
# THEORY OF LIABILITY, WHETHER IN CONTRACT, STRICT LIABILITY, OR TORT
# (INCLUDING NEGLIGENCE OR OTHERWISE) ARISING IN ANY WAY OUT OF THE USE
# OF THIS SOFTWARE, EVEN IF ADVISED OF THE POSSIBILITY OF SUCH DAMAGE.

from m5.objects.ArmInterrupts import ArmInterrupts
from m5.objects.ArmISA import ArmISA
<<<<<<< HEAD
from m5.objects.FastModel import AmbaInitiatorSocket, AmbaTargetSocket
from m5.objects.ResetPort import ResetResponsePort
from m5.objects.IntPin import IntSourcePin, IntSinkPin, VectorIntSinkPin
=======
from m5.objects.FastModel import (
    AmbaInitiatorSocket,
    AmbaTargetSocket,
)
from m5.objects.IntPin import (
    IntSinkPin,
    IntSourcePin,
    VectorIntSinkPin,
)
>>>>>>> 85eb9938
from m5.objects.Iris import IrisBaseCPU
from m5.objects.ResetPort import ResetResponsePort
from m5.objects.SystemC import SystemC_ScModule
from m5.params import *
from m5.proxy import *
from m5.SimObject import SimObject



class FastModelCortexR52(IrisBaseCPU):
    type = "FastModelCortexR52"
    cxx_class = "gem5::fastmodel::CortexR52"
    cxx_header = "arch/arm/fastmodel/CortexR52/cortex_r52.hh"

    evs = Parent.evs

    ppi = VectorIntSinkPin("PPI inputs (0-8)")

    llpp = AmbaInitiatorSocket(64, "Low Latency Peripheral Port")
    flash = AmbaInitiatorSocket(64, "Flash")
    amba = AmbaInitiatorSocket(64, "AMBA initiator socket")
    core_reset = IntSinkPin(
        "Raising this signal will put the core into reset mode."
    )
    poweron_reset = IntSinkPin(
        "Power on reset. Initializes all the "
        "processor logic, including debug logic."
    )
    halt = IntSinkPin("Raising this signal will put the core into halt mode.")
    standbywfi = IntSourcePin(
        "This signal indicates if a core is in WFI state."
    )

    CFGEND = Param.Bool(
        False,
        "Endianness configuration at reset.  0, "
        "little endian. 1, big endian.",
    )
    CFGTE = Param.Bool(False, "Equivalent to CFGTHUMBEXCEPTIONS")
    RVBARADDR = Param.UInt32(0, "Equivalent to CFGVECTABLE")
    ase_present = Param.Bool(
        True, "Set whether the model has been built with NEON support"
    )
    dcache_size = Param.UInt16(0x8000, "L1 D-Cache size in bytes")
    flash_enable = Param.Bool(False, "Equivalent to CFGFLASHEN")
    icache_size = Param.UInt16(0x8000, "L1 I-Cache size in bytes")
    llpp_base = Param.UInt32(0, "Equivalent to CFGLLPPBASEADDR")
    llpp_size = Param.UInt32(0x1000, "Equivalent to CFGLLPPSIZE")
    max_code_cache_mb = Param.UInt64(
        0x100,
        "Maximum size of the "
        "simulation code cache (MiB). For platforms with more than 2 "
        "cores this limit will be scaled down. (e.g 1/8 for 16 or more "
        "cores).",
    )
    min_sync_level = Param.UInt8(
        0,
        "Force minimum syncLevel "
        "(0=off=default,1=syncState,2=postInsnIO,3=postInsnAll)",
    )
    semihosting_A32_HLT = Param.UInt16(
        0xF000, "A32 HLT number for semihosting calls."
    )
    semihosting_ARM_SVC = Param.UInt32(
        0x123456, "A32 SVC number for semihosting calls."
    )
    semihosting_T32_HLT = Param.UInt8(
        60, "T32 HLT number for semihosting calls."
    )
    semihosting_Thumb_SVC = Param.UInt8(
        171, "T32 SVC number for semihosting calls."
    )
    semihosting_cmd_line = Param.String(
        "", "Command line available to semihosting calls."
    )
    semihosting_cwd = Param.String(
        "", "Base directory for semihosting file access."
    )
    semihosting_enable = Param.Bool(True, "Enable semihosting SVC/HLT traps.")
    semihosting_heap_base = Param.UInt32(0, "Virtual address of heap base.")
    semihosting_heap_limit = Param.UInt32(
        0xF000000, "Virtual address of top of heap."
    )
    semihosting_stack_base = Param.UInt32(
        0x10000000, "Virtual address of base of descending stack."
    )
    semihosting_stack_limit = Param.UInt32(
        0xF000000, "Virtual address of stack limit."
    )
    tcm_a_enable = Param.Bool(False, "Equivalent to CFGTCMBOOT")
    tcm_a_size = Param.UInt32(0x4000, "Sets the size of the ATCM(in bytes)")
    tcm_b_size = Param.UInt32(0x4000, "Sets the size of the BTCM(in bytes)")
    tcm_c_size = Param.UInt32(0x2000, "Sets the size of the CTCM(in bytes)")
    vfp_dp_present = Param.Bool(
        True,
        "Whether double-precision floating point feature is implemented",
    )
    vfp_enable_at_reset = Param.Bool(
        False,
        "Enable VFP in CPACR, CPPWR, "
        "NSACR at reset. Warning: Arm recommends going through the "
        "implementation's suggested VFP power-up sequence!",
    )


class FastModelCortexR52Cluster(SimObject):
    type = "FastModelCortexR52Cluster"
    cxx_class = "gem5::fastmodel::CortexR52Cluster"
    cxx_header = "arch/arm/fastmodel/CortexR52/cortex_r52.hh"

    cores = VectorParam.FastModelCortexR52(
        "Core in a given cluster of CortexR52s"
    )

    evs = Param.SystemC_ScModule(
        "Fast mo0del exported virtual subsystem holding cores"
    )

    spi = VectorIntSinkPin("SPI inputs (0-959)")

    ext_slave = AmbaTargetSocket(64, "AMBA target socket")
    top_reset = IntSinkPin(
        "This signal resets timer and interrupt controller."
    )
    dbg_reset = IntSinkPin(
        "Initialize the shared debug APB, Cross Trigger "
        "Interface (CTI), and Cross Trigger Matrix (CTM) logic."
    )
    model_reset = ResetResponsePort("A reset port to reset the whole cluster.")

    CLUSTER_ID = Param.UInt16(
        0,
        "CLUSTER_ID[15:8] equivalent to "
        "CFGMPIDRAFF2, CLUSTER_ID[7:0] equivalent to CFGMPIDRAFF1",
    )
    DBGROMADDR = Param.UInt32(0, "Equivalent to CFGDBGROMADDR")
    DBGROMADDRV = Param.Bool(
        False,
        "If true, set bits[1:0] of the CP15 "
        "DBGDRAR to indicate that the address is valid",
    )
    PERIPHBASE = Param.UInt32(0x13080000, "Equivalent to CFGPERIPHBASE")
    cluster_utid = Param.UInt8(0, "Equivalent to CFGCLUSTERUTID")
    cpi_div = Param.UInt32(
        1, "Divider for calculating CPI (Cycles Per Instruction)"
    )
    cpi_mul = Param.UInt32(
        1, "Multiplier for calculating CPI (Cycles Per Instruction)"
    )
    dcache_prefetch_enabled = Param.Bool(
        False,
        "Enable simulation of data "
        "cache prefetching.  This is only used when "
        "dcache-state_modelled=true",
    )
    dcache_read_access_latency = Param.UInt64(
        0,
        "L1 D-Cache timing "
        "annotation latency for read accesses given in ticks per access "
        "(of size dcache-read_bus_width_in_bytes).  If this parameter "
        "is non-zero, per-access latencies will be used instead of "
        "per-byte even if dcache-read_latency is set. This is in "
        "addition to the hit or miss latency, and intended to "
        "correspond to the time taken to transfer across the cache "
        "upstream bus, this is only used when dcache-state_modelled=true.",
    )
    dcache_state_modelled = Param.Bool(
        False, "Set whether D-cache has stateful implementation"
    )
    dcache_write_access_latency = Param.UInt64(
        0,
        "L1 D-Cache timing "
        "annotation latency for write accesses given in ticks per "
        "access (of size dcache-write_bus_width_in_bytes). If this "
        "parameter is non-zero, per-access latencies will be used "
        "instead of per-byte even if dcache-write_latency is set. This "
        "is only used when dcache-state_modelled=true.",
    )
    flash_protection_enable_at_reset = Param.Bool(
        False, "Equivalent to CFGFLASHPROTEN"
    )
    has_flash_protection = Param.Bool(True, "Equivalent to CFGFLASHPROTIMP")
    icache_prefetch_enabled = Param.Bool(
        False,
        "Enable simulation of "
        "instruction cache prefetching. This is only used when "
        "icache-state_modelled=true.",
    )
    icache_read_access_latency = Param.UInt64(
        0,
        "L1 I-Cache timing "
        "annotation latency for read accesses given in ticks per access "
        "(of size icache-read_bus_width_in_bytes).  If this parameter "
        "is non-zero, per-access latencies will be used instead of "
        "per-byte even if icache-read_latency is set. This is in "
        "addition to the hit or miss latency, and intended to "
        "correspond to the time taken to transfer across the cache "
        "upstream bus, this is only used when icache-state_modelled=true.",
    )
    icache_state_modelled = Param.Bool(
        False, "Set whether I-cache has stateful implementation"
    )
    memory_ext_slave_base = Param.UInt32(0, "Equivalent to CFGAXISTCMBASEADDR")
    memory_flash_base = Param.UInt32(0, "Equivalent to CFGFLASHBASEADDR")
    memory_flash_size = Param.UInt32(
        0x4000000,
        "Equivalent to CFGFLASHIMP. "
        "memory.flash_size = 0 => CFGFLASHIMP = false",
    )
    num_protection_regions_s1 = Param.UInt8(
        16, "Number of v8-R stage1 protection regions"
    )
    num_protection_regions_s2 = Param.UInt8(
        16, "Number of v8-R hyp protection regions"
    )
    num_spi = Param.UInt16(
        960, "Number of interrupts (SPI) into the internal GIC controller"
    )
    ram_protection_enable_at_reset = Param.Bool(
        False, "Equivalent to CFGRAMPROTEN"
    )
    has_export_m_port = Param.Bool(
        True,
        "The interrupt distributor has an "
        "optional interrupt export port for routing interrupts to an "
        "external device",
    )


class FastModelScxEvsCortexR52x1(SystemC_ScModule):
    type = "FastModelScxEvsCortexR52x1"
    cxx_class = (
        "gem5::fastmodel::ScxEvsCortexR52<"
        "gem5::fastmodel::ScxEvsCortexR52x1Types>"
    )
    cxx_template_params = ["class Types"]
    cxx_header = "arch/arm/fastmodel/CortexR52/evs.hh"


class FastModelCortexR52x1(FastModelCortexR52Cluster):
    cores = [FastModelCortexR52(thread_paths=["core.cpu0"])]

    evs = FastModelScxEvsCortexR52x1()


class FastModelScxEvsCortexR52x2(SystemC_ScModule):
    type = "FastModelScxEvsCortexR52x2"
    cxx_class = (
        "gem5::fastmodel::ScxEvsCortexR52<"
        "gem5::fastmodel::ScxEvsCortexR52x2Types>"
    )
    cxx_template_params = ["class Types"]
    cxx_header = "arch/arm/fastmodel/CortexR52/evs.hh"


class FastModelCortexR52x2(FastModelCortexR52Cluster):
    cores = [
        FastModelCortexR52(thread_paths=["core.cpu0"]),
        FastModelCortexR52(thread_paths=["core.cpu1"]),
    ]

    evs = FastModelScxEvsCortexR52x2()


class FastModelScxEvsCortexR52x3(SystemC_ScModule):
    type = "FastModelScxEvsCortexR52x3"
    cxx_class = (
        "gem5::fastmodel::ScxEvsCortexR52<"
        "gem5::fastmodel::ScxEvsCortexR52x3Types>"
    )
    cxx_template_params = ["class Types"]
    cxx_header = "arch/arm/fastmodel/CortexR52/evs.hh"


class FastModelCortexR52x3(FastModelCortexR52Cluster):
    cores = [
        FastModelCortexR52(thread_paths=["core.cpu0"]),
        FastModelCortexR52(thread_paths=["core.cpu1"]),
        FastModelCortexR52(thread_paths=["core.cpu2"]),
    ]

    evs = FastModelScxEvsCortexR52x3()


class FastModelScxEvsCortexR52x4(SystemC_ScModule):
    type = "FastModelScxEvsCortexR52x4"
    cxx_class = (
        "gem5::fastmodel::ScxEvsCortexR52<"
        "gem5::fastmodel::ScxEvsCortexR52x4Types>"
    )
    cxx_template_params = ["class Types"]
    cxx_header = "arch/arm/fastmodel/CortexR52/evs.hh"


class FastModelCortexR52x4(FastModelCortexR52Cluster):
    cores = [
        FastModelCortexR52(thread_paths=["core.cpu0"]),
        FastModelCortexR52(thread_paths=["core.cpu1"]),
        FastModelCortexR52(thread_paths=["core.cpu2"]),
        FastModelCortexR52(thread_paths=["core.cpu3"]),
    ]

    evs = FastModelScxEvsCortexR52x4()<|MERGE_RESOLUTION|>--- conflicted
+++ resolved
@@ -25,11 +25,6 @@
 
 from m5.objects.ArmInterrupts import ArmInterrupts
 from m5.objects.ArmISA import ArmISA
-<<<<<<< HEAD
-from m5.objects.FastModel import AmbaInitiatorSocket, AmbaTargetSocket
-from m5.objects.ResetPort import ResetResponsePort
-from m5.objects.IntPin import IntSourcePin, IntSinkPin, VectorIntSinkPin
-=======
 from m5.objects.FastModel import (
     AmbaInitiatorSocket,
     AmbaTargetSocket,
@@ -39,14 +34,12 @@
     IntSourcePin,
     VectorIntSinkPin,
 )
->>>>>>> 85eb9938
 from m5.objects.Iris import IrisBaseCPU
 from m5.objects.ResetPort import ResetResponsePort
 from m5.objects.SystemC import SystemC_ScModule
 from m5.params import *
 from m5.proxy import *
 from m5.SimObject import SimObject
-
 
 
 class FastModelCortexR52(IrisBaseCPU):
