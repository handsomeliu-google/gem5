--- conflicted
+++ resolved
@@ -25,13 +25,11 @@
 
 Import('*')
 
-<<<<<<< HEAD
+if not env['CONF']['USE_ARM_FASTMODEL']:
+    Return()
+
 if env['CONF']['FASTMODEL_CORTEXR52']:
     env.TagImplies('fastmodel cortexr52', 'arm fastmodel')
-=======
-if not env['CONF']['USE_ARM_FASTMODEL']:
-    Return()
->>>>>>> 85eb9938
 
 protocol_dir = Dir('..').Dir('protocol')
 
@@ -46,7 +44,6 @@
                               tags='fastmodel cortexr52'
                               ).prepare_env(env)
 
-<<<<<<< HEAD
 if env['CONF']['FASTMODEL_CORTEXR52']:
     SimObject('FastModelCortexR52.py', sim_objects=[
         'FastModelCortexR52', 'FastModelCortexR52Cluster'] +
@@ -54,13 +51,4 @@
         tags='fastmodel cortexr52')
 Source('cortex_r52.cc', tags='fastmodel cortexr52')
 Source('evs.cc', tags='fastmodel cortexr52')
-Source('thread_context.cc', tags='fastmodel cortexr52')
-=======
-SimObject('FastModelCortexR52.py', sim_objects=[
-    'FastModelCortexR52', 'FastModelCortexR52Cluster'] +
-    [f'FastModelScxEvsCortexR52x{num}' for num in (1, 2, 3, 4)],
-    tags='arm fastmodel')
-Source('cortex_r52.cc', tags='arm fastmodel')
-Source('evs.cc', tags='arm fastmodel')
-Source('thread_context.cc', tags='arm fastmodel')
->>>>>>> 85eb9938
+Source('thread_context.cc', tags='fastmodel cortexr52')