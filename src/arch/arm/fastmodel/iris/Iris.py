--- conflicted
+++ resolved
@@ -44,7 +44,6 @@
 from m5.proxy import *
 
 
-
 class IrisTLB(BaseTLB):
     type = "IrisTLB"
     cxx_class = "gem5::Iris::TLB"
@@ -69,13 +68,8 @@
     type = "IrisISA"
     cxx_class = "gem5::Iris::ISA"
     cxx_header = "arch/arm/fastmodel/iris/isa.hh"
-<<<<<<< HEAD
 
 
-=======
-
-
->>>>>>> 85eb9938
 class IrisCPU:
     ArchMMU = IrisMMU
     ArchInterrupts = IrisInterrupts
