/*
 * Copyright 2019 Google, Inc.
 *
 * Redistribution and use in source and binary forms, with or without
 * modification, are permitted provided that the following conditions are
 * met: redistributions of source code must retain the above copyright
 * notice, this list of conditions and the following disclaimer;
 * redistributions in binary form must reproduce the above copyright
 * notice, this list of conditions and the following disclaimer in the
 * documentation and/or other materials provided with the distribution;
 * neither the name of the copyright holders nor the names of its
 * contributors may be used to endorse or promote products derived from
 * this software without specific prior written permission.
 *
 * THIS SOFTWARE IS PROVIDED BY THE COPYRIGHT HOLDERS AND CONTRIBUTORS
 * "AS IS" AND ANY EXPRESS OR IMPLIED WARRANTIES, INCLUDING, BUT NOT
 * LIMITED TO, THE IMPLIED WARRANTIES OF MERCHANTABILITY AND FITNESS FOR
 * A PARTICULAR PURPOSE ARE DISCLAIMED. IN NO EVENT SHALL THE COPYRIGHT
 * OWNER OR CONTRIBUTORS BE LIABLE FOR ANY DIRECT, INDIRECT, INCIDENTAL,
 * SPECIAL, EXEMPLARY, OR CONSEQUENTIAL DAMAGES (INCLUDING, BUT NOT
 * LIMITED TO, PROCUREMENT OF SUBSTITUTE GOODS OR SERVICES; LOSS OF USE,
 * DATA, OR PROFITS; OR BUSINESS INTERRUPTION) HOWEVER CAUSED AND ON ANY
 * THEORY OF LIABILITY, WHETHER IN CONTRACT, STRICT LIABILITY, OR TORT
 * (INCLUDING NEGLIGENCE OR OTHERWISE) ARISING IN ANY WAY OUT OF THE USE
 * OF THIS SOFTWARE, EVEN IF ADVISED OF THE POSSIBILITY OF SUCH DAMAGE.
 */

#ifndef __ARCH_ARM_FASTMODEL_IRIS_THREAD_CONTEXT_HH__
#define __ARCH_ARM_FASTMODEL_IRIS_THREAD_CONTEXT_HH__

#include <list>
#include <map>
#include <memory>
#include <unordered_map>

#include "arch/arm/fastmodel/iris/memory_spaces.hh"
#include "arch/arm/regs/vec.hh"
#include "cpu/base.hh"
#include "cpu/thread_context.hh"
#include "iris/IrisInstance.h"
#include "iris/detail/IrisErrorCode.h"
#include "iris/detail/IrisObjects.h"
#include "sim/system.hh"

namespace gem5
{

namespace Iris
{

// This class is the base for ThreadContexts which read and write state using
// the Iris API.
class ThreadContext : public gem5::ThreadContext
{
  public:
    typedef std::map<std::string, iris::ResourceInfo> ResourceMap;

    typedef std::vector<iris::ResourceId> ResourceIds;
    typedef std::map<int, std::string> IdxNameMap;

    typedef std::unordered_map<Iris::CanonicalMsn, iris::MemorySpaceId>
        MemorySpaceMap;

  protected:
    gem5::BaseCPU *_cpu;
    int _threadId;
    ContextID _contextId;
    System *_system;
    gem5::BaseMMU *_mmu;
    gem5::BaseISA *_isa;

    std::string _irisPath;
    iris::InstanceId _instId = iris::IRIS_UINT64_MAX;

    // Temporary holding places for the vector reg accessors to return.
    // These are not updated live, only when requested.
    mutable std::vector<ArmISA::VecRegContainer> vecRegs;
    mutable std::vector<ArmISA::VecPredRegContainer> vecPredRegs;

    Status _status = Active;
    Event *enableAfterPseudoEvent;

    virtual void initFromIrisInstance(const ResourceMap &resources);

    iris::ResourceId extractResourceId(
            const ResourceMap &resources, const std::string &name);
    void extractResourceMap(ResourceIds &ids,
            const ResourceMap &resources, const IdxNameMap &idx_names);
    iris::MemorySpaceId getMemorySpaceId(const Iris::CanonicalMsn& msn) const;


    ResourceIds miscRegIds;
    ResourceIds intReg32Ids;
    ResourceIds intReg64Ids;
    ResourceIds flattenedIntIds;
    ResourceIds ccRegIds;

    iris::ResourceId pcRscId = iris::IRIS_UINT64_MAX;
    iris::ResourceId icountRscId;

    ResourceIds vecRegIds;
    ResourceIds vecPredRegIds;

    std::vector<iris::MemorySpaceInfo> memorySpaces;
    std::vector<iris::MemorySupportedAddressTranslationResult> translations;
    MemorySpaceMap memorySpaceIds;
<<<<<<< HEAD

    std::unique_ptr<PortProxy> virtProxy = nullptr;

=======
>>>>>>> 7e525fe8

    // A queue to keep track of instruction count based events.
    EventQueue comInstEventQueue;
    // A helper function to maintain the IRIS step count. This makes sure the
    // step count is correct even after IRIS resets it for us, and also handles
    // events which are supposed to happen at the current instruction count.
    void maintainStepping();


    using BpId = uint64_t;
    struct BpInfo
    {
        Addr pc;
        std::vector<BpId> ids;
        using EventList = std::list<PCEvent *>;
        std::shared_ptr<EventList> events;

        BpInfo(Addr _pc) : pc(_pc), events(new EventList) {}

        bool empty() const { return events->empty(); }
        bool validIds() const { return !ids.empty(); }
        void clearIds() { ids.clear(); }
    };

    using BpInfoPtr = std::unique_ptr<BpInfo>;
    using BpInfoMap = std::map<Addr, BpInfoPtr>;
    using BpInfoIt = BpInfoMap::iterator;

    BpInfoMap bps;

    BpInfoIt getOrAllocBp(Addr pc);

    void installBp(BpInfoIt it);
    void uninstallBp(BpInfoIt it);
    void delBp(BpInfoIt it);

    virtual const std::vector<iris::MemorySpaceId> &getBpSpaceIds() const = 0;


    iris::IrisErrorCode instanceRegistryChanged(
            uint64_t esId, const iris::IrisValueMap &fields, uint64_t time,
            uint64_t sInstId, bool syncEc, std::string &error_message_out);
    iris::IrisErrorCode phaseInitLeave(
            uint64_t esId, const iris::IrisValueMap &fields, uint64_t time,
            uint64_t sInstId, bool syncEc, std::string &error_message_out);
    iris::IrisErrorCode simulationTimeEvent(
            uint64_t esId, const iris::IrisValueMap &fields, uint64_t time,
            uint64_t sInstId, bool syncEc, std::string &error_message_out);
    iris::IrisErrorCode breakpointHit(
            uint64_t esId, const iris::IrisValueMap &fields, uint64_t time,
            uint64_t sInstId, bool syncEc, std::string &error_message_out);
    iris::IrisErrorCode semihostingEvent(
            uint64_t esId, const iris::IrisValueMap &fields, uint64_t time,
            uint64_t sInstId, bool syncEc, std::string &error_message_out);

    iris::EventStreamId regEventStreamId;
    iris::EventStreamId initEventStreamId;
    iris::EventStreamId timeEventStreamId;
    iris::EventStreamId breakpointEventStreamId;
    iris::EventStreamId semihostingEventStreamId;

    mutable iris::IrisInstance client;
    iris::IrisCppAdapter &call() const { return client.irisCall(); }
    iris::IrisCppAdapter &noThrow() const { return client.irisCallNoThrow(); }

<<<<<<< HEAD
=======
    mutable ArmISA::PCState pc;

>>>>>>> 7e525fe8
    void readMem(iris::MemorySpaceId space,
                 Addr addr, void *p, size_t size);
    void writeMem(iris::MemorySpaceId space,
                  Addr addr, const void *p, size_t size);
    bool translateAddress(Addr &paddr, iris::MemorySpaceId p_space,
                          Addr vaddr, iris::MemorySpaceId v_space);

  public:
    ThreadContext(gem5::BaseCPU *cpu, int id, System *system,
                  gem5::BaseMMU *mmu, gem5::BaseISA *isa,
                  iris::IrisConnectionInterface *iris_if,
                  const std::string &iris_path);
    virtual ~ThreadContext();

    virtual bool translateAddress(Addr &paddr, Addr vaddr) = 0;

    bool schedule(PCEvent *e) override;
    bool remove(PCEvent *e) override;

    void scheduleInstCountEvent(Event *event, Tick count) override;
    void descheduleInstCountEvent(Event *event) override;
    Tick getCurrentInstCount() override;

    gem5::BaseCPU *getCpuPtr() override { return _cpu; }
    int cpuId() const override { return _cpu->cpuId(); }
    uint32_t socketId() const override { return _cpu->socketId(); }

    int threadId() const override { return _threadId; }
    void setThreadId(int id) override { _threadId = id; }

    int contextId() const override { return _contextId; }
    void setContextId(int id) override { _contextId = id; }

    BaseMMU *
    getMMUPtr() override
    {
        return _mmu;
    }

    CheckerCPU *getCheckerCpuPtr() override { return nullptr; }
    InstDecoder *
    getDecoderPtr() override
    {
        panic("%s not implemented.", __FUNCTION__);
    }

    System *getSystemPtr() override { return _cpu->system; }

    BaseISA *
    getIsaPtr() const override
    {
        return _isa;
    }

    void sendFunctional(PacketPtr pkt) override;

    Process *
    getProcessPtr() override
    {
        panic("%s not implemented.", __FUNCTION__);
    }
    void
    setProcessPtr(Process *p) override
    {
        panic("%s not implemented.", __FUNCTION__);
    }

    Status status() const override;
    void setStatus(Status new_status) override;
    void activate() override { setStatus(Active); }
    void suspend() override { setStatus(Suspended); }
    void halt() override { setStatus(Halted); }

    void
    takeOverFrom(gem5::ThreadContext *old_context) override
    {
        panic("%s not implemented.", __FUNCTION__);
    }

    void regStats(const std::string &name) override {}

    // Not necessarily the best location for these...
    // Having an extra function just to read these is obnoxious
    Tick
    readLastActivate() override
    {
        panic("%s not implemented.", __FUNCTION__);
    }
    Tick readLastSuspend() override
    {
        panic("%s not implemented.", __FUNCTION__);
    }

    void
    copyArchRegs(gem5::ThreadContext *tc) override
    {
        panic("%s not implemented.", __FUNCTION__);
    }

    void
    clearArchRegs() override
    {
        warn("Ignoring clearArchRegs()");
    }

    //
    // New accessors for new decoder.
    //
    RegVal getReg(const RegId &reg) const override;
    void getReg(const RegId &reg, void *val) const override;
    void *getWritableReg(const RegId &reg) override;

    void setReg(const RegId &reg, RegVal val) override;
    void setReg(const RegId &reg, const void *val) override;

    virtual RegVal readIntReg(RegIndex reg_idx) const;

    virtual const ArmISA::VecRegContainer &readVecReg(const RegId &reg) const;
    virtual ArmISA::VecRegContainer &
    getWritableVecReg(const RegId &reg)
    {
        panic("%s not implemented.", __FUNCTION__);
    }

    virtual RegVal
    readVecElem(const RegId &reg) const
    {
        panic("%s not implemented.", __FUNCTION__);
    }

    virtual const ArmISA::VecPredRegContainer &
        readVecPredReg(const RegId &reg) const;
    virtual ArmISA::VecPredRegContainer &
    getWritableVecPredReg(const RegId &reg)
    {
        panic("%s not implemented.", __FUNCTION__);
    }

    virtual RegVal
    readCCReg(RegIndex reg_idx) const
    {
        return readCCRegFlat(reg_idx);
    }

    virtual void setIntReg(RegIndex reg_idx, RegVal val);

    virtual void
    setVecReg(const RegId &reg, const ArmISA::VecRegContainer &val)
    {
        panic("%s not implemented.", __FUNCTION__);
    }

    virtual void
    setVecElem(const RegId& reg, RegVal val)
    {
        panic("%s not implemented.", __FUNCTION__);
    }

    virtual void
    setVecPredReg(const RegId &reg,
                  const ArmISA::VecPredRegContainer &val)
    {
        panic("%s not implemented.", __FUNCTION__);
    }

    virtual void
    setCCReg(RegIndex reg_idx, RegVal val)
    {
        setCCRegFlat(reg_idx, val);
    }

    void pcStateNoRecord(const PCStateBase &val) override { pcState(val); }

    const PCStateBase &pcState() const override;
    void pcState(const PCStateBase &val) override;

    RegVal readMiscRegNoEffect(RegIndex misc_reg) const override;
    RegVal
    readMiscReg(RegIndex misc_reg) override
    {
        return readMiscRegNoEffect(misc_reg);
    }

    void setMiscRegNoEffect(RegIndex misc_reg, const RegVal val) override;
    void
    setMiscReg(RegIndex misc_reg, const RegVal val) override
    {
        setMiscRegNoEffect(misc_reg, val);
    }

    // Also not necessarily the best location for these two.  Hopefully will go
    // away once we decide upon where st cond failures goes.
    unsigned
    readStCondFailures() const override
    {
        panic("%s not implemented.", __FUNCTION__);
    }

    void
    setStCondFailures(unsigned sc_failures) override
    {
        panic("%s not implemented.", __FUNCTION__);
    }

    /** @{ */
    /**
     * Flat register interfaces
     *
     * Some architectures have different registers visible in
     * different modes. Such architectures "flatten" a register (see
     * flattenRegId()) to map it into the
     * gem5 register file. This interface provides a flat interface to
     * the underlying register file, which allows for example
     * serialization code to access all registers.
     */

    virtual RegVal readIntRegFlat(RegIndex idx) const;
    virtual void setIntRegFlat(RegIndex idx, uint64_t val);

    virtual const ArmISA::VecRegContainer &readVecRegFlat(RegIndex idx) const;
    virtual ArmISA::VecRegContainer &
    getWritableVecRegFlat(RegIndex idx)
    {
        panic("%s not implemented.", __FUNCTION__);
    }
    virtual void
    setVecRegFlat(RegIndex idx, const ArmISA::VecRegContainer &val)
    {
        panic("%s not implemented.", __FUNCTION__);
    }

    virtual RegVal
    readVecElemFlat(RegIndex idx) const
    {
        panic("%s not implemented.", __FUNCTION__);
    }
    virtual void
    setVecElemFlat(RegIndex idx, RegVal val)
    {
        panic("%s not implemented.", __FUNCTION__);
    }

    virtual ArmISA::VecPredRegContainer readVecPredRegFlat(RegIndex idx) const;
    virtual ArmISA::VecPredRegContainer &
    getWritableVecPredRegFlat(RegIndex idx)
    {
        panic("%s not implemented.", __FUNCTION__);
    }
    virtual void
    setVecPredRegFlat(RegIndex idx,
            const ArmISA::VecPredRegContainer &val)
    {
        panic("%s not implemented.", __FUNCTION__);
    }

    virtual RegVal readCCRegFlat(RegIndex idx) const;
    virtual void setCCRegFlat(RegIndex idx, RegVal val);
    /** @} */

    // hardware transactional memory
    void
    htmAbortTransaction(uint64_t htm_uid, HtmFailureFaultCause cause) override
    {
        panic("%s not implemented.", __FUNCTION__);
    }

    BaseHTMCheckpointPtr &
    getHtmCheckpointPtr() override
    {
        panic("%s not implemented.", __FUNCTION__);
    }

    void
    setHtmCheckpointPtr(BaseHTMCheckpointPtr cpt) override
    {
        panic("%s not implemented.", __FUNCTION__);
    }
};

} // namespace Iris
} // namespace gem5

#endif // __ARCH_ARM_FASTMODEL_IRIS_THREAD_CONTEXT_HH__<|MERGE_RESOLUTION|>--- conflicted
+++ resolved
@@ -104,12 +104,6 @@
     std::vector<iris::MemorySpaceInfo> memorySpaces;
     std::vector<iris::MemorySupportedAddressTranslationResult> translations;
     MemorySpaceMap memorySpaceIds;
-<<<<<<< HEAD
-
-    std::unique_ptr<PortProxy> virtProxy = nullptr;
-
-=======
->>>>>>> 7e525fe8
 
     // A queue to keep track of instruction count based events.
     EventQueue comInstEventQueue;
@@ -175,11 +169,8 @@
     iris::IrisCppAdapter &call() const { return client.irisCall(); }
     iris::IrisCppAdapter &noThrow() const { return client.irisCallNoThrow(); }
 
-<<<<<<< HEAD
-=======
     mutable ArmISA::PCState pc;
 
->>>>>>> 7e525fe8
     void readMem(iris::MemorySpaceId space,
                  Addr addr, void *p, size_t size);
     void writeMem(iris::MemorySpaceId space,
