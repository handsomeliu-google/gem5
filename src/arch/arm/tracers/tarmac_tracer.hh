/*
 * Copyright (c) 2017-2018, 2022 Arm Limited
 * All rights reserved
 *
 * The license below extends only to copyright in the software and shall
 * not be construed as granting a license to any other intellectual
 * property including but not limited to intellectual property relating
 * to a hardware implementation of the functionality of the software
 * licensed hereunder.  You may use the software subject to the license
 * terms below provided that you ensure that this notice is replicated
 * unmodified and in its entirety in all distributions of the software,
 * modified or unmodified, in source code or in binary form.
 *
 * Redistribution and use in source and binary forms, with or without
 * modification, are permitted provided that the following conditions are
 * met: redistributions of source code must retain the above copyright
 * notice, this list of conditions and the following disclaimer;
 * redistributions in binary form must reproduce the above copyright
 * notice, this list of conditions and the following disclaimer in the
 * documentation and/or other materials provided with the distribution;
 * neither the name of the copyright holders nor the names of its
 * contributors may be used to endorse or promote products derived from
 * this software without specific prior written permission.
 *
 * THIS SOFTWARE IS PROVIDED BY THE COPYRIGHT HOLDERS AND CONTRIBUTORS
 * "AS IS" AND ANY EXPRESS OR IMPLIED WARRANTIES, INCLUDING, BUT NOT
 * LIMITED TO, THE IMPLIED WARRANTIES OF MERCHANTABILITY AND FITNESS FOR
 * A PARTICULAR PURPOSE ARE DISCLAIMED. IN NO EVENT SHALL THE COPYRIGHT
 * OWNER OR CONTRIBUTORS BE LIABLE FOR ANY DIRECT, INDIRECT, INCIDENTAL,
 * SPECIAL, EXEMPLARY, OR CONSEQUENTIAL DAMAGES (INCLUDING, BUT NOT
 * LIMITED TO, PROCUREMENT OF SUBSTITUTE GOODS OR SERVICES; LOSS OF USE,
 * DATA, OR PROFITS; OR BUSINESS INTERRUPTION) HOWEVER CAUSED AND ON ANY
 * THEORY OF LIABILITY, WHETHER IN CONTRACT, STRICT LIABILITY, OR TORT
 * (INCLUDING NEGLIGENCE OR OTHERWISE) ARISING IN ANY WAY OUT OF THE USE
 * OF THIS SOFTWARE, EVEN IF ADVISED OF THE POSSIBILITY OF SUCH DAMAGE.
 */

/**
 * @file: This file declares the interface of the Tarmac Tracer:
 *        the tracer based on the Tarmac specification.
 */

#ifndef __ARCH_ARM_TRACERS_TARMAC_TRACER_HH__
#define __ARCH_ARM_TRACERS_TARMAC_TRACER_HH__

#include <memory>

#include "arch/arm/tracers/tarmac_record.hh"
#include "arch/arm/tracers/tarmac_record_v8.hh"
#include "params/TarmacTracer.hh"
#include "sim/insttracer.hh"

namespace gem5
{

class ThreadContext;
class OutputStream;
<<<<<<< HEAD

namespace trace {
=======

namespace trace {

class TarmacTracer;
>>>>>>> 85eb9938

/**
 * This object type is encapsulating the informations needed by
 * a Tarmac record to generate it's own entries.
 */
class TarmacContext
{
  public:
    TarmacContext(const TarmacTracer &_tracer,
                  ThreadContext* _thread,
                  const StaticInstPtr _staticInst,
                  const PCStateBase &_pc)
<<<<<<< HEAD
      : thread(_thread), staticInst(_staticInst), pc(_pc.clone())
=======
      : tracer(_tracer), thread(_thread), staticInst(_staticInst),
        pc(_pc.clone())
>>>>>>> 85eb9938
    {}

    std::string tarmacCpuName() const;

  public:
    const TarmacTracer &tracer;
    ThreadContext* thread;
    const StaticInstPtr staticInst;
    std::unique_ptr<PCStateBase> pc;
};

/**
 * Tarmac Tracer: this tracer generates a new Tarmac Record for
 * every instruction being executed in gem5.
 * The record is made by a collection of entries which are stored
 * in the tracer queues.
 */
class TarmacTracer : public InstTracer
{
    friend class TarmacTracerRecord;
    friend class TarmacTracerRecordV8;

  public:
    typedef TarmacTracerParams Params;

    TarmacTracer(const Params &p);

    /**
     * Generates a TarmacTracerRecord, depending on the Tarmac version.
     * At the moment supported formats are:
     * - Tarmac
     * - TarmacV8
     */
    InstRecord* getInstRecord(Tick when, ThreadContext *tc,
            const StaticInstPtr staticInst, const PCStateBase &pc,
            const StaticInstPtr macroStaticInst=nullptr) override;

    std::ostream& output();

  protected:
    typedef std::unique_ptr<Printable> PEntryPtr;
    typedef TarmacTracerRecord::InstPtr InstPtr;
    typedef TarmacTracerRecord::MemPtr MemPtr;
    typedef TarmacTracerRecord::RegPtr RegPtr;

    OutputStream *outstream;

    /**
     * startTick and endTick allow to trace a specific window of ticks
     * rather than the entire CPU execution.
     */
    Tick startTick;
    Tick endTick;

    /**
     * Collection of heterogeneous printable entries: could be
     * representing either instructions, register or memory entries.
     * When dealing with MacroInstructions the following separate queues
     * will be used. micro-instruction entries will be buffered and
     * dumped to the tracefile only at the end of the Macro.
     */
    std::vector<InstPtr> instQueue;
    std::vector<MemPtr> memQueue;
    std::vector<RegPtr> regQueue;
};

} // namespace trace
} // namespace gem5

#endif // __ARCH_ARM_TRACERS_TARMAC_TRACER_HH__<|MERGE_RESOLUTION|>--- conflicted
+++ resolved
@@ -55,15 +55,10 @@
 
 class ThreadContext;
 class OutputStream;
-<<<<<<< HEAD
-
-namespace trace {
-=======
 
 namespace trace {
 
 class TarmacTracer;
->>>>>>> 85eb9938
 
 /**
  * This object type is encapsulating the informations needed by
@@ -76,12 +71,8 @@
                   ThreadContext* _thread,
                   const StaticInstPtr _staticInst,
                   const PCStateBase &_pc)
-<<<<<<< HEAD
-      : thread(_thread), staticInst(_staticInst), pc(_pc.clone())
-=======
       : tracer(_tracer), thread(_thread), staticInst(_staticInst),
         pc(_pc.clone())
->>>>>>> 85eb9938
     {}
 
     std::string tarmacCpuName() const;
