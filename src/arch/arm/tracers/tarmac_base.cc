--- conflicted
+++ resolved
@@ -101,15 +101,9 @@
 
     if (apc.aarch64())
         isetstate = TarmacBaseRecord::ISET_A64;
-<<<<<<< HEAD
-    else if (!apc.thumb() && !apc.jazelle())
-        isetstate = TarmacBaseRecord::ISET_ARM;
-    else if (apc.thumb() && !apc.jazelle())
-=======
     else if (!apc.thumb())
         isetstate = TarmacBaseRecord::ISET_ARM;
     else if (apc.thumb())
->>>>>>> 85eb9938
         isetstate = TarmacBaseRecord::ISET_THUMB;
     else
         // Unsupported state in TARMAC
