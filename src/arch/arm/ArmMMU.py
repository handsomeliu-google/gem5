--- conflicted
+++ resolved
@@ -36,14 +36,10 @@
 # OF THIS SOFTWARE, EVEN IF ADVISED OF THE POSSIBILITY OF SUCH DAMAGE.
 
 from m5.objects.ArmSystem import ArmRelease
-<<<<<<< HEAD
-from m5.objects.ArmTLB import ArmTLB, ArmStage2TLB
-=======
 from m5.objects.ArmTLB import (
     ArmStage2TLB,
     ArmTLB,
 )
->>>>>>> 85eb9938
 from m5.objects.BaseMMU import BaseMMU
 from m5.objects.ClockedObject import ClockedObject
 from m5.params import *
