--- conflicted
+++ resolved
@@ -33,10 +33,6 @@
 # (INCLUDING NEGLIGENCE OR OTHERWISE) ARISING IN ANY WAY OUT OF THE USE
 # OF THIS SOFTWARE, EVEN IF ADVISED OF THE POSSIBILITY OF SUCH DAMAGE.
 
-<<<<<<< HEAD
-from m5.params import *
-=======
->>>>>>> 85eb9938
 from m5.objects.ArmCPU import ArmCPU
 from m5.objects.ArmMMU import ArmMMU
 from m5.objects.BaseKvmCPU import BaseKvmCPU
