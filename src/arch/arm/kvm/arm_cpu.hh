--- conflicted
+++ resolved
@@ -100,11 +100,7 @@
     void
     stutterPC(PCStateBase &pc) const
     {
-<<<<<<< HEAD
-        pc.as<X86ISA::PCState>().setNPC(pc->instAddr());
-=======
         pc.as<ArmISA::PCState>().setNPC(pc->instAddr());
->>>>>>> 85eb9938
     }
 
     /**
