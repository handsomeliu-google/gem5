# Copyright (c) 2014, 2016, 2018-2019, 2022 ARM Limited
# All rights reserved
#
# The license below extends only to copyright in the software and shall
# not be construed as granting a license to any other intellectual
# property including but not limited to intellectual property relating
# to a hardware implementation of the functionality of the software
# licensed hereunder.  You may use the software subject to the license
# terms below provided that you ensure that this notice is replicated
# unmodified and in its entirety in all distributions of the software,
# modified or unmodified, in source code or in binary form.
#
# Copyright (c) 2003-2005 The Regents of The University of Michigan
# Copyright (c) 2013,2015 Advanced Micro Devices, Inc.
# All rights reserved.
#
# Redistribution and use in source and binary forms, with or without
# modification, are permitted provided that the following conditions are
# met: redistributions of source code must retain the above copyright
# notice, this list of conditions and the following disclaimer;
# redistributions in binary form must reproduce the above copyright
# notice, this list of conditions and the following disclaimer in the
# documentation and/or other materials provided with the distribution;
# neither the name of the copyright holders nor the names of its
# contributors may be used to endorse or promote products derived from
# this software without specific prior written permission.
#
# THIS SOFTWARE IS PROVIDED BY THE COPYRIGHT HOLDERS AND CONTRIBUTORS
# "AS IS" AND ANY EXPRESS OR IMPLIED WARRANTIES, INCLUDING, BUT NOT
# LIMITED TO, THE IMPLIED WARRANTIES OF MERCHANTABILITY AND FITNESS FOR
# A PARTICULAR PURPOSE ARE DISCLAIMED. IN NO EVENT SHALL THE COPYRIGHT
# OWNER OR CONTRIBUTORS BE LIABLE FOR ANY DIRECT, INDIRECT, INCIDENTAL,
# SPECIAL, EXEMPLARY, OR CONSEQUENTIAL DAMAGES (INCLUDING, BUT NOT
# LIMITED TO, PROCUREMENT OF SUBSTITUTE GOODS OR SERVICES; LOSS OF USE,
# DATA, OR PROFITS; OR BUSINESS INTERRUPTION) HOWEVER CAUSED AND ON ANY
# THEORY OF LIABILITY, WHETHER IN CONTRACT, STRICT LIABILITY, OR TORT
# (INCLUDING NEGLIGENCE OR OTHERWISE) ARISING IN ANY WAY OUT OF THE USE
# OF THIS SOFTWARE, EVEN IF ADVISED OF THE POSSIBILITY OF SUCH DAMAGE.


def overrideInOperand(func):
    func.override_in_operand = True
    return func


overrideInOperand.overrides = dict()


<<<<<<< HEAD
class OperandDesc(object):
    def __init__(
        self, base_cls, dflt_ext, reg_spec, flags=None, sort_pri=None
    ):

=======
class OperandDesc:
    def __init__(
        self, base_cls, dflt_ext, reg_spec, flags=None, sort_pri=None
    ):
>>>>>>> 85eb9938
        from .isa_parser import makeList

        # Canonical flag structure is a triple of lists, where each list
        # indicates the set of flags implied by this operand always, when
        # used as a source, and when used as a dest, respectively.
        # For simplicity this can be initialized using a variety of fairly
        # obvious shortcuts; we convert these to canonical form here.
        if not flags:
            # no flags specified (e.g., 'None')
            flags = ([], [], [])
        elif isinstance(flags, str):
            # a single flag: assumed to be unconditional
            flags = ([flags], [], [])
        elif isinstance(flags, list):
            # a list of flags: also assumed to be unconditional
            flags = (flags, [], [])
        elif isinstance(flags, tuple):
            # it's a tuple: it should be a triple,
            # but each item could be a single string or a list
            (uncond_flags, src_flags, dest_flags) = flags
            flags = (
                makeList(uncond_flags),
                makeList(src_flags),
                makeList(dest_flags),
            )

        attrs = {}
        # reg_spec is either just a string or a dictionary
        # (for elems of vector)
        if isinstance(reg_spec, tuple):
            (reg_spec, elem_spec) = reg_spec
            if isinstance(elem_spec, str):
                attrs["elem_spec"] = elem_spec
            else:
                assert isinstance(elem_spec, dict)
                attrs["elems"] = elem_spec

        for key in dir(self):
            val = getattr(self, key)
            # If this is a method, extract the function that implements it.
            if hasattr(val, "__func__"):
                val = val.__func__
            # If this should override something in the operand
            if getattr(val, "override_in_operand", False):
                attrs[key] = val

        attrs.update(
            {
                "base_cls": base_cls,
                "dflt_ext": dflt_ext,
                "reg_spec": reg_spec,
                "flags": flags,
                "sort_pri": sort_pri,
            }
        )
        self.attrs = attrs

    def setName(self, name):
        self.attrs["base_name"] = name


<<<<<<< HEAD
class Operand(object):
=======
class Operand:
>>>>>>> 85eb9938
    """Base class for operand descriptors.  An instance of this class
    (or actually a class derived from this one) represents a specific
    operand for a code block (e.g, "Rc.sq" as a dest). Intermediate
    derived classes encapsulates the traits of a particular operand
    type (e.g., "32-bit integer register")."""

    src_reg_constructor = "\n\tsetSrcRegIdx(_numSrcRegs++, %s);"
    dst_reg_constructor = "\n\tsetDestRegIdx(_numDestRegs++, %s);"

    def regId(self):
        return f"{self.reg_class}[{self.reg_spec}]"

    def srcRegId(self):
        return self.regId()

    def destRegId(self):
        return self.regId()

    def __init__(self, parser, full_name, ext, is_src, is_dest):
        self.parser = parser
        self.full_name = full_name
        self.ext = ext
        self.is_src = is_src
        self.is_dest = is_dest
        # The 'effective extension' (eff_ext) is either the actual
        # extension, if one was explicitly provided, or the default.
        if ext:
            self.eff_ext = ext
        elif hasattr(self, "dflt_ext"):
            self.eff_ext = self.dflt_ext

        if hasattr(self, "eff_ext"):
            self.ctype = parser.operandTypeMap[self.eff_ext]

    # Finalize additional fields (primarily code fields).  This step
    # is done separately since some of these fields may depend on the
    # register index enumeration that hasn't been performed yet at the
    # time of __init__().
    def finalize(self):
        self.flags = self.getFlags()
        self.constructor = self.makeConstructor()
        self.op_decl = self.makeDecl()

        if self.is_src:
            self.op_rd = self.makeRead()
            self.op_src_decl = self.makeDecl()
        else:
            self.op_rd = ""
            self.op_src_decl = ""

        if self.is_dest:
            self.op_wb = self.makeWrite()
            self.op_dest_decl = self.makeDecl()
        else:
            self.op_wb = ""
            self.op_dest_decl = ""

    def isMem(self):
        return 0

    def isReg(self):
        return 0

    def isPCState(self):
        return 0

    def isPCPart(self):
        return self.isPCState() and self.reg_spec

    def getFlags(self):
        # note the empty slice '[:]' gives us a copy of self.flags[0]
        # instead of a reference to it
        my_flags = self.flags[0][:]
        if self.is_src:
            my_flags += self.flags[1]
        if self.is_dest:
            my_flags += self.flags[2]
        return my_flags

    def makeDecl(self):
        # Note that initializations in the declarations are solely
        # to avoid 'uninitialized variable' errors from the compiler.
        return self.ctype + " " + self.base_name + " = 0;\n"
<<<<<<< HEAD


=======


>>>>>>> 85eb9938
class RegOperand(Operand):
    def isReg(self):
        return 1

    def makeConstructor(self):
        c_src = ""
        c_dest = ""

        if self.is_src:
            c_src = self.src_reg_constructor % self.srcRegId()

        if self.is_dest:
            c_dest = self.dst_reg_constructor % self.destRegId()
            c_dest += f"\n\t_numTypedDestRegs[{self.reg_class}.type()]++;"

        return c_src + c_dest

<<<<<<< HEAD

class RegValOperand(RegOperand):
    def makeRead(self):
        reg_val = f"xc->getRegOperand(this, {self.src_reg_idx})"

        if self.ctype == "float":
            reg_val = f"bitsToFloat32({reg_val})"
        elif self.ctype == "double":
            reg_val = f"bitsToFloat64({reg_val})"

        return f"{self.base_name} = {reg_val};\n"

    def makeWrite(self):
        reg_val = self.base_name

        if self.ctype == "float":
            reg_val = f"floatToBits32({reg_val})"
        elif self.ctype == "double":
            reg_val = f"floatToBits64({reg_val})"

        return f"""
        {{
            RegVal final_val = {reg_val};
            xc->setRegOperand(this, {self.dest_reg_idx}, final_val);
            if (traceData) {{
                traceData->setData({self.reg_class}, final_val);
            }}
        }}"""


class RegOperandDesc(OperandDesc):
    def __init__(self, reg_class, *args, **kwargs):
        super().__init__(*args, **kwargs)
        self.attrs["reg_class"] = reg_class


class IntRegOperandDesc(RegOperandDesc):
    def __init__(self, *args, **kwargs):
        super().__init__("intRegClass", RegValOperand, *args, **kwargs)


class FloatRegOperandDesc(RegOperandDesc):
    def __init__(self, *args, **kwargs):
        super().__init__("floatRegClass", RegValOperand, *args, **kwargs)


class CCRegOperandDesc(RegOperandDesc):
    def __init__(self, *args, **kwargs):
        super().__init__("ccRegClass", RegValOperand, *args, **kwargs)


class VecElemOperandDesc(RegOperandDesc):
    def __init__(self, *args, **kwargs):
        super().__init__("vecElemClass", RegValOperand, *args, **kwargs)


=======

class RegValOperand(RegOperand):
    def makeRead(self):
        reg_val = f"xc->getRegOperand(this, {self.src_reg_idx})"

        if self.ctype == "float":
            reg_val = f"bitsToFloat32({reg_val})"
        elif self.ctype == "double":
            reg_val = f"bitsToFloat64({reg_val})"

        return f"{self.base_name} = {reg_val};\n"

    def makeWrite(self):
        reg_val = self.base_name

        if self.ctype == "float":
            reg_val = f"floatToBits32({reg_val})"
        elif self.ctype == "double":
            reg_val = f"floatToBits64({reg_val})"

        return f"""
        {{
            RegVal final_val = {reg_val};
            xc->setRegOperand(this, {self.dest_reg_idx}, final_val);
            if (traceData) {{
                traceData->setData({self.reg_class}, final_val);
            }}
        }}"""


class RegOperandDesc(OperandDesc):
    def __init__(self, reg_class, *args, **kwargs):
        super().__init__(*args, **kwargs)
        self.attrs["reg_class"] = reg_class


class IntRegOperandDesc(RegOperandDesc):
    def __init__(self, *args, **kwargs):
        super().__init__("intRegClass", RegValOperand, *args, **kwargs)


class FloatRegOperandDesc(RegOperandDesc):
    def __init__(self, *args, **kwargs):
        super().__init__("floatRegClass", RegValOperand, *args, **kwargs)


class CCRegOperandDesc(RegOperandDesc):
    def __init__(self, *args, **kwargs):
        super().__init__("ccRegClass", RegValOperand, *args, **kwargs)


class VecElemOperandDesc(RegOperandDesc):
    def __init__(self, *args, **kwargs):
        super().__init__("vecElemClass", RegValOperand, *args, **kwargs)


>>>>>>> 85eb9938
class VecRegOperand(RegOperand):
    reg_class = "vecRegClass"

    def __init__(self, parser, full_name, ext, is_src, is_dest):
        super().__init__(parser, full_name, ext, is_src, is_dest)
        self.elemExt = None

    def makeDeclElem(self, elem_op):
        (elem_name, elem_ext) = elem_op
        (elem_spec, dflt_elem_ext) = self.elems[elem_name]
        if elem_ext:
            ext = elem_ext
        else:
            ext = dflt_elem_ext
        ctype = self.parser.operandTypeMap[ext]
        return f"\n\t{ctype} {elem_name} = 0;"

    def makeDecl(self):
        if not self.is_dest and self.is_src:
            c_decl = f"\t/* Vars for {self.base_name}*/"
            if hasattr(self, "active_elems"):
                if self.active_elems:
                    for elem in self.active_elems:
                        c_decl += self.makeDeclElem(elem)
            return c_decl + f"\t/* End vars for {self.base_name} */\n"
        else:
            return ""

    # Read destination register to write
    def makeReadWElem(self, elem_op):
        (elem_name, elem_ext) = elem_op
        (elem_spec, dflt_elem_ext) = self.elems[elem_name]
        if elem_ext:
            ext = elem_ext
        else:
            ext = dflt_elem_ext
        ctype = self.parser.operandTypeMap[ext]
        c_read = f"\t\t{ctype}& {elem_name} = {self.base_name}[{elem_spec}];\n"
        return c_read

    def makeReadW(self):
        tmp_name = f"tmp_d{self.dest_reg_idx}"
        c_readw = (
            f"\t\tauto &{tmp_name} = \n"
            f"\t\t    *({self.parser.namespace}::VecRegContainer *)\n"
            f"\t\t    xc->getWritableRegOperand(\n"
            f"\t\t        this, {self.dest_reg_idx});\n"
        )
        if self.elemExt:
            ext = f"{self.parser.operandTypeMap[self.elemExt]}"
            c_readw += f"\t\tauto {self.base_name} = {tmp_name}.as<{ext}>();\n"
        if self.ext:
            ext = f"{self.parser.operandTypeMap[self.ext]}"
            c_readw += f"\t\tauto {self.base_name} = {tmp_name}.as<{ext}>();\n"
        if hasattr(self, "active_elems"):
            if self.active_elems:
                for elem in self.active_elems:
                    c_readw += self.makeReadWElem(elem)
        return c_readw

    # Normal source operand read
    def makeReadElem(self, elem_op, name):
        (elem_name, elem_ext) = elem_op
        (elem_spec, dflt_elem_ext) = self.elems[elem_name]

        if elem_ext:
            ext = elem_ext
        else:
            ext = dflt_elem_ext
        ctype = self.parser.operandTypeMap[ext]
        c_read = f"\t\t{elem_name} = {name}[{elem_spec}];\n"
        return c_read

    def makeRead(self):
        name = self.base_name
        if self.is_dest and self.is_src:
            name += "_merger"

        tmp_name = f"tmp_s{self.src_reg_idx}"
        c_read = (
            f"\t\t{self.parser.namespace}::VecRegContainer "
            f"{tmp_name};\n"
            f"\t\txc->getRegOperand(this, {self.src_reg_idx},\n"
            f"\t\t    &{tmp_name});\n"
        )
        # If the parser has detected that elements are being access, create
        # the appropriate view
        if self.elemExt:
            ext = f"{self.parser.operandTypeMap[self.elemExt]}"
            c_read += f"\t\tauto {name} = {tmp_name}.as<{ext}>();\n"
        if self.ext:
            ext = f"{self.parser.operandTypeMap[self.ext]}"
            c_read += f"\t\tauto {name} = {tmp_name}.as<{ext}>();\n"
        if hasattr(self, "active_elems"):
            if self.active_elems:
                for elem in self.active_elems:
                    c_read += self.makeReadElem(elem, name)
        return c_read

    def makeWrite(self):
        return f"""
        if (traceData) {{
            traceData->setData({self.reg_class}, &tmp_d{self.dest_reg_idx});
        }}
        """

    def finalize(self):
        super().finalize()
        if self.is_dest:
            self.op_rd = self.makeReadW() + self.op_rd


class VecRegOperandDesc(RegOperandDesc):
    def __init__(self, *args, **kwargs):
        super().__init__("vecRegClass", VecRegOperand, *args, **kwargs)


class VecPredRegOperand(RegOperand):
    reg_class = "vecPredRegClass"

    def makeDecl(self):
        return ""

    def makeRead(self):
        tmp_name = f"tmp_s{self.src_reg_idx}"
        c_read = (
            f"\t\t{self.parser.namespace}::VecPredRegContainer \n"
            f"\t\t        {tmp_name};\n"
            f"xc->getRegOperand(this, {self.src_reg_idx}, "
            f"&{tmp_name});\n"
        )
        if self.ext:
            c_read += (
                f"\t\tauto {self.base_name} = {tmp_name}.as<"
                f"{self.parser.operandTypeMap[self.ext]}>();\n"
            )
        return c_read

    def makeReadW(self):
        tmp_name = f"tmp_d{self.dest_reg_idx}"
        c_readw = (
            f"\t\tauto &{tmp_name} = \n"
            f"\t\t    *({self.parser.namespace}::"
            f"VecPredRegContainer *)xc->getWritableRegOperand("
            f"this, {self.dest_reg_idx});\n"
        )
        if self.ext:
            c_readw += (
                f"\t\tauto {self.base_name} = {tmp_name}.as<"
                f"{self.parser.operandTypeMap[self.ext]}>();\n"
            )
        return c_readw

    def makeWrite(self):
        return f"""
        if (traceData) {{
            traceData->setData({self.reg_class}, &tmp_d{self.dest_reg_idx});
        }}
        """

    def finalize(self):
        super().finalize()
        if self.is_dest:
            self.op_rd = self.makeReadW() + self.op_rd


class VecPredRegOperandDesc(RegOperandDesc):
    def __init__(self, *args, **kwargs):
        super().__init__("vecPredRegClass", VecPredRegOperand, *args, **kwargs)


class MatRegOperand(RegOperand):
    reg_class = "MatRegClass"

    def __init__(self, parser, full_name, ext, is_src, is_dest):
        super().__init__(parser, full_name, ext, is_src, is_dest)

    def makeDecl(self):
        return ""

    def makeReadW(self):
        c_readw = (
            f"\t\tauto &tmp_d{self.dest_reg_idx} = \n"
            f"\t\t    *({self.parser.namespace}::MatRegContainer *)\n"
            f"\t\t    xc->getWritableRegOperand(this, \n"
            f"\t\t        {self.dest_reg_idx});\n"
            f"\t\tauto &{self.base_name} = tmp_d{self.dest_reg_idx};\n"
        )

        return c_readw

    def makeRead(self):
        name = self.base_name
        if self.is_dest and self.is_src:
            name += "_merger"

        c_read = (
            f"\t\t{self.parser.namespace}::MatRegContainer "
            f"\t\t        tmp_s{self.src_reg_idx};\n"
            f"\t\txc->getRegOperand(this, {self.src_reg_idx},\n"
            f"\t\t        &tmp_s{self.src_reg_idx});\n"
            f"\t\tauto &{name} = tmp_s{self.src_reg_idx};\n"
        )

        # The following is required due to the way that the O3 CPU
        # works. The ZA register is seen as two physical registers; one
        # for reading from and one for writing to. We need to make sure
        # to copy the data from the read-only copy to the writable
        # reference (the destination). Failure to do this results in
        # data loss for the O3 CPU. Other CPU models don't appear to
        # require this.
        if self.is_dest and self.is_src:
            c_read += f"{self.base_name} = {name};"

        return c_read

    def makeWrite(self):
        return f"""
        if (traceData) {{
            traceData->setData({self.reg_class}, &tmp_d{self.dest_reg_idx});
        }}
        """

    def finalize(self):
        super().finalize()
        if self.is_dest:
            self.op_rd = self.makeReadW() + self.op_rd


class MatRegOperandDesc(RegOperandDesc):
    def __init__(self, *args, **kwargs):
        super().__init__("matRegClass", MatRegOperand, *args, **kwargs)


class ControlRegOperand(Operand):
    reg_class = "miscRegClass"

    def isReg(self):
        return 1

    def isControlReg(self):
        return 1

    def makeConstructor(self):
        c_src = ""
        c_dest = ""

        if self.is_src:
            c_src = self.src_reg_constructor % self.srcRegId()

        if self.is_dest:
            c_dest = self.dst_reg_constructor % self.destRegId()

        return c_src + c_dest

    def makeRead(self):
        bit_select = 0
        if self.ctype == "float" or self.ctype == "double":
            error("Attempt to read control register as FP")

        return (
            f"{self.base_name} = "
            f"xc->readMiscRegOperand(this, {self.src_reg_idx});\n"
        )

    def makeWrite(self):
        if self.ctype == "float" or self.ctype == "double":
            error("Attempt to write control register as FP")
        wb = (
            f"xc->setMiscRegOperand(this, "
            f"{self.dest_reg_idx}, {self.base_name});\n"
        )
        wb += f"""
        if (traceData) {{
            traceData->setData({self.reg_class}, {self.base_name});
        }}
        """

        return wb


class ControlRegOperandDesc(RegOperandDesc):
    def __init__(self, *args, **kwargs):
        super().__init__("miscRegClass", ControlRegOperand, *args, **kwargs)


class MemOperand(Operand):
    def isMem(self):
        return 1

    def makeConstructor(self):
        return ""

    def makeDecl(self):
        # Declare memory data variable.
        return f"{self.ctype} {self.base_name} = {{}};\n"

    def makeRead(self):
        return ""

    def makeWrite(self):
        return ""


class MemOperandDesc(OperandDesc):
    def __init__(self, *args, **kwargs):
        super().__init__(MemOperand, *args, **kwargs)


class PCStateOperand(Operand):
    def __init__(self, parser, *args, **kwargs):
        super().__init__(parser, *args, **kwargs)
        self.parser = parser

    def makeConstructor(self):
        return ""

    def makeRead(self):
        if self.reg_spec:
            # A component of the PC state.
            return (
                f"{self.base_name} = "
                f"__parserAutoPCState.{self.reg_spec}();\n"
            )
        else:
            # The whole PC state itself.
            return (
                f"{self.base_name} = "
                f"xc->pcState().as<{self.parser.namespace}::PCState>();\n"
            )

    def makeWrite(self):
        if self.reg_spec:
            # A component of the PC state.
            return f"__parserAutoPCState.{self.reg_spec}({self.base_name});\n"
        else:
            # The whole PC state itself.
            return f"xc->pcState({self.base_name});\n"

    def makeDecl(self):
        ctype = f"{self.parser.namespace}::PCState"
        if self.isPCPart():
            ctype = self.ctype
        # Note that initializations in the declarations are solely
        # to avoid 'uninitialized variable' errors from the compiler.
        return f"{ctype} {self.base_name} = 0;\n"

    def isPCState(self):
        return 1


class PCStateOperandDesc(OperandDesc):
    def __init__(self, *args, **kwargs):
        super().__init__(PCStateOperand, *args, **kwargs)<|MERGE_RESOLUTION|>--- conflicted
+++ resolved
@@ -46,18 +46,10 @@
 overrideInOperand.overrides = dict()
 
 
-<<<<<<< HEAD
-class OperandDesc(object):
-    def __init__(
-        self, base_cls, dflt_ext, reg_spec, flags=None, sort_pri=None
-    ):
-
-=======
 class OperandDesc:
     def __init__(
         self, base_cls, dflt_ext, reg_spec, flags=None, sort_pri=None
     ):
->>>>>>> 85eb9938
         from .isa_parser import makeList
 
         # Canonical flag structure is a triple of lists, where each list
@@ -119,11 +111,7 @@
         self.attrs["base_name"] = name
 
 
-<<<<<<< HEAD
-class Operand(object):
-=======
 class Operand:
->>>>>>> 85eb9938
     """Base class for operand descriptors.  An instance of this class
     (or actually a class derived from this one) represents a specific
     operand for a code block (e.g, "Rc.sq" as a dest). Intermediate
@@ -207,13 +195,8 @@
         # Note that initializations in the declarations are solely
         # to avoid 'uninitialized variable' errors from the compiler.
         return self.ctype + " " + self.base_name + " = 0;\n"
-<<<<<<< HEAD
-
-
-=======
-
-
->>>>>>> 85eb9938
+
+
 class RegOperand(Operand):
     def isReg(self):
         return 1
@@ -231,7 +214,6 @@
 
         return c_src + c_dest
 
-<<<<<<< HEAD
 
 class RegValOperand(RegOperand):
     def makeRead(self):
@@ -288,64 +270,6 @@
         super().__init__("vecElemClass", RegValOperand, *args, **kwargs)
 
 
-=======
-
-class RegValOperand(RegOperand):
-    def makeRead(self):
-        reg_val = f"xc->getRegOperand(this, {self.src_reg_idx})"
-
-        if self.ctype == "float":
-            reg_val = f"bitsToFloat32({reg_val})"
-        elif self.ctype == "double":
-            reg_val = f"bitsToFloat64({reg_val})"
-
-        return f"{self.base_name} = {reg_val};\n"
-
-    def makeWrite(self):
-        reg_val = self.base_name
-
-        if self.ctype == "float":
-            reg_val = f"floatToBits32({reg_val})"
-        elif self.ctype == "double":
-            reg_val = f"floatToBits64({reg_val})"
-
-        return f"""
-        {{
-            RegVal final_val = {reg_val};
-            xc->setRegOperand(this, {self.dest_reg_idx}, final_val);
-            if (traceData) {{
-                traceData->setData({self.reg_class}, final_val);
-            }}
-        }}"""
-
-
-class RegOperandDesc(OperandDesc):
-    def __init__(self, reg_class, *args, **kwargs):
-        super().__init__(*args, **kwargs)
-        self.attrs["reg_class"] = reg_class
-
-
-class IntRegOperandDesc(RegOperandDesc):
-    def __init__(self, *args, **kwargs):
-        super().__init__("intRegClass", RegValOperand, *args, **kwargs)
-
-
-class FloatRegOperandDesc(RegOperandDesc):
-    def __init__(self, *args, **kwargs):
-        super().__init__("floatRegClass", RegValOperand, *args, **kwargs)
-
-
-class CCRegOperandDesc(RegOperandDesc):
-    def __init__(self, *args, **kwargs):
-        super().__init__("ccRegClass", RegValOperand, *args, **kwargs)
-
-
-class VecElemOperandDesc(RegOperandDesc):
-    def __init__(self, *args, **kwargs):
-        super().__init__("vecElemClass", RegValOperand, *args, **kwargs)
-
-
->>>>>>> 85eb9938
 class VecRegOperand(RegOperand):
     reg_class = "vecRegClass"
 
