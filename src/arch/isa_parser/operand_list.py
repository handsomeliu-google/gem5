--- conflicted
+++ resolved
@@ -49,14 +49,6 @@
     """Find all the operands in the given code block.  Returns an operand
     descriptor list (instance of class OperandList)."""
 
-<<<<<<< HEAD
-
-class OperandList(object):
-    """Find all the operands in the given code block.  Returns an operand
-    descriptor list (instance of class OperandList)."""
-
-=======
->>>>>>> 85eb9938
     def __init__(self, parser, code):
         self.items = []
         self.bases = {}
