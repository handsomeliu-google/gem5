# Copyright (c) 2014, 2016, 2018-2019 ARM Limited
# All rights reserved
#
# The license below extends only to copyright in the software and shall
# not be construed as granting a license to any other intellectual
# property including but not limited to intellectual property relating
# to a hardware implementation of the functionality of the software
# licensed hereunder.  You may use the software subject to the license
# terms below provided that you ensure that this notice is replicated
# unmodified and in its entirety in all distributions of the software,
# modified or unmodified, in source code or in binary form.
#
# Copyright (c) 2003-2005 The Regents of The University of Michigan
# Copyright (c) 2013,2015 Advanced Micro Devices, Inc.
# All rights reserved.
#
# Redistribution and use in source and binary forms, with or without
# modification, are permitted provided that the following conditions are
# met: redistributions of source code must retain the above copyright
# notice, this list of conditions and the following disclaimer;
# redistributions in binary form must reproduce the above copyright
# notice, this list of conditions and the following disclaimer in the
# documentation and/or other materials provided with the distribution;
# neither the name of the copyright holders nor the names of its
# contributors may be used to endorse or promote products derived from
# this software without specific prior written permission.
#
# THIS SOFTWARE IS PROVIDED BY THE COPYRIGHT HOLDERS AND CONTRIBUTORS
# "AS IS" AND ANY EXPRESS OR IMPLIED WARRANTIES, INCLUDING, BUT NOT
# LIMITED TO, THE IMPLIED WARRANTIES OF MERCHANTABILITY AND FITNESS FOR
# A PARTICULAR PURPOSE ARE DISCLAIMED. IN NO EVENT SHALL THE COPYRIGHT
# OWNER OR CONTRIBUTORS BE LIABLE FOR ANY DIRECT, INDIRECT, INCIDENTAL,
# SPECIAL, EXEMPLARY, OR CONSEQUENTIAL DAMAGES (INCLUDING, BUT NOT
# LIMITED TO, PROCUREMENT OF SUBSTITUTE GOODS OR SERVICES; LOSS OF USE,
# DATA, OR PROFITS; OR BUSINESS INTERRUPTION) HOWEVER CAUSED AND ON ANY
# THEORY OF LIABILITY, WHETHER IN CONTRACT, STRICT LIABILITY, OR TORT
# (INCLUDING NEGLIGENCE OR OTHERWISE) ARISING IN ANY WAY OUT OF THE USE
# OF THIS SOFTWARE, EVEN IF ADVISED OF THE POSSIBILITY OF SUCH DAMAGE.

import re

###################
# Utility functions


#
# Indent every line in string 's' by two spaces
# (except preprocessor directives).
# Used to make nested code blocks look pretty.
#
def indent(s):
    return re.sub(r"(?m)^(?!#)", "  ", s)


# Regular expression object to match C++ strings
stringRE = re.compile(r'"([^"\\]|\\.)*"')

# Regular expression object to match C++ comments
# (used in findOperands())
commentRE = re.compile(
    r"(^)?[^\S\n]*/(?:\*(.*?)\*/[^\S\n]*|/[^\n]*)($)?",
    re.DOTALL | re.MULTILINE,
)

# Regular expression object to match assignment statements (used in
# findOperands()).  If the code immediately following the first
# appearance of the operand matches this regex, then the operand
# appears to be on the LHS of an assignment, and is thus a
# destination.  basically we're looking for an '=' that's not '=='.
# The heinous tangle before that handles the case where the operand
# has an array subscript.
<<<<<<< HEAD
assignRE = re.compile(r"(\[[^\]]+\])?\s*=(?!=)", re.MULTILINE)
=======
assignRE = re.compile(
    r"((\.as<[^>]+>\(\s*\))?\[[^\]]+\])?\s*=(?!=)", re.MULTILINE
)
>>>>>>> 85eb9938

#
# Munge a somewhat arbitrarily formatted piece of Python code
# (e.g. from a format 'let' block) into something whose indentation
# will get by the Python parser.
#
# The two keys here are that Python will give a syntax error if
# there's any whitespace at the beginning of the first line, and that
# all lines at the same lexical nesting level must have identical
# indentation.  Unfortunately the way code literals work, an entire
# let block tends to have some initial indentation.  Rather than
# trying to figure out what that is and strip it off, we prepend 'if
# 1:' to make the let code the nested block inside the if (and have
# the parser automatically deal with the indentation for us).
#
# We don't want to do this if (1) the code block is empty or (2) the
# first line of the block doesn't have any whitespace at the front.


def fixPythonIndentation(s):
    # get rid of blank lines first
    s = re.sub(r"(?m)^\s*\n", "", s)
    if s != "" and re.match(r"[ \t]", s[0]):
        s = "if 1:\n" + s
    return s


class ISAParserError(Exception):
    """Exception class for parser errors"""

    def __init__(self, first, second=None):
        if second is None:
            self.lineno = 0
            self.string = first
        else:
            self.lineno = first
            self.string = second

    def __str__(self):
        return self.string


def error(*args):
    raise ISAParserError(*args)


def protectNonSubstPercents(s):
    """Protect any non-dict-substitution '%'s in a format string
    (i.e. those not followed by '(')"""

    return re.sub(r"%(?!\()", "%%", s)


##############
# Stack: a simple stack object.  Used for both formats (formatStack)
# and default cases (defaultStack).  Simply wraps a list to give more
# stack-like syntax and enable initialization with an argument list
# (as opposed to an argument that's a list).


class Stack(list):
    def __init__(self, *items):
        list.__init__(self, items)

    def push(self, item):
        self.append(item)

    def top(self):
        return self[-1]


# Format a file include stack backtrace as a string
def backtrace(filename_stack):
    fmt = "In file included from %s:"
    return "\n".join([fmt % f for f in filename_stack])


#######################
#
# LineTracker: track filenames along with line numbers in PLY lineno fields
#     PLY explicitly doesn't do anything with 'lineno' except propagate
#     it.  This class lets us tie filenames with the line numbers with a
#     minimum of disruption to existing increment code.
#


<<<<<<< HEAD
class LineTracker(object):
=======
class LineTracker:
>>>>>>> 85eb9938
    def __init__(self, filename, lineno=1):
        self.filename = filename
        self.lineno = lineno

    # Overload '+=' for increments.  We need to create a new object on
    # each update else every token ends up referencing the same
    # constantly incrementing instance.
    def __iadd__(self, incr):
        return LineTracker(self.filename, self.lineno + incr)

    def __str__(self):
        return "%s:%d" % (self.filename, self.lineno)

    # In case there are places where someone really expects a number
    def __int__(self):
        return self.lineno<|MERGE_RESOLUTION|>--- conflicted
+++ resolved
@@ -69,13 +69,9 @@
 # destination.  basically we're looking for an '=' that's not '=='.
 # The heinous tangle before that handles the case where the operand
 # has an array subscript.
-<<<<<<< HEAD
-assignRE = re.compile(r"(\[[^\]]+\])?\s*=(?!=)", re.MULTILINE)
-=======
 assignRE = re.compile(
     r"((\.as<[^>]+>\(\s*\))?\[[^\]]+\])?\s*=(?!=)", re.MULTILINE
 )
->>>>>>> 85eb9938
 
 #
 # Munge a somewhat arbitrarily formatted piece of Python code
@@ -162,11 +158,7 @@
 #
 
 
-<<<<<<< HEAD
-class LineTracker(object):
-=======
 class LineTracker:
->>>>>>> 85eb9938
     def __init__(self, filename, lineno=1):
         self.filename = filename
         self.lineno = lineno
