--- conflicted
+++ resolved
@@ -35,7 +35,6 @@
 from m5.params import *
 
 
-
 class RiscvBareMetal(Workload):
     type = "RiscvBareMetal"
     cxx_class = "gem5::RiscvISA::BareMetal"
@@ -56,8 +55,6 @@
     )
     dtb_addr = Param.Addr(0x87E00000, "DTB address")
 
-<<<<<<< HEAD
-=======
     # gem5 event upon guest's kernel panic
     # Default to false because when the kernel is compiled into the bootloader
     # it will not have symbols
@@ -68,7 +65,6 @@
         False, "Generate gem5 panic upon the guest's kernel oops."
     )
 
->>>>>>> 85eb9938
 
 class RiscvBootloaderKernelWorkload(Workload):
     type = "RiscvBootloaderKernelWorkload"
@@ -81,13 +77,7 @@
     bootloader_addr = Param.Addr(
         0x0, "Where to place the bootloader in memory."
     )
-<<<<<<< HEAD
-    kernel_filename = Param.String(
-        "", "vmlinux file. Don't use kernel if empty."
-    )
-=======
     object_file = Param.String("", "vmlinux file. Don't use kernel if empty.")
->>>>>>> 85eb9938
     kernel_addr = Param.Addr(
         0x80200000,
         "Where to place the kernel in memory. Typically, after the first "
@@ -101,12 +91,6 @@
         "", "File that contains the Device Tree Blob. Don't use DTB if empty."
     )
     dtb_addr = Param.Addr(0x87E00000, "Where to place the DTB in memory.")
-<<<<<<< HEAD
-
-    # booting parameters
-    boot_args = Param.String(
-        "", "Booting arguments, to be passed to the kernel"
-=======
 
     # booting parameters
     command_line = Param.String(
@@ -134,5 +118,4 @@
         "DumpDmesgAndExit",
         "Define how gem5 should behave after a Linux Kernel Oops. "
         "Handler might not be implemented for all architectures.",
->>>>>>> 85eb9938
     )