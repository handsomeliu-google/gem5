--- conflicted
+++ resolved
@@ -243,14 +243,9 @@
     const PCState pcState;
 
   public:
-<<<<<<< HEAD
-    BreakpointFault(const PCState &pc)
-        : RiscvFault("Breakpoint", FaultType::OTHERS, BREAKPOINT), pcState(pc)
-=======
     BreakpointFault(const PCStateBase &pc)
         : RiscvFault("Breakpoint", FaultType::OTHERS, BREAKPOINT),
         pcState(pc.as<PCState>())
->>>>>>> 7e525fe8
     {}
 
     RegVal trap_value() const override { return pcState.pc(); }
