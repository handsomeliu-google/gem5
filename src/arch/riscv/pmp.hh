/*
 * Copyright (c) 2021 The Regents of the University of California
 * Copyright (c) 2023 Google LLC
 * All rights reserved.
 *
 * Redistribution and use in source and binary forms, with or without
 * modification, are permitted provided that the following conditions are
 * met: redistributions of source code must retain the above copyright
 * notice, this list of conditions and the following disclaimer;
 * redistributions in binary form must reproduce the above copyright
 * notice, this list of conditions and the following disclaimer in the
 * documentation and/or other materials provided with the distribution;
 * neither the name of the copyright holders nor the names of its
 * contributors may be used to endorse or promote products derived from
 * this software without specific prior written permission.
 *
 * THIS SOFTWARE IS PROVIDED BY THE COPYRIGHT HOLDERS AND CONTRIBUTORS
 * "AS IS" AND ANY EXPRESS OR IMPLIED WARRANTIES, INCLUDING, BUT NOT
 * LIMITED TO, THE IMPLIED WARRANTIES OF MERCHANTABILITY AND FITNESS FOR
 * A PARTICULAR PURPOSE ARE DISCLAIMED. IN NO EVENT SHALL THE COPYRIGHT
 * OWNER OR CONTRIBUTORS BE LIABLE FOR ANY DIRECT, INDIRECT, INCIDENTAL,
 * SPECIAL, EXEMPLARY, OR CONSEQUENTIAL DAMAGES (INCLUDING, BUT NOT
 * LIMITED TO, PROCUREMENT OF SUBSTITUTE GOODS OR SERVICES; LOSS OF USE,
 * DATA, OR PROFITS; OR BUSINESS INTERRUPTION) HOWEVER CAUSED AND ON ANY
 * THEORY OF LIABILITY, WHETHER IN CONTRACT, STRICT LIABILITY, OR TORT
 * (INCLUDING NEGLIGENCE OR OTHERWISE) ARISING IN ANY WAY OUT OF THE USE
 * OF THIS SOFTWARE, EVEN IF ADVISED OF THE POSSIBILITY OF SUCH DAMAGE.
 */

#ifndef __ARCH_RISCV_PMP_HH__
#define __ARCH_RISCV_PMP_HH__

#include "arch/generic/tlb.hh"
#include "arch/riscv/isa.hh"
#include "base/addr_range.hh"
#include "base/types.hh"
#include "mem/packet.hh"
#include "params/PMP.hh"
#include "sim/sim_object.hh"

/**
 * @file
 * PMP header file.
 */

namespace gem5
{

namespace RiscvISA
{

/**
 * This class helps to implement RISCV's physical memory
 * protection (pmp) primitive.
 * @todo Add statistics and debug prints.
 */
class PMP : public SimObject
{
  public:
    PARAMS(PMP);
    PMP(const Params &params);

  private:
    /** maximum number of entries in the pmp table */
    int pmpEntries;

    /** This enum is used for encoding of address matching mode of
     * pmp address register, which is present in bits 3-4 (A) of
     * pmpcfg register for a pmp entry.
     * PMP_OFF = null region (pmp disabled)
     * MP_TOR = top of range mode
     * PMP_NA4 = naturally aligned four byte region
     * PMP_NAPOT = naturally aligned power of two region, >= 8 bytes
     */
    enum pmpAmatch
    {
        PMP_OFF,
        PMP_TOR,
        PMP_NA4,
        PMP_NAPOT
    };

    /** pmpcfg address range read permission mask */
    const uint8_t PMP_READ = 1 << 0;

    /** pmpcfg address range write permission mask */
    const uint8_t PMP_WRITE = 1 << 1;

    /** pmpcfg address range execute permission mask */
    const uint8_t PMP_EXEC = 1 << 2;

    /** pmpcfg A field mask */
    const uint8_t PMP_A_MASK = 3 << 3;

    /** pmpcfg address range locked mask */
    const uint8_t PMP_LOCK = 1 << 7;

    /** variable to keep track of active number of rules any time */
    int numRules;

    /** variable to keep track of any lock of entry */
    bool hasLockEntry;

    /** single pmp entry struct*/
    struct PmpEntry
    {
        /** addr range corresponding to a single pmp entry */
        AddrRange pmpAddr = AddrRange(0, 0);
        /** raw addr in pmpaddr register for a pmp entry */
        Addr rawAddr;
        /** pmpcfg reg value for a pmp entry */
        uint8_t pmpCfg = 0;
    };

    /** a table of pmp entries */
    std::vector<PmpEntry> pmpTable;

  public:
    /**
     * pmpCheck checks if a particular memory access
     * is allowed based on the pmp rules.
     * @param req memory request.
     * @param mode mode of request (read, write, execute).
     * @param pmode current privilege mode of memory (U, S, M).
     * @param tc thread context.
     * @param vaddr optional parameter to pass vaddr of original
     * request for which a page table walk is consulted by pmp unit
     * @return Fault.
     */
    Fault pmpCheck(const RequestPtr &req, BaseMMU::Mode mode,
                  PrivilegeMode pmode, ThreadContext *tc,
                  Addr vaddr = 0);

    /**
     * pmpUpdateCfg updates the pmpcfg for a pmp
     * entry and calls pmpUpdateRule to update the
     * rule of corresponding pmp entry.
     * @param pmp_index pmp entry index.
     * @param this_cfg value to be written to pmpcfg.
     * @returns true if update pmpicfg success
     */
    bool pmpUpdateCfg(uint32_t pmp_index, uint8_t this_cfg);

    /**
     * pmpUpdateAddr updates the pmpaddr for a pmp
     * entry and calls pmpUpdateRule to update the
     * rule of corresponding pmp entry.
     * @param pmp_index pmp entry index.
     * @param this_addr value to be written to pmpaddr.
     * @returns true if update pmpaddri success
<<<<<<< HEAD
     */
    bool pmpUpdateAddr(uint32_t pmp_index, Addr this_addr);

    /**
     * pmpReset reset when reset signal in trigger from
     * CPU.
     */
=======
     */
    bool pmpUpdateAddr(uint32_t pmp_index, Addr this_addr);

    /**
     * pmpReset reset when reset signal in trigger from
     * CPU.
     */
>>>>>>> 85eb9938
    void pmpReset();

  private:
    /**
     * This function is called during a memory
     * access to determine if the pmp table
     * should be consulted for this access.
     * @param pmode current privilege mode of memory (U, S, M).
     * @param tc thread context.
     * @return true or false.
     */
<<<<<<< HEAD
    bool shouldCheckPMP(RiscvISA::PrivilegeMode pmode, ThreadContext *tc);
=======
    bool shouldCheckPMP(PrivilegeMode pmode, ThreadContext *tc);
>>>>>>> 85eb9938

    /**
     * createAddrfault creates an address fault
     * if the pmp checks fail to pass for a given
     * access. This function is used by pmpCheck().
     * given pmp entry depending on the value
     * of pmpaddr and pmpcfg for that entry.
     * @param vaddr virtual address of the access.
     * @param mode mode of access(read, write, execute).
     * @return Fault.
     */
    Fault createAddrfault(Addr vaddr, BaseMMU::Mode mode);

    /**
     * pmpUpdateRule updates the pmp rule for a
     * given pmp entry depending on the value
     * of pmpaddr and pmpcfg for that entry.
     * @param pmp_index pmp entry index.
     */
    void pmpUpdateRule(uint32_t pmp_index);

    /**
     * pmpGetAField extracts the A field (address matching mode)
     * from an input pmpcfg register
     * @param cfg pmpcfg register value.
     * @return The A field.
     */
    inline uint8_t pmpGetAField(uint8_t cfg);

    /**
     * This function decodes a pmpaddr register value
     * into an address range when A field of pmpcfg
     * register is set to NAPOT mode (naturally aligned
     * power of two region).
     * @param pmpaddr input address from a pmp entry.
     * @return an address range.
     */
    inline AddrRange pmpDecodeNapot(Addr pmpaddr);

};

} // namespace RiscvISA
} // namespace gem5

#endif // __ARCH_RISCV_PMP_HH__<|MERGE_RESOLUTION|>--- conflicted
+++ resolved
@@ -148,7 +148,6 @@
      * @param pmp_index pmp entry index.
      * @param this_addr value to be written to pmpaddr.
      * @returns true if update pmpaddri success
-<<<<<<< HEAD
      */
     bool pmpUpdateAddr(uint32_t pmp_index, Addr this_addr);
 
@@ -156,15 +155,6 @@
      * pmpReset reset when reset signal in trigger from
      * CPU.
      */
-=======
-     */
-    bool pmpUpdateAddr(uint32_t pmp_index, Addr this_addr);
-
-    /**
-     * pmpReset reset when reset signal in trigger from
-     * CPU.
-     */
->>>>>>> 85eb9938
     void pmpReset();
 
   private:
@@ -176,11 +166,7 @@
      * @param tc thread context.
      * @return true or false.
      */
-<<<<<<< HEAD
-    bool shouldCheckPMP(RiscvISA::PrivilegeMode pmode, ThreadContext *tc);
-=======
     bool shouldCheckPMP(PrivilegeMode pmode, ThreadContext *tc);
->>>>>>> 85eb9938
 
     /**
      * createAddrfault creates an address fault
