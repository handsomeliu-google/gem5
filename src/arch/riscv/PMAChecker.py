# -*- mode:python -*-

# Copyright (c) 2021 Huawei International
# All rights reserved.
#
# The license below extends only to copyright in the software and shall
# not be construed as granting a license to any other intellectual
# property including but not limited to intellectual property relating
# to a hardware implementation of the functionality of the software
# licensed hereunder.  You may use the software subject to the license
# terms below provided that you ensure that this notice is replicated
# unmodified and in its entirety in all distributions of the software,
# modified or unmodified, in source code or in binary form.
#
# Redistribution and use in source and binary forms, with or without
# modification, are permitted provided that the following conditions are
# met: redistributions of source code must retain the above copyright
# notice, this list of conditions and the following disclaimer;
# redistributions in binary form must reproduce the above copyright
# notice, this list of conditions and the following disclaimer in the
# documentation and/or other materials provided with the distribution;
# neither the name of the copyright holders nor the names of its
# contributors may be used to endorse or promote products derived from
# this software without specific prior written permission.
#
# THIS SOFTWARE IS PROVIDED BY THE COPYRIGHT HOLDERS AND CONTRIBUTORS
# "AS IS" AND ANY EXPRESS OR IMPLIED WARRANTIES, INCLUDING, BUT NOT
# LIMITED TO, THE IMPLIED WARRANTIES OF MERCHANTABILITY AND FITNESS FOR
# A PARTICULAR PURPOSE ARE DISCLAIMED. IN NO EVENT SHALL THE COPYRIGHT
# OWNER OR CONTRIBUTORS BE LIABLE FOR ANY DIRECT, INDIRECT, INCIDENTAL,
# SPECIAL, EXEMPLARY, OR CONSEQUENTIAL DAMAGES (INCLUDING, BUT NOT
# LIMITED TO, PROCUREMENT OF SUBSTITUTE GOODS OR SERVICES; LOSS OF USE,
# DATA, OR PROFITS; OR BUSINESS INTERRUPTION) HOWEVER CAUSED AND ON ANY
# THEORY OF LIABILITY, WHETHER IN CONTRACT, STRICT LIABILITY, OR TORT
# (INCLUDING NEGLIGENCE OR OTHERWISE) ARISING IN ANY WAY OUT OF THE USE
# OF THIS SOFTWARE, EVEN IF ADVISED OF THE POSSIBILITY OF SUCH DAMAGE.

from m5.params import *
from m5.proxy import *
from m5.SimObject import SimObject



class PMAChecker(SimObject):
    type = "PMAChecker"
    cxx_header = "arch/riscv/pma_checker.hh"
<<<<<<< HEAD
    cxx_class = "gem5::PMAChecker"
=======
    cxx_class = "gem5::RiscvISA::PMAChecker"
>>>>>>> 85eb9938

    uncacheable = VectorParam.AddrRange([], "Uncacheable address ranges")<|MERGE_RESOLUTION|>--- conflicted
+++ resolved
@@ -40,14 +40,9 @@
 from m5.SimObject import SimObject
 
 
-
 class PMAChecker(SimObject):
     type = "PMAChecker"
     cxx_header = "arch/riscv/pma_checker.hh"
-<<<<<<< HEAD
-    cxx_class = "gem5::PMAChecker"
-=======
     cxx_class = "gem5::RiscvISA::PMAChecker"
->>>>>>> 85eb9938
 
     uncacheable = VectorParam.AddrRange([], "Uncacheable address ranges")