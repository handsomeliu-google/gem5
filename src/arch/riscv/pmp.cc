/*
 * Copyright (c) 2021 The Regents of the University of California
 * Copyright (c) 2023 Google LLC
 * All rights reserved.
 *
 * Redistribution and use in source and binary forms, with or without
 * modification, are permitted provided that the following conditions are
 * met: redistributions of source code must retain the above copyright
 * notice, this list of conditions and the following disclaimer;
 * redistributions in binary form must reproduce the above copyright
 * notice, this list of conditions and the following disclaimer in the
 * documentation and/or other materials provided with the distribution;
 * neither the name of the copyright holders nor the names of its
 * contributors may be used to endorse or promote products derived from
 * this software without specific prior written permission.
 *
 * THIS SOFTWARE IS PROVIDED BY THE COPYRIGHT HOLDERS AND CONTRIBUTORS
 * "AS IS" AND ANY EXPRESS OR IMPLIED WARRANTIES, INCLUDING, BUT NOT
 * LIMITED TO, THE IMPLIED WARRANTIES OF MERCHANTABILITY AND FITNESS FOR
 * A PARTICULAR PURPOSE ARE DISCLAIMED. IN NO EVENT SHALL THE COPYRIGHT
 * OWNER OR CONTRIBUTORS BE LIABLE FOR ANY DIRECT, INDIRECT, INCIDENTAL,
 * SPECIAL, EXEMPLARY, OR CONSEQUENTIAL DAMAGES (INCLUDING, BUT NOT
 * LIMITED TO, PROCUREMENT OF SUBSTITUTE GOODS OR SERVICES; LOSS OF USE,
 * DATA, OR PROFITS; OR BUSINESS INTERRUPTION) HOWEVER CAUSED AND ON ANY
 * THEORY OF LIABILITY, WHETHER IN CONTRACT, STRICT LIABILITY, OR TORT
 * (INCLUDING NEGLIGENCE OR OTHERWISE) ARISING IN ANY WAY OUT OF THE USE
 * OF THIS SOFTWARE, EVEN IF ADVISED OF THE POSSIBILITY OF SUCH DAMAGE.
 */

#include "arch/riscv/pmp.hh"
#include "arch/generic/tlb.hh"
#include "arch/riscv/faults.hh"
#include "arch/riscv/isa.hh"
#include "arch/riscv/regs/misc.hh"
#include "base/addr_range.hh"
#include "base/types.hh"
#include "cpu/thread_context.hh"
#include "debug/PMP.hh"
#include "math.h"
#include "mem/request.hh"
#include "params/PMP.hh"
#include "sim/sim_object.hh"

namespace gem5
{

namespace RiscvISA
{

PMP::PMP(const Params &params) :
    SimObject(params),
    pmpEntries(params.pmp_entries),
    numRules(0),
    hasLockEntry(false)
{
    pmpTable.resize(pmpEntries);
}

Fault
PMP::pmpCheck(const RequestPtr &req, BaseMMU::Mode mode,
              PrivilegeMode pmode, ThreadContext *tc, Addr vaddr)
{
    // First determine if pmp table should be consulted
    if (!shouldCheckPMP(pmode, tc))
        return NoFault;

    if (req->hasVaddr()) {
        DPRINTF(PMP, "Checking pmp permissions for va: %#x , pa: %#x\n",
                req->getVaddr(), req->getPaddr());
    }
    else { // this access is corresponding to a page table walk
        DPRINTF(PMP, "Checking pmp permissions for pa: %#x\n",
                req->getPaddr());
    }

    // match_index will be used to identify the pmp entry
    // which matched for the given address
    int match_index = -1;

    // all pmp entries need to be looked from the lowest to
    // the highest number
    for (int i = 0; i < pmpTable.size(); i++) {
        AddrRange pmp_range = pmpTable[i].pmpAddr;
        if (pmp_range.contains(req->getPaddr()) &&
                pmp_range.contains(req->getPaddr() + req->getSize() - 1)) {
            // according to specs address is only matched,
            // when (addr) and (addr + request_size - 1) are both
            // within the pmp range
            match_index = i;
        }

        if ((match_index > -1)
            && (PMP_OFF != pmpGetAField(pmpTable[match_index].pmpCfg))) {
            uint8_t this_cfg = pmpTable[match_index].pmpCfg;

<<<<<<< HEAD
            if ((pmode == RiscvISA::PrivilegeMode::PRV_M) &&
=======
            if ((pmode == PrivilegeMode::PRV_M) &&
>>>>>>> 85eb9938
                                    (PMP_LOCK & this_cfg) == 0) {
                return NoFault;
            } else if ((mode == BaseMMU::Mode::Read) &&
                                        (PMP_READ & this_cfg)) {
                return NoFault;
            } else if ((mode == BaseMMU::Mode::Write) &&
                                        (PMP_WRITE & this_cfg)) {
                return NoFault;
            } else if ((mode == BaseMMU::Mode::Execute) &&
                                        (PMP_EXEC & this_cfg)) {
                return NoFault;
            } else {
                if (req->hasVaddr()) {
                    return createAddrfault(req->getVaddr(), mode);
                } else {
                    return createAddrfault(vaddr, mode);
                }
            }
        }
    }
    // if no entry matched and we are not in M mode return fault
<<<<<<< HEAD
    if (pmode == RiscvISA::PrivilegeMode::PRV_M) {
=======
    if (pmode == PrivilegeMode::PRV_M) {
>>>>>>> 85eb9938
        return NoFault;
    } else if (req->hasVaddr()) {
        return createAddrfault(req->getVaddr(), mode);
    } else {
        return createAddrfault(vaddr, mode);
    }
}

Fault
PMP::createAddrfault(Addr vaddr, BaseMMU::Mode mode)
{
    ExceptionCode code;
    if (mode == BaseMMU::Read) {
        code = ExceptionCode::LOAD_ACCESS;
    } else if (mode == BaseMMU::Write) {
        code = ExceptionCode::STORE_ACCESS;
    } else {
        code = ExceptionCode::INST_ACCESS;
    }
    warn("pmp access fault.\n");
    return std::make_shared<AddressFault>(vaddr, code);
}

inline uint8_t
PMP::pmpGetAField(uint8_t cfg)
{
    // to get a field from pmpcfg register
    uint8_t a = cfg >> 3;
    return a & 0x03;
}


bool
PMP::pmpUpdateCfg(uint32_t pmp_index, uint8_t this_cfg)
{
    if (pmp_index >= pmpEntries) {
        DPRINTF(PMP, "Can't update pmp entry config %u"
                " because the index exceed the size of pmp entries %u",
                pmp_index, pmpEntries);
        return false;
    }

    DPRINTF(PMP, "Update pmp config with %u for pmp entry: %u \n",
                                    (unsigned)this_cfg, pmp_index);
    if (pmpTable[pmp_index].pmpCfg & PMP_LOCK) {
        DPRINTF(PMP, "Update pmp entry config %u failed because it locked\n",
                pmp_index);
        return false;
    }
    pmpTable[pmp_index].pmpCfg = this_cfg;
    pmpUpdateRule(pmp_index);
    return true;
}

void
PMP::pmpUpdateRule(uint32_t pmp_index)
{
    // In qemu, the rule is updated whenever
    // pmpaddr/pmpcfg is written

    numRules = 0;
    hasLockEntry = false;
    Addr prevAddr = 0;

    if (pmp_index >= 1) {
        prevAddr = pmpTable[pmp_index - 1].rawAddr;
    }

    Addr this_addr = pmpTable[pmp_index].rawAddr;
    uint8_t this_cfg = pmpTable[pmp_index].pmpCfg;
    AddrRange this_range;

    switch (pmpGetAField(this_cfg)) {
      // checking the address matching mode of pmp entry
      case PMP_OFF:
        // null region (pmp disabled)
        this_range = AddrRange(0, 0);
        break;
      case PMP_TOR:
        // top of range mode
        this_range = AddrRange(prevAddr << 2, (this_addr << 2));
        break;
      case PMP_NA4:
        // naturally aligned four byte region
        this_range = AddrRange(this_addr << 2, ((this_addr << 2) + 4));
        break;
      case PMP_NAPOT:
        // naturally aligned power of two region, >= 8 bytes
        this_range = AddrRange(pmpDecodeNapot(this_addr));
        break;
      default:
        this_range = AddrRange(0,0);
    }

    pmpTable[pmp_index].pmpAddr = this_range;

    for (int i = 0; i < pmpEntries; i++) {
        const uint8_t a_field = pmpGetAField(pmpTable[i].pmpCfg);
      if (PMP_OFF != a_field) {
          numRules++;
      }
      hasLockEntry |= ((pmpTable[i].pmpCfg & PMP_LOCK) != 0);
    }

    if (hasLockEntry) {
        DPRINTF(PMP, "Find lock entry\n");
    }
}

void
PMP::pmpReset()
{
    for (uint32_t i = 0; i < pmpTable.size(); i++) {
        pmpTable[i].pmpCfg &= ~(PMP_A_MASK | PMP_LOCK);
        pmpUpdateRule(i);
    }
}

bool
PMP::pmpUpdateAddr(uint32_t pmp_index, Addr this_addr)
{
    if (pmp_index >= pmpEntries) {
        DPRINTF(PMP, "Can't update pmp entry address %u"
                " because the index exceed the size of pmp entries %u",
                pmp_index, pmpEntries);
        return false;
    }

    DPRINTF(PMP, "Update pmp addr %#x for pmp entry %u \n",
                                      (this_addr << 2), pmp_index);

    if (pmpTable[pmp_index].pmpCfg & PMP_LOCK) {
        DPRINTF(PMP, "Update pmp entry %u failed because the lock bit set\n",
                pmp_index);
        return false;
    } else if (pmp_index < pmpTable.size() - 1 &&
               ((pmpTable[pmp_index+1].pmpCfg & PMP_LOCK) != 0) &&
               pmpGetAField(pmpTable[pmp_index+1].pmpCfg) == PMP_TOR) {
        DPRINTF(PMP, "Update pmp entry %u failed because the entry %u lock bit"
                " set and A field is TOR\n",
                pmp_index, pmp_index+1);
        return false;
    }

    // just writing the raw addr in the pmp table
    // will convert it into a range, once cfg
    // reg is written
    pmpTable[pmp_index].rawAddr = this_addr;
    for (int index = 0; index < pmpEntries; index++) {
        pmpUpdateRule(index);
    }

    return true;
}

bool
<<<<<<< HEAD
PMP::shouldCheckPMP(RiscvISA::PrivilegeMode pmode, ThreadContext *tc)
=======
PMP::shouldCheckPMP(PrivilegeMode pmode, ThreadContext *tc)
>>>>>>> 85eb9938
{
    // The privilege mode of memory read and write
    // is modified by TLB. It can just simply check if
    // the numRule is not zero, then return true if
    // privilege mode is not M or has any lock entry
<<<<<<< HEAD
    return numRules != 0 && (
        pmode != RiscvISA::PrivilegeMode::PRV_M || hasLockEntry);
=======
    return numRules != 0 && (pmode != PrivilegeMode::PRV_M || hasLockEntry);
>>>>>>> 85eb9938
}

AddrRange
PMP::pmpDecodeNapot(Addr pmpaddr)
{
    if (pmpaddr == -1) {
        AddrRange this_range(0, -1);
        return this_range;
    } else {
        uint64_t t1 = ctz64(~pmpaddr);
        uint64_t range = (1ULL << (t1+3));

        // pmpaddr reg encodes bits 55-2 of a
        // 56 bit physical address for RV64
        uint64_t base = mbits(pmpaddr, 63, t1) << 2;
        AddrRange this_range(base, base+range);
        return this_range;
    }
}

} // namespace RiscvISA
} // namespace gem5<|MERGE_RESOLUTION|>--- conflicted
+++ resolved
@@ -93,11 +93,7 @@
             && (PMP_OFF != pmpGetAField(pmpTable[match_index].pmpCfg))) {
             uint8_t this_cfg = pmpTable[match_index].pmpCfg;
 
-<<<<<<< HEAD
-            if ((pmode == RiscvISA::PrivilegeMode::PRV_M) &&
-=======
             if ((pmode == PrivilegeMode::PRV_M) &&
->>>>>>> 85eb9938
                                     (PMP_LOCK & this_cfg) == 0) {
                 return NoFault;
             } else if ((mode == BaseMMU::Mode::Read) &&
@@ -119,11 +115,7 @@
         }
     }
     // if no entry matched and we are not in M mode return fault
-<<<<<<< HEAD
-    if (pmode == RiscvISA::PrivilegeMode::PRV_M) {
-=======
     if (pmode == PrivilegeMode::PRV_M) {
->>>>>>> 85eb9938
         return NoFault;
     } else if (req->hasVaddr()) {
         return createAddrfault(req->getVaddr(), mode);
@@ -280,22 +272,13 @@
 }
 
 bool
-<<<<<<< HEAD
-PMP::shouldCheckPMP(RiscvISA::PrivilegeMode pmode, ThreadContext *tc)
-=======
 PMP::shouldCheckPMP(PrivilegeMode pmode, ThreadContext *tc)
->>>>>>> 85eb9938
 {
     // The privilege mode of memory read and write
     // is modified by TLB. It can just simply check if
     // the numRule is not zero, then return true if
     // privilege mode is not M or has any lock entry
-<<<<<<< HEAD
-    return numRules != 0 && (
-        pmode != RiscvISA::PrivilegeMode::PRV_M || hasLockEntry);
-=======
     return numRules != 0 && (pmode != PrivilegeMode::PRV_M || hasLockEntry);
->>>>>>> 85eb9938
 }
 
 AddrRange
