--- conflicted
+++ resolved
@@ -43,13 +43,6 @@
 from m5.params import *
 from m5.proxy import *
 
-<<<<<<< HEAD
-from m5.objects.BaseInterrupts import BaseInterrupts
-from m5.objects.ClockDomain import DerivedClockDomain
-from m5.objects.IntPin import IntSinkPin
-
-=======
->>>>>>> 85eb9938
 
 class X86LocalApic(BaseInterrupts):
     type = "X86LocalApic"
