--- conflicted
+++ resolved
@@ -296,10 +296,7 @@
     CR4 cr4 = tc->readMiscRegNoEffect(misc_reg::Cr4);
     // Turn on pae.
     cr4.pae = 1;
-<<<<<<< HEAD
-=======
     cr4.osxsave = enable_osxsave;
->>>>>>> 85eb9938
     tc->setMiscReg(misc_reg::Cr4, cr4);
 
     // Point to the page tables.
