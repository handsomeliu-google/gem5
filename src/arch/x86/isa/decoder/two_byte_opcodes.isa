--- conflicted
+++ resolved
@@ -287,26 +287,6 @@
                 0x6: HINT_NOP();
                 0x7: HINT_NOP();
             }
-<<<<<<< HEAD
-            0x04: decode LEGACY_DECODEVAL {
-                // no prefix
-                0x0: decode OPCODE_OP_BOTTOM3 {
-                    0x0: Cpl0CondInst::MOV(
-                        {{misc_reg::isValid(misc_reg::cr(MODRM_REG))}},Rd,Cd);
-                    0x1: Cpl0CondInst::MOV({{MODRM_REG < 8}},Rd,Dd);
-                    0x2: Cpl0CondInst::MOV(
-                        {{misc_reg::isValid(misc_reg::cr(MODRM_REG))}},Cd,Rd);
-                    0x3: Cpl0CondInst::MOV({{MODRM_REG < 8}},Dd,Rd);
-                    default: UD2();
-                }
-                // operand size (0x66)
-                0x1: decode OPCODE_OP_BOTTOM3 {
-                    0x0: Cpl0CondInst::MOV(
-                        {{misc_reg::isValid(misc_reg::cr(MODRM_REG))}},Rd,Cd);
-                    0x2: Cpl0CondInst::MOV(
-                        {{misc_reg::isValid(misc_reg::cr(MODRM_REG))}},Cd,Rd);
-                }
-=======
             0x04: decode REX_R {
                 0x0: decode LEGACY_DECODEVAL {
                     // no prefix
@@ -328,7 +308,6 @@
                     }
                     default: UD2();
                 }
->>>>>>> 85eb9938
                 default: UD2();
             }
             0x05: decode LEGACY_DECODEVAL {
