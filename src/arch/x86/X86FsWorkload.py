--- conflicted
+++ resolved
@@ -49,15 +49,6 @@
 )
 from m5.params import *
 
-<<<<<<< HEAD
-from m5.objects.E820 import X86E820Table, X86E820Entry
-from m5.objects.SMBios import X86SMBiosSMBiosTable
-from m5.objects.IntelMP import X86IntelMPFloatingPointer, X86IntelMPConfigTable
-from m5.objects.ACPI import X86ACPIRSDP
-from m5.objects.Workload import KernelWorkload, Workload
-
-=======
->>>>>>> 85eb9938
 
 class X86BareMetalWorkload(Workload):
     type = "X86BareMetalWorkload"
@@ -82,10 +73,7 @@
     acpi_description_table_pointer = Param.X86ACPIRSDP(
         X86ACPIRSDP(), "ACPI root description pointer structure"
     )
-<<<<<<< HEAD
-=======
     enable_osxsave = Param.Bool(False, "Enable OSXSAVE in CR4 register")
->>>>>>> 85eb9938
 
 
 class X86FsLinux(X86FsWorkload):
