--- conflicted
+++ resolved
@@ -140,7 +140,6 @@
 }
 
 namespace
-<<<<<<< HEAD
 {
 
 /* Not applicable to X86 */
@@ -152,22 +151,6 @@
 
 } // anonymous namespace
 
-ISA::ISA(const X86ISAParams &p) : BaseISA(p), vendorString(p.vendor_string)
-=======
->>>>>>> 85eb9938
-{
-
-<<<<<<< HEAD
-=======
-/* Not applicable to X86 */
-RegClass vecRegClass(VecRegClass, VecRegClassName, 1, debug::IntRegs);
-RegClass vecElemClass(VecElemClass, VecElemClassName, 2, debug::IntRegs);
-RegClass vecPredRegClass(VecPredRegClass, VecPredRegClassName, 1,
-        debug::IntRegs);
-RegClass matRegClass(MatRegClass, MatRegClassName, 1, debug::MatRegs);
-
-} // anonymous namespace
-
 ISA::ISA(const X86ISAParams &p)
     : BaseISA(p), cpuid(new X86CPUID(p.vendor_string, p.name_string))
 {
@@ -183,7 +166,6 @@
     cpuid->addExtendedFunc(APMInfo, p.APMInfo);
     cpuid->addExtendedFunc(LongModeAddressSize, p.LongModeAddressSize);
 
->>>>>>> 85eb9938
     _regClasses.push_back(&flatIntRegClass);
     _regClasses.push_back(&flatFloatRegClass);
     _regClasses.push_back(&vecRegClass);
@@ -280,11 +262,7 @@
         reg_width = 3;
         break;
       case misc_reg::Ftw:
-<<<<<<< HEAD
-        reg_width = 8;
-=======
         reg_width = 16;
->>>>>>> 85eb9938
         break;
       case misc_reg::Fsw:
       case misc_reg::Fcw:
