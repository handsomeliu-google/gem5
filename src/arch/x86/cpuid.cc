/*
 * Copyright (c) 2008 The Regents of The University of Michigan
 * All rights reserved.
 *
 * Redistribution and use in source and binary forms, with or without
 * modification, are permitted provided that the following conditions are
 * met: redistributions of source code must retain the above copyright
 * notice, this list of conditions and the following disclaimer;
 * redistributions in binary form must reproduce the above copyright
 * notice, this list of conditions and the following disclaimer in the
 * documentation and/or other materials provided with the distribution;
 * neither the name of the copyright holders nor the names of its
 * contributors may be used to endorse or promote products derived from
 * this software without specific prior written permission.
 *
 * THIS SOFTWARE IS PROVIDED BY THE COPYRIGHT HOLDERS AND CONTRIBUTORS
 * "AS IS" AND ANY EXPRESS OR IMPLIED WARRANTIES, INCLUDING, BUT NOT
 * LIMITED TO, THE IMPLIED WARRANTIES OF MERCHANTABILITY AND FITNESS FOR
 * A PARTICULAR PURPOSE ARE DISCLAIMED. IN NO EVENT SHALL THE COPYRIGHT
 * OWNER OR CONTRIBUTORS BE LIABLE FOR ANY DIRECT, INDIRECT, INCIDENTAL,
 * SPECIAL, EXEMPLARY, OR CONSEQUENTIAL DAMAGES (INCLUDING, BUT NOT
 * LIMITED TO, PROCUREMENT OF SUBSTITUTE GOODS OR SERVICES; LOSS OF USE,
 * DATA, OR PROFITS; OR BUSINESS INTERRUPTION) HOWEVER CAUSED AND ON ANY
 * THEORY OF LIABILITY, WHETHER IN CONTRACT, STRICT LIABILITY, OR TORT
 * (INCLUDING NEGLIGENCE OR OTHERWISE) ARISING IN ANY WAY OUT OF THE USE
 * OF THIS SOFTWARE, EVEN IF ADVISED OF THE POSSIBILITY OF SUCH DAMAGE.
 */

#include "arch/x86/cpuid.hh"

#include "arch/x86/isa.hh"
#include "base/bitfield.hh"
#include "cpu/thread_context.hh"
#include "debug/X86.hh"

namespace gem5
{

namespace X86ISA
{

X86CPUID::X86CPUID(const std::string& vendor, const std::string& name)
    : vendorString(vendor), nameString(name)
{
    fatal_if(vendorString.size() != 12,
             "CPUID vendor string must be 12 characters\n");
}

void
X86CPUID::addStandardFunc(uint32_t func, std::vector<uint32_t> values)
{
    capabilities[func] = values;
}

void
X86CPUID::addExtendedFunc(uint32_t func, std::vector<uint32_t> values)
{
    // Extended functions begin with 8000_0000h, but the enum is based from
    // zero, so we need to add that to the function value.
    capabilities[func | 0x80000000] = values;
}

bool
X86CPUID::doCpuid(ThreadContext * tc, uint32_t function, uint32_t index,
                  CpuidResult &result)
{
    constexpr uint32_t ext = 0x80000000;

    DPRINTF(X86, "Calling CPUID function %x with index %d\n", function, index);

    // Handle the string-related CPUID functions specially
    if (function == VendorAndLargestStdFunc) {
        result = CpuidResult(NumStandardCpuidFuncs - 1,
                             stringToRegister(vendorString.c_str()),
                             stringToRegister(vendorString.c_str() + 4),
                             stringToRegister(vendorString.c_str() + 8));

        return true;
    } else if (function == (ext | VendorAndLargestExtFunc)) {
        result = CpuidResult(0x80000000 + NumExtendedCpuidFuncs - 1,
                             stringToRegister(vendorString.c_str()),
                             stringToRegister(vendorString.c_str() + 4),
                             stringToRegister(vendorString.c_str() + 8));

        return true;
    } else if ((function == (ext | NameString1)) ||
               (function == (ext | NameString2)) ||
               (function == (ext | NameString3))) {
        // Zero fill anything beyond the end of the string. This
        // should go away once the string is a vetted parameter.
        char cleanName[nameStringSize];
        memset(cleanName, '\0', nameStringSize);
        strncpy(cleanName, nameString.c_str(), nameStringSize-1);

        int funcNum = bits(function, 15, 0);
        int offset = (funcNum - NameString1) * 16;
        assert(nameStringSize >= offset + 16);
        result = CpuidResult(
                stringToRegister(cleanName + offset + 0),
                stringToRegister(cleanName + offset + 4),
                stringToRegister(cleanName + offset + 12),
                stringToRegister(cleanName + offset + 8));

        return true;
    }

    // Ignore anything not in the map of supported CPUID functions.
    // This is checked after the string-related functions as those are not
    // in the capabilities map.
    if (!capabilities.count(function)) {
        return false;
    }

    int cap_offset = 0;

    // Ignore index values for functions that do not take index values.
    if (hasSignificantIndex(function)) {
        cap_offset = index * 4;
    }

    // Ensure we have the offset and 4 dwords after it.
    assert(capabilities[function].size() >= (cap_offset + 4));

    auto &cap_vec = capabilities[function];
    result = CpuidResult(cap_vec[cap_offset + 0], cap_vec[cap_offset + 1],
                         cap_vec[cap_offset + 2], cap_vec[cap_offset + 3]);
    DPRINTF(X86, "CPUID function %x returning (%x, %x, %x, %x)\n",
            function, result.rax, result.rbx, result.rdx, result.rcx);

    return true;
}

uint64_t
X86CPUID::stringToRegister(const char *str)
{
    uint64_t reg = 0;
    for (int pos = 3; pos >=0; pos--) {
        reg <<= 8;
        reg |= str[pos];
    }
    return reg;
}

// Return true if the CPUID function takes ECX index as an input AND
// those multiple index values are supported in gem5.
bool
X86CPUID::hasSignificantIndex(uint32_t function)
{
    uint16_t family = bits(function, 31, 16);
    uint16_t funcNum = bits(function, 15, 0);

<<<<<<< HEAD
    bool
    doCpuid(ThreadContext * tc, uint32_t function,
            uint32_t index, CpuidResult &result)
    {
        uint16_t family = bits(function, 31, 16);
        uint16_t funcNum = bits(function, 15, 0);
        if (family == 0x8000) {
            // The extended functions
            switch (funcNum) {
              case VendorAndLargestExtFunc:
                {
                  ISA *isa = dynamic_cast<ISA *>(tc->getIsaPtr());
                  auto vendor_string = isa->getVendorString();
                  result = CpuidResult(
                          0x80000000 + NumExtendedCpuidFuncs - 1,
                          stringToRegister(vendor_string.c_str()),
                          stringToRegister(vendor_string.c_str() + 4),
                          stringToRegister(vendor_string.c_str() + 8));
                }
                break;
              case FamilyModelSteppingBrandFeatures:
                result = CpuidResult(0x00020f51, 0x00000405,
                                     0xebd3fbff, 0x00020001);
                break;
              case NameString1:
              case NameString2:
              case NameString3:
                {
                    // Zero fill anything beyond the end of the string. This
                    // should go away once the string is a vetted parameter.
                    char cleanName[nameStringSize];
                    memset(cleanName, '\0', nameStringSize);
                    strncpy(cleanName, nameString, nameStringSize);

                    int offset = (funcNum - NameString1) * 16;
                    assert(nameStringSize >= offset + 16);
                    result = CpuidResult(
                            stringToRegister(cleanName + offset + 0),
                            stringToRegister(cleanName + offset + 4),
                            stringToRegister(cleanName + offset + 12),
                            stringToRegister(cleanName + offset + 8));
                }
                break;
              case L1CacheAndTLB:
                result = CpuidResult(0xff08ff08, 0xff20ff20,
                                     0x40020140, 0x40020140);
                break;
              case L2L3CacheAndL2TLB:
                result = CpuidResult(0x00000000, 0x42004200,
                                     0x00000000, 0x04008140);
                break;
              case APMInfo:
                result = CpuidResult(0x80000018, 0x68747541,
                                     0x69746e65, 0x444d4163);
                break;
              case LongModeAddressSize:
                result = CpuidResult(0x00003030, 0x00000000,
                                     0x00000000, 0x00000000);
                break;
/*            case SVMInfo:
              case TLB1GBPageInfo:
              case PerformanceInfo:*/
              default:
                warn("x86 cpuid family 0x8000: unimplemented function %u",
                    funcNum);
                return false;
            }
        } else if (family == 0x0000) {
            // The standard functions
            switch (funcNum) {
              case VendorAndLargestStdFunc:
                {
                  ISA *isa = dynamic_cast<ISA *>(tc->getIsaPtr());
                  auto vendor_string = isa->getVendorString();
                  result = CpuidResult(
                          NumStandardCpuidFuncs - 1,
                          stringToRegister(vendor_string.c_str()),
                          stringToRegister(vendor_string.c_str() + 4),
                          stringToRegister(vendor_string.c_str() + 8));
                }
                break;
              case FamilyModelStepping:
                result = CpuidResult(0x00020f51, 0x00000805,
                                     0xefdbfbff, 0x00000209);
                break;
              case ExtendedFeatures:
                result = CpuidResult(0x00000000, 0x01800000,
                                     0x00000000, 0x00000000);
                break;
              default:
                warn("x86 cpuid family 0x0000: unimplemented function %u",
                    funcNum);
                return false;
            }
        } else {
            warn("x86 cpuid: unknown family %#x", family);
=======
    if (family == 0x0000) {
        switch (funcNum) {
          case ExtendedState:
            return true;
          default:
>>>>>>> 85eb9938
            return false;
        }
    }

    return false;
}

} // namespace X86ISA
} // namespace gem5<|MERGE_RESOLUTION|>--- conflicted
+++ resolved
@@ -149,110 +149,11 @@
     uint16_t family = bits(function, 31, 16);
     uint16_t funcNum = bits(function, 15, 0);
 
-<<<<<<< HEAD
-    bool
-    doCpuid(ThreadContext * tc, uint32_t function,
-            uint32_t index, CpuidResult &result)
-    {
-        uint16_t family = bits(function, 31, 16);
-        uint16_t funcNum = bits(function, 15, 0);
-        if (family == 0x8000) {
-            // The extended functions
-            switch (funcNum) {
-              case VendorAndLargestExtFunc:
-                {
-                  ISA *isa = dynamic_cast<ISA *>(tc->getIsaPtr());
-                  auto vendor_string = isa->getVendorString();
-                  result = CpuidResult(
-                          0x80000000 + NumExtendedCpuidFuncs - 1,
-                          stringToRegister(vendor_string.c_str()),
-                          stringToRegister(vendor_string.c_str() + 4),
-                          stringToRegister(vendor_string.c_str() + 8));
-                }
-                break;
-              case FamilyModelSteppingBrandFeatures:
-                result = CpuidResult(0x00020f51, 0x00000405,
-                                     0xebd3fbff, 0x00020001);
-                break;
-              case NameString1:
-              case NameString2:
-              case NameString3:
-                {
-                    // Zero fill anything beyond the end of the string. This
-                    // should go away once the string is a vetted parameter.
-                    char cleanName[nameStringSize];
-                    memset(cleanName, '\0', nameStringSize);
-                    strncpy(cleanName, nameString, nameStringSize);
-
-                    int offset = (funcNum - NameString1) * 16;
-                    assert(nameStringSize >= offset + 16);
-                    result = CpuidResult(
-                            stringToRegister(cleanName + offset + 0),
-                            stringToRegister(cleanName + offset + 4),
-                            stringToRegister(cleanName + offset + 12),
-                            stringToRegister(cleanName + offset + 8));
-                }
-                break;
-              case L1CacheAndTLB:
-                result = CpuidResult(0xff08ff08, 0xff20ff20,
-                                     0x40020140, 0x40020140);
-                break;
-              case L2L3CacheAndL2TLB:
-                result = CpuidResult(0x00000000, 0x42004200,
-                                     0x00000000, 0x04008140);
-                break;
-              case APMInfo:
-                result = CpuidResult(0x80000018, 0x68747541,
-                                     0x69746e65, 0x444d4163);
-                break;
-              case LongModeAddressSize:
-                result = CpuidResult(0x00003030, 0x00000000,
-                                     0x00000000, 0x00000000);
-                break;
-/*            case SVMInfo:
-              case TLB1GBPageInfo:
-              case PerformanceInfo:*/
-              default:
-                warn("x86 cpuid family 0x8000: unimplemented function %u",
-                    funcNum);
-                return false;
-            }
-        } else if (family == 0x0000) {
-            // The standard functions
-            switch (funcNum) {
-              case VendorAndLargestStdFunc:
-                {
-                  ISA *isa = dynamic_cast<ISA *>(tc->getIsaPtr());
-                  auto vendor_string = isa->getVendorString();
-                  result = CpuidResult(
-                          NumStandardCpuidFuncs - 1,
-                          stringToRegister(vendor_string.c_str()),
-                          stringToRegister(vendor_string.c_str() + 4),
-                          stringToRegister(vendor_string.c_str() + 8));
-                }
-                break;
-              case FamilyModelStepping:
-                result = CpuidResult(0x00020f51, 0x00000805,
-                                     0xefdbfbff, 0x00000209);
-                break;
-              case ExtendedFeatures:
-                result = CpuidResult(0x00000000, 0x01800000,
-                                     0x00000000, 0x00000000);
-                break;
-              default:
-                warn("x86 cpuid family 0x0000: unimplemented function %u",
-                    funcNum);
-                return false;
-            }
-        } else {
-            warn("x86 cpuid: unknown family %#x", family);
-=======
     if (family == 0x0000) {
         switch (funcNum) {
           case ExtendedState:
             return true;
           default:
->>>>>>> 85eb9938
             return false;
         }
     }
