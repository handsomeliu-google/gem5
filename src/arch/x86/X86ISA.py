--- conflicted
+++ resolved
@@ -53,8 +53,6 @@
     # "HygonGenuine" instead.
     vendor_string = Param.String(
         "HygonGenuine", "Vendor string for CPUID instruction"
-<<<<<<< HEAD
-=======
     )
     name_string = Param.String(
         "Fake gem5 x86_64 CPU", "Processor name for CPUID instruction"
@@ -125,5 +123,4 @@
     LongModeAddressSize = VectorParam.UInt32(
         [0x00003030, 0x00000000, 0x00000000, 0x00000000],
         "miscellaneous information",
->>>>>>> 85eb9938
     )