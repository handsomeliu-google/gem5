--- conflicted
+++ resolved
@@ -37,10 +37,7 @@
 #include "arch/x86/cpuid.hh"
 #include "arch/x86/faults.hh"
 #include "arch/x86/interrupts.hh"
-<<<<<<< HEAD
-=======
 #include "arch/x86/isa.hh"
->>>>>>> 85eb9938
 #include "arch/x86/regs/float.hh"
 #include "arch/x86/regs/int.hh"
 #include "arch/x86/regs/msr.hh"
@@ -121,8 +118,6 @@
 
 static_assert(sizeof(FXSave) == 512, "Unexpected size of FXSave");
 
-<<<<<<< HEAD
-=======
 BitUnion64(XStateBV)
     Bitfield<0> fpu;
     Bitfield<1> sse;
@@ -149,7 +144,6 @@
 
 static_assert(sizeof(XSaveHeader) == 64, "Unexpected size of XSaveHeader");
 
->>>>>>> 85eb9938
 #define FOREACH_IREG() \
     do { \
         APPLY_IREG(rax, int_reg::Rax); \
@@ -945,16 +939,6 @@
 
     updateKvmStateFPUCommon(tc, xsave);
 
-<<<<<<< HEAD
-    if (tc->readMiscRegNoEffect(misc_reg::Fiseg))
-        warn_once("misc_reg::Fiseg is non-zero.\n");
-
-    xsave.ctrl64.fpu_ip = tc->readMiscRegNoEffect(misc_reg::Fioff);
-
-    if (tc->readMiscRegNoEffect(misc_reg::Foseg))
-        warn_once("misc_reg::Foseg is non-zero.\n");
-
-=======
     /**
      * The xsave header (Vol. 1, Section 13.4.2 of the Intel Software
      * Development Manual) directly follows the legacy xsave region
@@ -976,7 +960,6 @@
     if (tc->readMiscRegNoEffect(misc_reg::Foseg))
         warn_once("misc_reg::Foseg is non-zero.\n");
 
->>>>>>> 85eb9938
     xsave.ctrl64.fpu_dp = tc->readMiscRegNoEffect(misc_reg::Fooff);
 
     setXSave(kxsave);
