/*
 * Copyright (c) 2015-2021 Advanced Micro Devices, Inc.
 * All rights reserved.
 *
 * Redistribution and use in source and binary forms, with or without
 * modification, are permitted provided that the following conditions are met:
 *
 * 1. Redistributions of source code must retain the above copyright notice,
 * this list of conditions and the following disclaimer.
 *
 * 2. Redistributions in binary form must reproduce the above copyright notice,
 * this list of conditions and the following disclaimer in the documentation
 * and/or other materials provided with the distribution.
 *
 * 3. Neither the name of the copyright holder nor the names of its
 * contributors may be used to endorse or promote products derived from this
 * software without specific prior written permission.
 *
 * THIS SOFTWARE IS PROVIDED BY THE COPYRIGHT HOLDERS AND CONTRIBUTORS "AS IS"
 * AND ANY EXPRESS OR IMPLIED WARRANTIES, INCLUDING, BUT NOT LIMITED TO, THE
 * IMPLIED WARRANTIES OF MERCHANTABILITY AND FITNESS FOR A PARTICULAR PURPOSE
 * ARE DISCLAIMED. IN NO EVENT SHALL THE COPYRIGHT HOLDER OR CONTRIBUTORS BE
 * LIABLE FOR ANY DIRECT, INDIRECT, INCIDENTAL, SPECIAL, EXEMPLARY, OR
 * CONSEQUENTIAL DAMAGES (INCLUDING, BUT NOT LIMITED TO, PROCUREMENT OF
 * SUBSTITUTE GOODS OR SERVICES; LOSS OF USE, DATA, OR PROFITS; OR BUSINESS
 * INTERRUPTION) HOWEVER CAUSED AND ON ANY THEORY OF LIABILITY, WHETHER IN
 * CONTRACT, STRICT LIABILITY, OR TORT (INCLUDING NEGLIGENCE OR OTHERWISE)
 * ARISING IN ANY WAY OUT OF THE USE OF THIS SOFTWARE, EVEN IF ADVISED OF THE
 * POSSIBILITY OF SUCH DAMAGE.
 */

#include <vector>

#include "arch/amdgpu/vega/gpu_decoder.hh"
#include "arch/amdgpu/vega/insts/gpu_static_inst.hh"
#include "arch/amdgpu/vega/insts/instructions.hh"

namespace gem5
{

namespace VegaISA
{
    Decoder::Decoder()
    {
    } // Decoder

    Decoder::~Decoder()
    {
    } // ~Decoder

    /*
     * These will probably have to be updated according to the Vega ISA manual:
     * https://developer.amd.com/wp-content/resources/
     * Vega_Shader_ISA_28July2017.pdf
     */
    IsaDecodeMethod Decoder::tableDecodePrimary[] = {
        &Decoder::decode_OP_VOP2__V_CNDMASK_B32,
        &Decoder::decode_OP_VOP2__V_CNDMASK_B32,
        &Decoder::decode_OP_VOP2__V_CNDMASK_B32,
        &Decoder::decode_OP_VOP2__V_CNDMASK_B32,
        &Decoder::decode_OP_VOP2__V_ADD_F32,
        &Decoder::decode_OP_VOP2__V_ADD_F32,
        &Decoder::decode_OP_VOP2__V_ADD_F32,
        &Decoder::decode_OP_VOP2__V_ADD_F32,
        &Decoder::decode_OP_VOP2__V_SUB_F32,
        &Decoder::decode_OP_VOP2__V_SUB_F32,
        &Decoder::decode_OP_VOP2__V_SUB_F32,
        &Decoder::decode_OP_VOP2__V_SUB_F32,
        &Decoder::decode_OP_VOP2__V_SUBREV_F32,
        &Decoder::decode_OP_VOP2__V_SUBREV_F32,
        &Decoder::decode_OP_VOP2__V_SUBREV_F32,
        &Decoder::decode_OP_VOP2__V_SUBREV_F32,
        &Decoder::decode_OP_VOP2__V_MUL_LEGACY_F32,
        &Decoder::decode_OP_VOP2__V_MUL_LEGACY_F32,
        &Decoder::decode_OP_VOP2__V_MUL_LEGACY_F32,
        &Decoder::decode_OP_VOP2__V_MUL_LEGACY_F32,
        &Decoder::decode_OP_VOP2__V_MUL_F32,
        &Decoder::decode_OP_VOP2__V_MUL_F32,
        &Decoder::decode_OP_VOP2__V_MUL_F32,
        &Decoder::decode_OP_VOP2__V_MUL_F32,
        &Decoder::decode_OP_VOP2__V_MUL_I32_I24,
        &Decoder::decode_OP_VOP2__V_MUL_I32_I24,
        &Decoder::decode_OP_VOP2__V_MUL_I32_I24,
        &Decoder::decode_OP_VOP2__V_MUL_I32_I24,
        &Decoder::decode_OP_VOP2__V_MUL_HI_I32_I24,
        &Decoder::decode_OP_VOP2__V_MUL_HI_I32_I24,
        &Decoder::decode_OP_VOP2__V_MUL_HI_I32_I24,
        &Decoder::decode_OP_VOP2__V_MUL_HI_I32_I24,
        &Decoder::decode_OP_VOP2__V_MUL_U32_U24,
        &Decoder::decode_OP_VOP2__V_MUL_U32_U24,
        &Decoder::decode_OP_VOP2__V_MUL_U32_U24,
        &Decoder::decode_OP_VOP2__V_MUL_U32_U24,
        &Decoder::decode_OP_VOP2__V_MUL_HI_U32_U24,
        &Decoder::decode_OP_VOP2__V_MUL_HI_U32_U24,
        &Decoder::decode_OP_VOP2__V_MUL_HI_U32_U24,
        &Decoder::decode_OP_VOP2__V_MUL_HI_U32_U24,
        &Decoder::decode_OP_VOP2__V_MIN_F32,
        &Decoder::decode_OP_VOP2__V_MIN_F32,
        &Decoder::decode_OP_VOP2__V_MIN_F32,
        &Decoder::decode_OP_VOP2__V_MIN_F32,
        &Decoder::decode_OP_VOP2__V_MAX_F32,
        &Decoder::decode_OP_VOP2__V_MAX_F32,
        &Decoder::decode_OP_VOP2__V_MAX_F32,
        &Decoder::decode_OP_VOP2__V_MAX_F32,
        &Decoder::decode_OP_VOP2__V_MIN_I32,
        &Decoder::decode_OP_VOP2__V_MIN_I32,
        &Decoder::decode_OP_VOP2__V_MIN_I32,
        &Decoder::decode_OP_VOP2__V_MIN_I32,
        &Decoder::decode_OP_VOP2__V_MAX_I32,
        &Decoder::decode_OP_VOP2__V_MAX_I32,
        &Decoder::decode_OP_VOP2__V_MAX_I32,
        &Decoder::decode_OP_VOP2__V_MAX_I32,
        &Decoder::decode_OP_VOP2__V_MIN_U32,
        &Decoder::decode_OP_VOP2__V_MIN_U32,
        &Decoder::decode_OP_VOP2__V_MIN_U32,
        &Decoder::decode_OP_VOP2__V_MIN_U32,
        &Decoder::decode_OP_VOP2__V_MAX_U32,
        &Decoder::decode_OP_VOP2__V_MAX_U32,
        &Decoder::decode_OP_VOP2__V_MAX_U32,
        &Decoder::decode_OP_VOP2__V_MAX_U32,
        &Decoder::decode_OP_VOP2__V_LSHRREV_B32,
        &Decoder::decode_OP_VOP2__V_LSHRREV_B32,
        &Decoder::decode_OP_VOP2__V_LSHRREV_B32,
        &Decoder::decode_OP_VOP2__V_LSHRREV_B32,
        &Decoder::decode_OP_VOP2__V_ASHRREV_I32,
        &Decoder::decode_OP_VOP2__V_ASHRREV_I32,
        &Decoder::decode_OP_VOP2__V_ASHRREV_I32,
        &Decoder::decode_OP_VOP2__V_ASHRREV_I32,
        &Decoder::decode_OP_VOP2__V_LSHLREV_B32,
        &Decoder::decode_OP_VOP2__V_LSHLREV_B32,
        &Decoder::decode_OP_VOP2__V_LSHLREV_B32,
        &Decoder::decode_OP_VOP2__V_LSHLREV_B32,
        &Decoder::decode_OP_VOP2__V_AND_B32,
        &Decoder::decode_OP_VOP2__V_AND_B32,
        &Decoder::decode_OP_VOP2__V_AND_B32,
        &Decoder::decode_OP_VOP2__V_AND_B32,
        &Decoder::decode_OP_VOP2__V_OR_B32,
        &Decoder::decode_OP_VOP2__V_OR_B32,
        &Decoder::decode_OP_VOP2__V_OR_B32,
        &Decoder::decode_OP_VOP2__V_OR_B32,
        &Decoder::decode_OP_VOP2__V_XOR_B32,
        &Decoder::decode_OP_VOP2__V_XOR_B32,
        &Decoder::decode_OP_VOP2__V_XOR_B32,
        &Decoder::decode_OP_VOP2__V_XOR_B32,
        &Decoder::decode_OP_VOP2__V_MAC_F32,
        &Decoder::decode_OP_VOP2__V_MAC_F32,
        &Decoder::decode_OP_VOP2__V_MAC_F32,
        &Decoder::decode_OP_VOP2__V_MAC_F32,
        &Decoder::decode_OP_VOP2__V_MADMK_F32,
        &Decoder::decode_OP_VOP2__V_MADMK_F32,
        &Decoder::decode_OP_VOP2__V_MADMK_F32,
        &Decoder::decode_OP_VOP2__V_MADMK_F32,
        &Decoder::decode_OP_VOP2__V_MADAK_F32,
        &Decoder::decode_OP_VOP2__V_MADAK_F32,
        &Decoder::decode_OP_VOP2__V_MADAK_F32,
        &Decoder::decode_OP_VOP2__V_MADAK_F32,
        &Decoder::decode_OP_VOP2__V_ADD_CO_U32,
        &Decoder::decode_OP_VOP2__V_ADD_CO_U32,
        &Decoder::decode_OP_VOP2__V_ADD_CO_U32,
        &Decoder::decode_OP_VOP2__V_ADD_CO_U32,
        &Decoder::decode_OP_VOP2__V_SUB_CO_U32,
        &Decoder::decode_OP_VOP2__V_SUB_CO_U32,
        &Decoder::decode_OP_VOP2__V_SUB_CO_U32,
        &Decoder::decode_OP_VOP2__V_SUB_CO_U32,
        &Decoder::decode_OP_VOP2__V_SUBREV_CO_U32,
        &Decoder::decode_OP_VOP2__V_SUBREV_CO_U32,
        &Decoder::decode_OP_VOP2__V_SUBREV_CO_U32,
        &Decoder::decode_OP_VOP2__V_SUBREV_CO_U32,
        &Decoder::decode_OP_VOP2__V_ADDC_CO_U32,
        &Decoder::decode_OP_VOP2__V_ADDC_CO_U32,
        &Decoder::decode_OP_VOP2__V_ADDC_CO_U32,
        &Decoder::decode_OP_VOP2__V_ADDC_CO_U32,
        &Decoder::decode_OP_VOP2__V_SUBB_CO_U32,
        &Decoder::decode_OP_VOP2__V_SUBB_CO_U32,
        &Decoder::decode_OP_VOP2__V_SUBB_CO_U32,
        &Decoder::decode_OP_VOP2__V_SUBB_CO_U32,
        &Decoder::decode_OP_VOP2__V_SUBBREV_CO_U32,
        &Decoder::decode_OP_VOP2__V_SUBBREV_CO_U32,
        &Decoder::decode_OP_VOP2__V_SUBBREV_CO_U32,
        &Decoder::decode_OP_VOP2__V_SUBBREV_CO_U32,
        &Decoder::decode_OP_VOP2__V_ADD_F16,
        &Decoder::decode_OP_VOP2__V_ADD_F16,
        &Decoder::decode_OP_VOP2__V_ADD_F16,
        &Decoder::decode_OP_VOP2__V_ADD_F16,
        &Decoder::decode_OP_VOP2__V_SUB_F16,
        &Decoder::decode_OP_VOP2__V_SUB_F16,
        &Decoder::decode_OP_VOP2__V_SUB_F16,
        &Decoder::decode_OP_VOP2__V_SUB_F16,
        &Decoder::decode_OP_VOP2__V_SUBREV_F16,
        &Decoder::decode_OP_VOP2__V_SUBREV_F16,
        &Decoder::decode_OP_VOP2__V_SUBREV_F16,
        &Decoder::decode_OP_VOP2__V_SUBREV_F16,
        &Decoder::decode_OP_VOP2__V_MUL_F16,
        &Decoder::decode_OP_VOP2__V_MUL_F16,
        &Decoder::decode_OP_VOP2__V_MUL_F16,
        &Decoder::decode_OP_VOP2__V_MUL_F16,
        &Decoder::decode_OP_VOP2__V_MAC_F16,
        &Decoder::decode_OP_VOP2__V_MAC_F16,
        &Decoder::decode_OP_VOP2__V_MAC_F16,
        &Decoder::decode_OP_VOP2__V_MAC_F16,
        &Decoder::decode_OP_VOP2__V_MADMK_F16,
        &Decoder::decode_OP_VOP2__V_MADMK_F16,
        &Decoder::decode_OP_VOP2__V_MADMK_F16,
        &Decoder::decode_OP_VOP2__V_MADMK_F16,
        &Decoder::decode_OP_VOP2__V_MADAK_F16,
        &Decoder::decode_OP_VOP2__V_MADAK_F16,
        &Decoder::decode_OP_VOP2__V_MADAK_F16,
        &Decoder::decode_OP_VOP2__V_MADAK_F16,
        &Decoder::decode_OP_VOP2__V_ADD_U16,
        &Decoder::decode_OP_VOP2__V_ADD_U16,
        &Decoder::decode_OP_VOP2__V_ADD_U16,
        &Decoder::decode_OP_VOP2__V_ADD_U16,
        &Decoder::decode_OP_VOP2__V_SUB_U16,
        &Decoder::decode_OP_VOP2__V_SUB_U16,
        &Decoder::decode_OP_VOP2__V_SUB_U16,
        &Decoder::decode_OP_VOP2__V_SUB_U16,
        &Decoder::decode_OP_VOP2__V_SUBREV_U16,
        &Decoder::decode_OP_VOP2__V_SUBREV_U16,
        &Decoder::decode_OP_VOP2__V_SUBREV_U16,
        &Decoder::decode_OP_VOP2__V_SUBREV_U16,
        &Decoder::decode_OP_VOP2__V_MUL_LO_U16,
        &Decoder::decode_OP_VOP2__V_MUL_LO_U16,
        &Decoder::decode_OP_VOP2__V_MUL_LO_U16,
        &Decoder::decode_OP_VOP2__V_MUL_LO_U16,
        &Decoder::decode_OP_VOP2__V_LSHLREV_B16,
        &Decoder::decode_OP_VOP2__V_LSHLREV_B16,
        &Decoder::decode_OP_VOP2__V_LSHLREV_B16,
        &Decoder::decode_OP_VOP2__V_LSHLREV_B16,
        &Decoder::decode_OP_VOP2__V_LSHRREV_B16,
        &Decoder::decode_OP_VOP2__V_LSHRREV_B16,
        &Decoder::decode_OP_VOP2__V_LSHRREV_B16,
        &Decoder::decode_OP_VOP2__V_LSHRREV_B16,
        &Decoder::decode_OP_VOP2__V_ASHRREV_I16,
        &Decoder::decode_OP_VOP2__V_ASHRREV_I16,
        &Decoder::decode_OP_VOP2__V_ASHRREV_I16,
        &Decoder::decode_OP_VOP2__V_ASHRREV_I16,
        &Decoder::decode_OP_VOP2__V_MAX_F16,
        &Decoder::decode_OP_VOP2__V_MAX_F16,
        &Decoder::decode_OP_VOP2__V_MAX_F16,
        &Decoder::decode_OP_VOP2__V_MAX_F16,
        &Decoder::decode_OP_VOP2__V_MIN_F16,
        &Decoder::decode_OP_VOP2__V_MIN_F16,
        &Decoder::decode_OP_VOP2__V_MIN_F16,
        &Decoder::decode_OP_VOP2__V_MIN_F16,
        &Decoder::decode_OP_VOP2__V_MAX_U16,
        &Decoder::decode_OP_VOP2__V_MAX_U16,
        &Decoder::decode_OP_VOP2__V_MAX_U16,
        &Decoder::decode_OP_VOP2__V_MAX_U16,
        &Decoder::decode_OP_VOP2__V_MAX_I16,
        &Decoder::decode_OP_VOP2__V_MAX_I16,
        &Decoder::decode_OP_VOP2__V_MAX_I16,
        &Decoder::decode_OP_VOP2__V_MAX_I16,
        &Decoder::decode_OP_VOP2__V_MIN_U16,
        &Decoder::decode_OP_VOP2__V_MIN_U16,
        &Decoder::decode_OP_VOP2__V_MIN_U16,
        &Decoder::decode_OP_VOP2__V_MIN_U16,
        &Decoder::decode_OP_VOP2__V_MIN_I16,
        &Decoder::decode_OP_VOP2__V_MIN_I16,
        &Decoder::decode_OP_VOP2__V_MIN_I16,
        &Decoder::decode_OP_VOP2__V_MIN_I16,
        &Decoder::decode_OP_VOP2__V_LDEXP_F16,
        &Decoder::decode_OP_VOP2__V_LDEXP_F16,
        &Decoder::decode_OP_VOP2__V_LDEXP_F16,
        &Decoder::decode_OP_VOP2__V_LDEXP_F16,
        &Decoder::decode_OP_VOP2__V_ADD_U32,
        &Decoder::decode_OP_VOP2__V_ADD_U32,
        &Decoder::decode_OP_VOP2__V_ADD_U32,
        &Decoder::decode_OP_VOP2__V_ADD_U32,
        &Decoder::decode_OP_VOP2__V_SUB_U32,
        &Decoder::decode_OP_VOP2__V_SUB_U32,
        &Decoder::decode_OP_VOP2__V_SUB_U32,
        &Decoder::decode_OP_VOP2__V_SUB_U32,
        &Decoder::decode_OP_VOP2__V_SUBREV_U32,
        &Decoder::decode_OP_VOP2__V_SUBREV_U32,
        &Decoder::decode_OP_VOP2__V_SUBREV_U32,
        &Decoder::decode_OP_VOP2__V_SUBREV_U32,
        &Decoder::decode_OP_VOP2__V_DOT2C_F32_F16,
        &Decoder::decode_OP_VOP2__V_DOT2C_F32_F16,
        &Decoder::decode_OP_VOP2__V_DOT2C_F32_F16,
        &Decoder::decode_OP_VOP2__V_DOT2C_F32_F16,
        &Decoder::decode_OP_VOP2__V_DOT2C_I32_I16,
        &Decoder::decode_OP_VOP2__V_DOT2C_I32_I16,
        &Decoder::decode_OP_VOP2__V_DOT2C_I32_I16,
        &Decoder::decode_OP_VOP2__V_DOT2C_I32_I16,
        &Decoder::decode_OP_VOP2__V_DOT4C_I32_I8,
        &Decoder::decode_OP_VOP2__V_DOT4C_I32_I8,
        &Decoder::decode_OP_VOP2__V_DOT4C_I32_I8,
        &Decoder::decode_OP_VOP2__V_DOT4C_I32_I8,
        &Decoder::decode_OP_VOP2__V_DOT8C_I32_I4,
        &Decoder::decode_OP_VOP2__V_DOT8C_I32_I4,
        &Decoder::decode_OP_VOP2__V_DOT8C_I32_I4,
        &Decoder::decode_OP_VOP2__V_DOT8C_I32_I4,
        &Decoder::decode_OP_VOP2__V_FMAC_F32,
        &Decoder::decode_OP_VOP2__V_FMAC_F32,
        &Decoder::decode_OP_VOP2__V_FMAC_F32,
        &Decoder::decode_OP_VOP2__V_FMAC_F32,
        &Decoder::decode_OP_VOP2__V_PK_FMAC_F16,
        &Decoder::decode_OP_VOP2__V_PK_FMAC_F16,
        &Decoder::decode_OP_VOP2__V_PK_FMAC_F16,
        &Decoder::decode_OP_VOP2__V_PK_FMAC_F16,
        &Decoder::decode_OP_VOP2__V_XNOR_B32,
        &Decoder::decode_OP_VOP2__V_XNOR_B32,
        &Decoder::decode_OP_VOP2__V_XNOR_B32,
        &Decoder::decode_OP_VOP2__V_XNOR_B32,
        &Decoder::subDecode_OP_VOPC,
        &Decoder::subDecode_OP_VOPC,
        &Decoder::subDecode_OP_VOPC,
        &Decoder::subDecode_OP_VOPC,
        &Decoder::subDecode_OP_VOP1,
        &Decoder::subDecode_OP_VOP1,
        &Decoder::subDecode_OP_VOP1,
        &Decoder::subDecode_OP_VOP1,
        &Decoder::decode_OP_SOP2__S_ADD_U32,
        &Decoder::decode_OP_SOP2__S_SUB_U32,
        &Decoder::decode_OP_SOP2__S_ADD_I32,
        &Decoder::decode_OP_SOP2__S_SUB_I32,
        &Decoder::decode_OP_SOP2__S_ADDC_U32,
        &Decoder::decode_OP_SOP2__S_SUBB_U32,
        &Decoder::decode_OP_SOP2__S_MIN_I32,
        &Decoder::decode_OP_SOP2__S_MIN_U32,
        &Decoder::decode_OP_SOP2__S_MAX_I32,
        &Decoder::decode_OP_SOP2__S_MAX_U32,
        &Decoder::decode_OP_SOP2__S_CSELECT_B32,
        &Decoder::decode_OP_SOP2__S_CSELECT_B64,
        &Decoder::decode_OP_SOP2__S_AND_B32,
        &Decoder::decode_OP_SOP2__S_AND_B64,
        &Decoder::decode_OP_SOP2__S_OR_B32,
        &Decoder::decode_OP_SOP2__S_OR_B64,
        &Decoder::decode_OP_SOP2__S_XOR_B32,
        &Decoder::decode_OP_SOP2__S_XOR_B64,
        &Decoder::decode_OP_SOP2__S_ANDN2_B32,
        &Decoder::decode_OP_SOP2__S_ANDN2_B64,
        &Decoder::decode_OP_SOP2__S_ORN2_B32,
        &Decoder::decode_OP_SOP2__S_ORN2_B64,
        &Decoder::decode_OP_SOP2__S_NAND_B32,
        &Decoder::decode_OP_SOP2__S_NAND_B64,
        &Decoder::decode_OP_SOP2__S_NOR_B32,
        &Decoder::decode_OP_SOP2__S_NOR_B64,
        &Decoder::decode_OP_SOP2__S_XNOR_B32,
        &Decoder::decode_OP_SOP2__S_XNOR_B64,
        &Decoder::decode_OP_SOP2__S_LSHL_B32,
        &Decoder::decode_OP_SOP2__S_LSHL_B64,
        &Decoder::decode_OP_SOP2__S_LSHR_B32,
        &Decoder::decode_OP_SOP2__S_LSHR_B64,
        &Decoder::decode_OP_SOP2__S_ASHR_I32,
        &Decoder::decode_OP_SOP2__S_ASHR_I64,
        &Decoder::decode_OP_SOP2__S_BFM_B32,
        &Decoder::decode_OP_SOP2__S_BFM_B64,
        &Decoder::decode_OP_SOP2__S_MUL_I32,
        &Decoder::decode_OP_SOP2__S_BFE_U32,
        &Decoder::decode_OP_SOP2__S_BFE_I32,
        &Decoder::decode_OP_SOP2__S_BFE_U64,
        &Decoder::decode_OP_SOP2__S_BFE_I64,
        &Decoder::decode_OP_SOP2__S_CBRANCH_G_FORK,
        &Decoder::decode_OP_SOP2__S_ABSDIFF_I32,
        &Decoder::decode_OP_SOP2__S_RFE_RESTORE_B64,
        &Decoder::decode_OP_SOP2__S_MUL_HI_U32,
        &Decoder::decode_OP_SOP2__S_MUL_HI_I32,
        &Decoder::decode_OP_SOP2__S_LSHL1_ADD_U32,
        &Decoder::decode_OP_SOP2__S_LSHL2_ADD_U32,
        &Decoder::decode_OP_SOP2__S_LSHL3_ADD_U32,
        &Decoder::decode_OP_SOP2__S_LSHL4_ADD_U32,
        &Decoder::decode_OP_SOP2__S_PACK_LL_B32_B16,
        &Decoder::decode_OP_SOP2__S_PACK_LH_B32_B16,
        &Decoder::decode_OP_SOP2__S_HH_B32_B16,
        &Decoder::decode_invalid,
        &Decoder::decode_invalid,
        &Decoder::decode_invalid,
        &Decoder::decode_invalid,
        &Decoder::decode_invalid,
        &Decoder::decode_invalid,
        &Decoder::decode_invalid,
        &Decoder::decode_invalid,
        &Decoder::decode_invalid,
        &Decoder::decode_invalid,
        &Decoder::decode_invalid,
        &Decoder::decode_invalid,
        &Decoder::decode_invalid,
        &Decoder::decode_invalid,
        &Decoder::decode_invalid,
        &Decoder::decode_invalid,
        &Decoder::decode_invalid,
        &Decoder::decode_invalid,
        &Decoder::decode_invalid,
        &Decoder::decode_invalid,
        &Decoder::decode_invalid,
        &Decoder::decode_invalid,
        &Decoder::decode_invalid,
        &Decoder::decode_invalid,
        &Decoder::decode_invalid,
        &Decoder::decode_invalid,
        &Decoder::decode_invalid,
        &Decoder::decode_invalid,
        &Decoder::decode_invalid,
        &Decoder::decode_invalid,
        &Decoder::decode_invalid,
        &Decoder::decode_invalid,
        &Decoder::decode_invalid,
        &Decoder::decode_invalid,
        &Decoder::decode_invalid,
        &Decoder::decode_invalid,
        &Decoder::decode_invalid,
        &Decoder::decode_invalid,
        &Decoder::decode_invalid,
        &Decoder::decode_invalid,
        &Decoder::decode_invalid,
        &Decoder::decode_invalid,
        &Decoder::decode_invalid,
        &Decoder::decode_OP_SOPK__S_MOVK_I32,
        &Decoder::decode_OP_SOPK__S_CMOVK_I32,
        &Decoder::decode_OP_SOPK__S_CMPK_EQ_I32,
        &Decoder::decode_OP_SOPK__S_CMPK_LG_I32,
        &Decoder::decode_OP_SOPK__S_CMPK_GT_I32,
        &Decoder::decode_OP_SOPK__S_CMPK_GE_I32,
        &Decoder::decode_OP_SOPK__S_CMPK_LT_I32,
        &Decoder::decode_OP_SOPK__S_CMPK_LE_I32,
        &Decoder::decode_OP_SOPK__S_CMPK_EQ_U32,
        &Decoder::decode_OP_SOPK__S_CMPK_LG_U32,
        &Decoder::decode_OP_SOPK__S_CMPK_GT_U32,
        &Decoder::decode_OP_SOPK__S_CMPK_GE_U32,
        &Decoder::decode_OP_SOPK__S_CMPK_LT_U32,
        &Decoder::decode_OP_SOPK__S_CMPK_LE_U32,
        &Decoder::decode_OP_SOPK__S_ADDK_I32,
        &Decoder::decode_OP_SOPK__S_MULK_I32,
        &Decoder::decode_OP_SOPK__S_CBRANCH_I_FORK,
        &Decoder::decode_OP_SOPK__S_GETREG_B32,
        &Decoder::decode_OP_SOPK__S_SETREG_B32,
        &Decoder::decode_invalid,
        &Decoder::decode_OP_SOPK__S_SETREG_IMM32_B32,
        &Decoder::decode_OP_SOPK__S_CALL_B64,
        &Decoder::decode_invalid,
        &Decoder::decode_invalid,
        &Decoder::decode_invalid,
        &Decoder::decode_invalid,
        &Decoder::decode_invalid,
        &Decoder::decode_invalid,
        &Decoder::decode_invalid,
        &Decoder::subDecode_OP_SOP1,
        &Decoder::subDecode_OP_SOPC,
        &Decoder::subDecode_OP_SOPP,
        &Decoder::subDecode_OP_SMEM,
        &Decoder::subDecode_OP_SMEM,
        &Decoder::decode_invalid,
        &Decoder::decode_invalid,
        &Decoder::decode_invalid,
        &Decoder::decode_invalid,
        &Decoder::decode_invalid,
        &Decoder::decode_invalid,
        &Decoder::decode_OP_EXP,
        &Decoder::decode_OP_EXP,
        &Decoder::decode_OP_EXP,
        &Decoder::decode_OP_EXP,
        &Decoder::decode_OP_EXP,
        &Decoder::decode_OP_EXP,
        &Decoder::decode_OP_EXP,
        &Decoder::decode_OP_EXP,
        &Decoder::decode_invalid,
        &Decoder::decode_invalid,
        &Decoder::decode_invalid,
        &Decoder::decode_invalid,
        &Decoder::decode_invalid,
        &Decoder::decode_invalid,
        &Decoder::decode_invalid,
        &Decoder::decode_invalid,
        &Decoder::decode_invalid,
        &Decoder::decode_invalid,
        &Decoder::decode_invalid,
        &Decoder::decode_invalid,
        &Decoder::decode_invalid,
        &Decoder::decode_invalid,
        &Decoder::decode_invalid,
        &Decoder::decode_invalid,
        &Decoder::subDecode_OPU_VOP3,
        &Decoder::subDecode_OPU_VOP3,
        &Decoder::subDecode_OPU_VOP3,
        &Decoder::subDecode_OPU_VOP3,
        &Decoder::subDecode_OPU_VOP3,
        &Decoder::subDecode_OPU_VOP3,
        &Decoder::decode_invalid,
        &Decoder::subDecode_OP_VOP3P,
        &Decoder::subDecode_OP_VINTRP,
        &Decoder::subDecode_OP_VINTRP,
        &Decoder::subDecode_OP_VINTRP,
        &Decoder::subDecode_OP_VINTRP,
        &Decoder::subDecode_OP_VINTRP,
        &Decoder::subDecode_OP_VINTRP,
        &Decoder::subDecode_OP_VINTRP,
        &Decoder::subDecode_OP_VINTRP,
        &Decoder::subDecode_OP_DS,
        &Decoder::subDecode_OP_DS,
        &Decoder::subDecode_OP_DS,
        &Decoder::subDecode_OP_DS,
        &Decoder::decode_invalid,
        &Decoder::decode_invalid,
        &Decoder::decode_invalid,
        &Decoder::decode_invalid,
        &Decoder::subDecode_OP_FLAT,
        &Decoder::subDecode_OP_FLAT,
        &Decoder::subDecode_OP_FLAT,
        &Decoder::subDecode_OP_FLAT,
        &Decoder::decode_invalid,
        &Decoder::decode_invalid,
        &Decoder::decode_invalid,
        &Decoder::decode_invalid,
        &Decoder::subDecode_OP_MUBUF,
        &Decoder::subDecode_OP_MUBUF,
        &Decoder::subDecode_OP_MUBUF,
        &Decoder::subDecode_OP_MUBUF,
        &Decoder::decode_invalid,
        &Decoder::decode_invalid,
        &Decoder::decode_invalid,
        &Decoder::decode_invalid,
        &Decoder::decode_invalid,
        &Decoder::decode_invalid,
        &Decoder::decode_invalid,
        &Decoder::decode_invalid,
        &Decoder::decode_invalid,
        &Decoder::decode_invalid,
        &Decoder::decode_invalid,
        &Decoder::decode_invalid,
        &Decoder::subDecode_OP_MTBUF,
        &Decoder::subDecode_OP_MTBUF,
        &Decoder::subDecode_OP_MTBUF,
        &Decoder::subDecode_OP_MTBUF,
        &Decoder::subDecode_OP_MTBUF,
        &Decoder::subDecode_OP_MTBUF,
        &Decoder::subDecode_OP_MTBUF,
        &Decoder::subDecode_OP_MTBUF,
        &Decoder::decode_invalid,
        &Decoder::decode_invalid,
        &Decoder::decode_invalid,
        &Decoder::decode_invalid,
        &Decoder::decode_invalid,
        &Decoder::decode_invalid,
        &Decoder::decode_invalid,
        &Decoder::decode_invalid,
        &Decoder::subDecode_OP_MIMG,
        &Decoder::subDecode_OP_MIMG,
        &Decoder::subDecode_OP_MIMG,
        &Decoder::subDecode_OP_MIMG,
        &Decoder::decode_invalid,
        &Decoder::decode_invalid,
        &Decoder::decode_invalid,
        &Decoder::decode_invalid,
        &Decoder::decode_invalid,
        &Decoder::decode_invalid,
        &Decoder::decode_invalid,
        &Decoder::decode_invalid,
        &Decoder::decode_invalid,
        &Decoder::decode_invalid,
        &Decoder::decode_invalid,
        &Decoder::decode_invalid,
        &Decoder::decode_invalid,
        &Decoder::decode_invalid,
        &Decoder::decode_invalid,
        &Decoder::decode_invalid,
        &Decoder::decode_invalid,
        &Decoder::decode_invalid,
        &Decoder::decode_invalid,
        &Decoder::decode_invalid,
        &Decoder::decode_invalid,
        &Decoder::decode_invalid,
        &Decoder::decode_invalid,
        &Decoder::decode_invalid,
        &Decoder::decode_invalid,
        &Decoder::decode_invalid,
        &Decoder::decode_invalid,
        &Decoder::decode_invalid
    };

    IsaDecodeMethod Decoder::tableSubDecode_OPU_VOP3[] = {
        &Decoder::decode_invalid,
        &Decoder::decode_invalid,
        &Decoder::decode_invalid,
        &Decoder::decode_invalid,
        &Decoder::decode_invalid,
        &Decoder::decode_invalid,
        &Decoder::decode_invalid,
        &Decoder::decode_invalid,
        &Decoder::decode_invalid,
        &Decoder::decode_invalid,
        &Decoder::decode_invalid,
        &Decoder::decode_invalid,
        &Decoder::decode_invalid,
        &Decoder::decode_invalid,
        &Decoder::decode_invalid,
        &Decoder::decode_invalid,
        &Decoder::decode_OPU_VOP3__V_CMP_CLASS_F32,
        &Decoder::decode_OPU_VOP3__V_CMPX_CLASS_F32,
        &Decoder::decode_OPU_VOP3__V_CMP_CLASS_F64,
        &Decoder::decode_OPU_VOP3__V_CMPX_CLASS_F64,
        &Decoder::decode_OPU_VOP3__V_CMP_CLASS_F16,
        &Decoder::decode_OPU_VOP3__V_CMPX_CLASS_F16,
        &Decoder::decode_invalid,
        &Decoder::decode_invalid,
        &Decoder::decode_invalid,
        &Decoder::decode_invalid,
        &Decoder::decode_invalid,
        &Decoder::decode_invalid,
        &Decoder::decode_invalid,
        &Decoder::decode_invalid,
        &Decoder::decode_invalid,
        &Decoder::decode_invalid,
        &Decoder::decode_OPU_VOP3__V_CMP_F_F16,
        &Decoder::decode_OPU_VOP3__V_CMP_LT_F16,
        &Decoder::decode_OPU_VOP3__V_CMP_EQ_F16,
        &Decoder::decode_OPU_VOP3__V_CMP_LE_F16,
        &Decoder::decode_OPU_VOP3__V_CMP_GT_F16,
        &Decoder::decode_OPU_VOP3__V_CMP_LG_F16,
        &Decoder::decode_OPU_VOP3__V_CMP_GE_F16,
        &Decoder::decode_OPU_VOP3__V_CMP_O_F16,
        &Decoder::decode_OPU_VOP3__V_CMP_U_F16,
        &Decoder::decode_OPU_VOP3__V_CMP_NGE_F16,
        &Decoder::decode_OPU_VOP3__V_CMP_NLG_F16,
        &Decoder::decode_OPU_VOP3__V_CMP_NGT_F16,
        &Decoder::decode_OPU_VOP3__V_CMP_NLE_F16,
        &Decoder::decode_OPU_VOP3__V_CMP_NEQ_F16,
        &Decoder::decode_OPU_VOP3__V_CMP_NLT_F16,
        &Decoder::decode_OPU_VOP3__V_CMP_TRU_F16,
        &Decoder::decode_OPU_VOP3__V_CMPX_F_F16,
        &Decoder::decode_OPU_VOP3__V_CMPX_LT_F16,
        &Decoder::decode_OPU_VOP3__V_CMPX_EQ_F16,
        &Decoder::decode_OPU_VOP3__V_CMPX_LE_F16,
        &Decoder::decode_OPU_VOP3__V_CMPX_GT_F16,
        &Decoder::decode_OPU_VOP3__V_CMPX_LG_F16,
        &Decoder::decode_OPU_VOP3__V_CMPX_GE_F16,
        &Decoder::decode_OPU_VOP3__V_CMPX_O_F16,
        &Decoder::decode_OPU_VOP3__V_CMPX_U_F16,
        &Decoder::decode_OPU_VOP3__V_CMPX_NGE_F16,
        &Decoder::decode_OPU_VOP3__V_CMPX_NLG_F16,
        &Decoder::decode_OPU_VOP3__V_CMPX_NGT_F16,
        &Decoder::decode_OPU_VOP3__V_CMPX_NLE_F16,
        &Decoder::decode_OPU_VOP3__V_CMPX_NEQ_F16,
        &Decoder::decode_OPU_VOP3__V_CMPX_NLT_F16,
        &Decoder::decode_OPU_VOP3__V_CMPX_TRU_F16,
        &Decoder::decode_OPU_VOP3__V_CMP_F_F32,
        &Decoder::decode_OPU_VOP3__V_CMP_LT_F32,
        &Decoder::decode_OPU_VOP3__V_CMP_EQ_F32,
        &Decoder::decode_OPU_VOP3__V_CMP_LE_F32,
        &Decoder::decode_OPU_VOP3__V_CMP_GT_F32,
        &Decoder::decode_OPU_VOP3__V_CMP_LG_F32,
        &Decoder::decode_OPU_VOP3__V_CMP_GE_F32,
        &Decoder::decode_OPU_VOP3__V_CMP_O_F32,
        &Decoder::decode_OPU_VOP3__V_CMP_U_F32,
        &Decoder::decode_OPU_VOP3__V_CMP_NGE_F32,
        &Decoder::decode_OPU_VOP3__V_CMP_NLG_F32,
        &Decoder::decode_OPU_VOP3__V_CMP_NGT_F32,
        &Decoder::decode_OPU_VOP3__V_CMP_NLE_F32,
        &Decoder::decode_OPU_VOP3__V_CMP_NEQ_F32,
        &Decoder::decode_OPU_VOP3__V_CMP_NLT_F32,
        &Decoder::decode_OPU_VOP3__V_CMP_TRU_F32,
        &Decoder::decode_OPU_VOP3__V_CMPX_F_F32,
        &Decoder::decode_OPU_VOP3__V_CMPX_LT_F32,
        &Decoder::decode_OPU_VOP3__V_CMPX_EQ_F32,
        &Decoder::decode_OPU_VOP3__V_CMPX_LE_F32,
        &Decoder::decode_OPU_VOP3__V_CMPX_GT_F32,
        &Decoder::decode_OPU_VOP3__V_CMPX_LG_F32,
        &Decoder::decode_OPU_VOP3__V_CMPX_GE_F32,
        &Decoder::decode_OPU_VOP3__V_CMPX_O_F32,
        &Decoder::decode_OPU_VOP3__V_CMPX_U_F32,
        &Decoder::decode_OPU_VOP3__V_CMPX_NGE_F32,
        &Decoder::decode_OPU_VOP3__V_CMPX_NLG_F32,
        &Decoder::decode_OPU_VOP3__V_CMPX_NGT_F32,
        &Decoder::decode_OPU_VOP3__V_CMPX_NLE_F32,
        &Decoder::decode_OPU_VOP3__V_CMPX_NEQ_F32,
        &Decoder::decode_OPU_VOP3__V_CMPX_NLT_F32,
        &Decoder::decode_OPU_VOP3__V_CMPX_TRU_F32,
        &Decoder::decode_OPU_VOP3__V_CMP_F_F64,
        &Decoder::decode_OPU_VOP3__V_CMP_LT_F64,
        &Decoder::decode_OPU_VOP3__V_CMP_EQ_F64,
        &Decoder::decode_OPU_VOP3__V_CMP_LE_F64,
        &Decoder::decode_OPU_VOP3__V_CMP_GT_F64,
        &Decoder::decode_OPU_VOP3__V_CMP_LG_F64,
        &Decoder::decode_OPU_VOP3__V_CMP_GE_F64,
        &Decoder::decode_OPU_VOP3__V_CMP_O_F64,
        &Decoder::decode_OPU_VOP3__V_CMP_U_F64,
        &Decoder::decode_OPU_VOP3__V_CMP_NGE_F64,
        &Decoder::decode_OPU_VOP3__V_CMP_NLG_F64,
        &Decoder::decode_OPU_VOP3__V_CMP_NGT_F64,
        &Decoder::decode_OPU_VOP3__V_CMP_NLE_F64,
        &Decoder::decode_OPU_VOP3__V_CMP_NEQ_F64,
        &Decoder::decode_OPU_VOP3__V_CMP_NLT_F64,
        &Decoder::decode_OPU_VOP3__V_CMP_TRU_F64,
        &Decoder::decode_OPU_VOP3__V_CMPX_F_F64,
        &Decoder::decode_OPU_VOP3__V_CMPX_LT_F64,
        &Decoder::decode_OPU_VOP3__V_CMPX_EQ_F64,
        &Decoder::decode_OPU_VOP3__V_CMPX_LE_F64,
        &Decoder::decode_OPU_VOP3__V_CMPX_GT_F64,
        &Decoder::decode_OPU_VOP3__V_CMPX_LG_F64,
        &Decoder::decode_OPU_VOP3__V_CMPX_GE_F64,
        &Decoder::decode_OPU_VOP3__V_CMPX_O_F64,
        &Decoder::decode_OPU_VOP3__V_CMPX_U_F64,
        &Decoder::decode_OPU_VOP3__V_CMPX_NGE_F64,
        &Decoder::decode_OPU_VOP3__V_CMPX_NLG_F64,
        &Decoder::decode_OPU_VOP3__V_CMPX_NGT_F64,
        &Decoder::decode_OPU_VOP3__V_CMPX_NLE_F64,
        &Decoder::decode_OPU_VOP3__V_CMPX_NEQ_F64,
        &Decoder::decode_OPU_VOP3__V_CMPX_NLT_F64,
        &Decoder::decode_OPU_VOP3__V_CMPX_TRU_F64,
        &Decoder::decode_invalid,
        &Decoder::decode_invalid,
        &Decoder::decode_invalid,
        &Decoder::decode_invalid,
        &Decoder::decode_invalid,
        &Decoder::decode_invalid,
        &Decoder::decode_invalid,
        &Decoder::decode_invalid,
        &Decoder::decode_invalid,
        &Decoder::decode_invalid,
        &Decoder::decode_invalid,
        &Decoder::decode_invalid,
        &Decoder::decode_invalid,
        &Decoder::decode_invalid,
        &Decoder::decode_invalid,
        &Decoder::decode_invalid,
        &Decoder::decode_invalid,
        &Decoder::decode_invalid,
        &Decoder::decode_invalid,
        &Decoder::decode_invalid,
        &Decoder::decode_invalid,
        &Decoder::decode_invalid,
        &Decoder::decode_invalid,
        &Decoder::decode_invalid,
        &Decoder::decode_invalid,
        &Decoder::decode_invalid,
        &Decoder::decode_invalid,
        &Decoder::decode_invalid,
        &Decoder::decode_invalid,
        &Decoder::decode_invalid,
        &Decoder::decode_invalid,
        &Decoder::decode_invalid,
        &Decoder::decode_OPU_VOP3__V_CMP_F_I16,
        &Decoder::decode_OPU_VOP3__V_CMP_LT_I16,
        &Decoder::decode_OPU_VOP3__V_CMP_EQ_I16,
        &Decoder::decode_OPU_VOP3__V_CMP_LE_I16,
        &Decoder::decode_OPU_VOP3__V_CMP_GT_I16,
        &Decoder::decode_OPU_VOP3__V_CMP_NE_I16,
        &Decoder::decode_OPU_VOP3__V_CMP_GE_I16,
        &Decoder::decode_OPU_VOP3__V_CMP_T_I16,
        &Decoder::decode_OPU_VOP3__V_CMP_F_U16,
        &Decoder::decode_OPU_VOP3__V_CMP_LT_U16,
        &Decoder::decode_OPU_VOP3__V_CMP_EQ_U16,
        &Decoder::decode_OPU_VOP3__V_CMP_LE_U16,
        &Decoder::decode_OPU_VOP3__V_CMP_GT_U16,
        &Decoder::decode_OPU_VOP3__V_CMP_NE_U16,
        &Decoder::decode_OPU_VOP3__V_CMP_GE_U16,
        &Decoder::decode_OPU_VOP3__V_CMP_T_U16,
        &Decoder::decode_OPU_VOP3__V_CMPX_F_I16,
        &Decoder::decode_OPU_VOP3__V_CMPX_LT_I16,
        &Decoder::decode_OPU_VOP3__V_CMPX_EQ_I16,
        &Decoder::decode_OPU_VOP3__V_CMPX_LE_I16,
        &Decoder::decode_OPU_VOP3__V_CMPX_GT_I16,
        &Decoder::decode_OPU_VOP3__V_CMPX_NE_I16,
        &Decoder::decode_OPU_VOP3__V_CMPX_GE_I16,
        &Decoder::decode_OPU_VOP3__V_CMPX_T_I16,
        &Decoder::decode_OPU_VOP3__V_CMPX_F_U16,
        &Decoder::decode_OPU_VOP3__V_CMPX_LT_U16,
        &Decoder::decode_OPU_VOP3__V_CMPX_EQ_U16,
        &Decoder::decode_OPU_VOP3__V_CMPX_LE_U16,
        &Decoder::decode_OPU_VOP3__V_CMPX_GT_U16,
        &Decoder::decode_OPU_VOP3__V_CMPX_NE_U16,
        &Decoder::decode_OPU_VOP3__V_CMPX_GE_U16,
        &Decoder::decode_OPU_VOP3__V_CMPX_T_U16,
        &Decoder::decode_OPU_VOP3__V_CMP_F_I32,
        &Decoder::decode_OPU_VOP3__V_CMP_LT_I32,
        &Decoder::decode_OPU_VOP3__V_CMP_EQ_I32,
        &Decoder::decode_OPU_VOP3__V_CMP_LE_I32,
        &Decoder::decode_OPU_VOP3__V_CMP_GT_I32,
        &Decoder::decode_OPU_VOP3__V_CMP_NE_I32,
        &Decoder::decode_OPU_VOP3__V_CMP_GE_I32,
        &Decoder::decode_OPU_VOP3__V_CMP_T_I32,
        &Decoder::decode_OPU_VOP3__V_CMP_F_U32,
        &Decoder::decode_OPU_VOP3__V_CMP_LT_U32,
        &Decoder::decode_OPU_VOP3__V_CMP_EQ_U32,
        &Decoder::decode_OPU_VOP3__V_CMP_LE_U32,
        &Decoder::decode_OPU_VOP3__V_CMP_GT_U32,
        &Decoder::decode_OPU_VOP3__V_CMP_NE_U32,
        &Decoder::decode_OPU_VOP3__V_CMP_GE_U32,
        &Decoder::decode_OPU_VOP3__V_CMP_T_U32,
        &Decoder::decode_OPU_VOP3__V_CMPX_F_I32,
        &Decoder::decode_OPU_VOP3__V_CMPX_LT_I32,
        &Decoder::decode_OPU_VOP3__V_CMPX_EQ_I32,
        &Decoder::decode_OPU_VOP3__V_CMPX_LE_I32,
        &Decoder::decode_OPU_VOP3__V_CMPX_GT_I32,
        &Decoder::decode_OPU_VOP3__V_CMPX_NE_I32,
        &Decoder::decode_OPU_VOP3__V_CMPX_GE_I32,
        &Decoder::decode_OPU_VOP3__V_CMPX_T_I32,
        &Decoder::decode_OPU_VOP3__V_CMPX_F_U32,
        &Decoder::decode_OPU_VOP3__V_CMPX_LT_U32,
        &Decoder::decode_OPU_VOP3__V_CMPX_EQ_U32,
        &Decoder::decode_OPU_VOP3__V_CMPX_LE_U32,
        &Decoder::decode_OPU_VOP3__V_CMPX_GT_U32,
        &Decoder::decode_OPU_VOP3__V_CMPX_NE_U32,
        &Decoder::decode_OPU_VOP3__V_CMPX_GE_U32,
        &Decoder::decode_OPU_VOP3__V_CMPX_T_U32,
        &Decoder::decode_OPU_VOP3__V_CMP_F_I64,
        &Decoder::decode_OPU_VOP3__V_CMP_LT_I64,
        &Decoder::decode_OPU_VOP3__V_CMP_EQ_I64,
        &Decoder::decode_OPU_VOP3__V_CMP_LE_I64,
        &Decoder::decode_OPU_VOP3__V_CMP_GT_I64,
        &Decoder::decode_OPU_VOP3__V_CMP_NE_I64,
        &Decoder::decode_OPU_VOP3__V_CMP_GE_I64,
        &Decoder::decode_OPU_VOP3__V_CMP_T_I64,
        &Decoder::decode_OPU_VOP3__V_CMP_F_U64,
        &Decoder::decode_OPU_VOP3__V_CMP_LT_U64,
        &Decoder::decode_OPU_VOP3__V_CMP_EQ_U64,
        &Decoder::decode_OPU_VOP3__V_CMP_LE_U64,
        &Decoder::decode_OPU_VOP3__V_CMP_GT_U64,
        &Decoder::decode_OPU_VOP3__V_CMP_NE_U64,
        &Decoder::decode_OPU_VOP3__V_CMP_GE_U64,
        &Decoder::decode_OPU_VOP3__V_CMP_T_U64,
        &Decoder::decode_OPU_VOP3__V_CMPX_F_I64,
        &Decoder::decode_OPU_VOP3__V_CMPX_LT_I64,
        &Decoder::decode_OPU_VOP3__V_CMPX_EQ_I64,
        &Decoder::decode_OPU_VOP3__V_CMPX_LE_I64,
        &Decoder::decode_OPU_VOP3__V_CMPX_GT_I64,
        &Decoder::decode_OPU_VOP3__V_CMPX_NE_I64,
        &Decoder::decode_OPU_VOP3__V_CMPX_GE_I64,
        &Decoder::decode_OPU_VOP3__V_CMPX_T_I64,
        &Decoder::decode_OPU_VOP3__V_CMPX_F_U64,
        &Decoder::decode_OPU_VOP3__V_CMPX_LT_U64,
        &Decoder::decode_OPU_VOP3__V_CMPX_EQ_U64,
        &Decoder::decode_OPU_VOP3__V_CMPX_LE_U64,
        &Decoder::decode_OPU_VOP3__V_CMPX_GT_U64,
        &Decoder::decode_OPU_VOP3__V_CMPX_NE_U64,
        &Decoder::decode_OPU_VOP3__V_CMPX_GE_U64,
        &Decoder::decode_OPU_VOP3__V_CMPX_T_U64,
        &Decoder::decode_OPU_VOP3__V_CNDMASK_B32,
        &Decoder::decode_OPU_VOP3__V_ADD_F32,
        &Decoder::decode_OPU_VOP3__V_SUB_F32,
        &Decoder::decode_OPU_VOP3__V_SUBREV_F32,
        &Decoder::decode_OPU_VOP3__V_MUL_LEGACY_F32,
        &Decoder::decode_OPU_VOP3__V_MUL_F32,
        &Decoder::decode_OPU_VOP3__V_MUL_I32_I24,
        &Decoder::decode_OPU_VOP3__V_MUL_HI_I32_I24,
        &Decoder::decode_OPU_VOP3__V_MUL_U32_U24,
        &Decoder::decode_OPU_VOP3__V_MUL_HI_U32_U24,
        &Decoder::decode_OPU_VOP3__V_MIN_F32,
        &Decoder::decode_OPU_VOP3__V_MAX_F32,
        &Decoder::decode_OPU_VOP3__V_MIN_I32,
        &Decoder::decode_OPU_VOP3__V_MAX_I32,
        &Decoder::decode_OPU_VOP3__V_MIN_U32,
        &Decoder::decode_OPU_VOP3__V_MAX_U32,
        &Decoder::decode_OPU_VOP3__V_LSHRREV_B32,
        &Decoder::decode_OPU_VOP3__V_ASHRREV_I32,
        &Decoder::decode_OPU_VOP3__V_LSHLREV_B32,
        &Decoder::decode_OPU_VOP3__V_AND_B32,
        &Decoder::decode_OPU_VOP3__V_OR_B32,
        &Decoder::decode_OPU_VOP3__V_XOR_B32,
        &Decoder::decode_OPU_VOP3__V_MAC_F32,
        &Decoder::decode_invalid,
        &Decoder::decode_invalid,
        &Decoder::decode_OPU_VOP3__V_ADD_CO_U32,
        &Decoder::decode_OPU_VOP3__V_SUB_CO_U32,
        &Decoder::decode_OPU_VOP3__V_SUBREV_CO_U32,
        &Decoder::decode_OPU_VOP3__V_ADDC_CO_U32,
        &Decoder::decode_OPU_VOP3__V_SUBB_CO_U32,
        &Decoder::decode_OPU_VOP3__V_SUBBREV_CO_U32,
        &Decoder::decode_OPU_VOP3__V_ADD_F16,
        &Decoder::decode_OPU_VOP3__V_SUB_F16,
        &Decoder::decode_OPU_VOP3__V_SUBREV_F16,
        &Decoder::decode_OPU_VOP3__V_MUL_F16,
        &Decoder::decode_OPU_VOP3__V_MAC_F16,
        &Decoder::decode_invalid,
        &Decoder::decode_invalid,
        &Decoder::decode_OPU_VOP3__V_ADD_U16,
        &Decoder::decode_OPU_VOP3__V_SUB_U16,
        &Decoder::decode_OPU_VOP3__V_SUBREV_U16,
        &Decoder::decode_OPU_VOP3__V_MUL_LO_U16,
        &Decoder::decode_OPU_VOP3__V_LSHLREV_B16,
        &Decoder::decode_OPU_VOP3__V_LSHRREV_B16,
        &Decoder::decode_OPU_VOP3__V_ASHRREV_I16,
        &Decoder::decode_OPU_VOP3__V_MAX_F16,
        &Decoder::decode_OPU_VOP3__V_MIN_F16,
        &Decoder::decode_OPU_VOP3__V_MAX_U16,
        &Decoder::decode_OPU_VOP3__V_MAX_I16,
        &Decoder::decode_OPU_VOP3__V_MIN_U16,
        &Decoder::decode_OPU_VOP3__V_MIN_I16,
        &Decoder::decode_OPU_VOP3__V_LDEXP_F16,
        &Decoder::decode_OPU_VOP3__V_ADD_U32,
        &Decoder::decode_OPU_VOP3__V_SUB_U32,
        &Decoder::decode_OPU_VOP3__V_SUBREV_U32,
        &Decoder::decode_invalid,
        &Decoder::decode_invalid,
        &Decoder::decode_invalid,
        &Decoder::decode_invalid,
        &Decoder::decode_invalid,
        &Decoder::decode_invalid,
        &Decoder::decode_invalid,
        &Decoder::decode_invalid,
        &Decoder::decode_invalid,
        &Decoder::decode_OPU_VOP3__V_NOP,
        &Decoder::decode_OPU_VOP3__V_MOV_B32,
        &Decoder::decode_invalid,
        &Decoder::decode_OPU_VOP3__V_CVT_I32_F64,
        &Decoder::decode_OPU_VOP3__V_CVT_F64_I32,
        &Decoder::decode_OPU_VOP3__V_CVT_F32_I32,
        &Decoder::decode_OPU_VOP3__V_CVT_F32_U32,
        &Decoder::decode_OPU_VOP3__V_CVT_U32_F32,
        &Decoder::decode_OPU_VOP3__V_CVT_I32_F32,
        &Decoder::decode_OPU_VOP3__V_MOV_FED_B32,
        &Decoder::decode_OPU_VOP3__V_CVT_F16_F32,
        &Decoder::decode_OPU_VOP3__V_CVT_F32_F16,
        &Decoder::decode_OPU_VOP3__V_CVT_RPI_I32_F32,
        &Decoder::decode_OPU_VOP3__V_CVT_FLR_I32_F32,
        &Decoder::decode_OPU_VOP3__V_CVT_OFF_F32_I4,
        &Decoder::decode_OPU_VOP3__V_CVT_F32_F64,
        &Decoder::decode_OPU_VOP3__V_CVT_F64_F32,
        &Decoder::decode_OPU_VOP3__V_CVT_F32_UBYTE0,
        &Decoder::decode_OPU_VOP3__V_CVT_F32_UBYTE1,
        &Decoder::decode_OPU_VOP3__V_CVT_F32_UBYTE2,
        &Decoder::decode_OPU_VOP3__V_CVT_F32_UBYTE3,
        &Decoder::decode_OPU_VOP3__V_CVT_U32_F64,
        &Decoder::decode_OPU_VOP3__V_CVT_F64_U32,
        &Decoder::decode_OPU_VOP3__V_TRUNC_F64,
        &Decoder::decode_OPU_VOP3__V_CEIL_F64,
        &Decoder::decode_OPU_VOP3__V_RNDNE_F64,
        &Decoder::decode_OPU_VOP3__V_FLOOR_F64,
        &Decoder::decode_OPU_VOP3__V_FRACT_F32,
        &Decoder::decode_OPU_VOP3__V_TRUNC_F32,
        &Decoder::decode_OPU_VOP3__V_CEIL_F32,
        &Decoder::decode_OPU_VOP3__V_RNDNE_F32,
        &Decoder::decode_OPU_VOP3__V_FLOOR_F32,
        &Decoder::decode_OPU_VOP3__V_EXP_F32,
        &Decoder::decode_OPU_VOP3__V_LOG_F32,
        &Decoder::decode_OPU_VOP3__V_RCP_F32,
        &Decoder::decode_OPU_VOP3__V_RCP_IFLAG_F32,
        &Decoder::decode_OPU_VOP3__V_RSQ_F32,
        &Decoder::decode_OPU_VOP3__V_RCP_F64,
        &Decoder::decode_OPU_VOP3__V_RSQ_F64,
        &Decoder::decode_OPU_VOP3__V_SQRT_F32,
        &Decoder::decode_OPU_VOP3__V_SQRT_F64,
        &Decoder::decode_OPU_VOP3__V_SIN_F32,
        &Decoder::decode_OPU_VOP3__V_COS_F32,
        &Decoder::decode_OPU_VOP3__V_NOT_B32,
        &Decoder::decode_OPU_VOP3__V_BFREV_B32,
        &Decoder::decode_OPU_VOP3__V_FFBH_U32,
        &Decoder::decode_OPU_VOP3__V_FFBL_B32,
        &Decoder::decode_OPU_VOP3__V_FFBH_I32,
        &Decoder::decode_OPU_VOP3__V_FREXP_EXP_I32_F64,
        &Decoder::decode_OPU_VOP3__V_FREXP_MANT_F64,
        &Decoder::decode_OPU_VOP3__V_FRACT_F64,
        &Decoder::decode_OPU_VOP3__V_FREXP_EXP_I32_F32,
        &Decoder::decode_OPU_VOP3__V_FREXP_MANT_F32,
        &Decoder::decode_OPU_VOP3__V_CLREXCP,
        &Decoder::decode_invalid,
        &Decoder::decode_invalid,
        &Decoder::decode_invalid,
        &Decoder::decode_OPU_VOP3__V_CVT_F16_U16,
        &Decoder::decode_OPU_VOP3__V_CVT_F16_I16,
        &Decoder::decode_OPU_VOP3__V_CVT_U16_F16,
        &Decoder::decode_OPU_VOP3__V_CVT_I16_F16,
        &Decoder::decode_OPU_VOP3__V_RCP_F16,
        &Decoder::decode_OPU_VOP3__V_SQRT_F16,
        &Decoder::decode_OPU_VOP3__V_RSQ_F16,
        &Decoder::decode_OPU_VOP3__V_LOG_F16,
        &Decoder::decode_OPU_VOP3__V_EXP_F16,
        &Decoder::decode_OPU_VOP3__V_FREXP_MANT_F16,
        &Decoder::decode_OPU_VOP3__V_FREXP_EXP_I16_F16,
        &Decoder::decode_OPU_VOP3__V_FLOOR_F16,
        &Decoder::decode_OPU_VOP3__V_CEIL_F16,
        &Decoder::decode_OPU_VOP3__V_TRUNC_F16,
        &Decoder::decode_OPU_VOP3__V_RNDNE_F16,
        &Decoder::decode_OPU_VOP3__V_FRACT_F16,
        &Decoder::decode_OPU_VOP3__V_SIN_F16,
        &Decoder::decode_OPU_VOP3__V_COS_F16,
        &Decoder::decode_OPU_VOP3__V_EXP_LEGACY_F32,
        &Decoder::decode_OPU_VOP3__V_LOG_LEGACY_F32,
        &Decoder::decode_invalid,
        &Decoder::decode_invalid,
        &Decoder::decode_invalid,
        &Decoder::decode_invalid,
        &Decoder::decode_invalid,
        &Decoder::decode_invalid,
        &Decoder::decode_invalid,
        &Decoder::decode_invalid,
        &Decoder::decode_invalid,
        &Decoder::decode_invalid,
        &Decoder::decode_invalid,
        &Decoder::decode_invalid,
        &Decoder::decode_invalid,
        &Decoder::decode_invalid,
        &Decoder::decode_invalid,
        &Decoder::decode_invalid,
        &Decoder::decode_invalid,
        &Decoder::decode_invalid,
        &Decoder::decode_invalid,
        &Decoder::decode_invalid,
        &Decoder::decode_invalid,
        &Decoder::decode_invalid,
        &Decoder::decode_invalid,
        &Decoder::decode_invalid,
        &Decoder::decode_invalid,
        &Decoder::decode_invalid,
        &Decoder::decode_invalid,
        &Decoder::decode_invalid,
        &Decoder::decode_invalid,
        &Decoder::decode_invalid,
        &Decoder::decode_invalid,
        &Decoder::decode_invalid,
        &Decoder::decode_invalid,
        &Decoder::decode_invalid,
        &Decoder::decode_invalid,
        &Decoder::decode_invalid,
        &Decoder::decode_invalid,
        &Decoder::decode_invalid,
        &Decoder::decode_invalid,
        &Decoder::decode_invalid,
        &Decoder::decode_invalid,
        &Decoder::decode_invalid,
        &Decoder::decode_invalid,
        &Decoder::decode_invalid,
        &Decoder::decode_invalid,
        &Decoder::decode_invalid,
        &Decoder::decode_invalid,
        &Decoder::decode_invalid,
        &Decoder::decode_invalid,
        &Decoder::decode_invalid,
        &Decoder::decode_invalid,
        &Decoder::decode_OPU_VOP3__V_MAD_LEGACY_F32,
        &Decoder::decode_OPU_VOP3__V_MAD_F32,
        &Decoder::decode_OPU_VOP3__V_MAD_I32_I24,
        &Decoder::decode_OPU_VOP3__V_MAD_U32_U24,
        &Decoder::decode_OPU_VOP3__V_CUBEID_F32,
        &Decoder::decode_OPU_VOP3__V_CUBESC_F32,
        &Decoder::decode_OPU_VOP3__V_CUBETC_F32,
        &Decoder::decode_OPU_VOP3__V_CUBEMA_F32,
        &Decoder::decode_OPU_VOP3__V_BFE_U32,
        &Decoder::decode_OPU_VOP3__V_BFE_I32,
        &Decoder::decode_OPU_VOP3__V_BFI_B32,
        &Decoder::decode_OPU_VOP3__V_FMA_F32,
        &Decoder::decode_OPU_VOP3__V_FMA_F64,
        &Decoder::decode_OPU_VOP3__V_LERP_U8,
        &Decoder::decode_OPU_VOP3__V_ALIGNBIT_B32,
        &Decoder::decode_OPU_VOP3__V_ALIGNBYTE_B32,
        &Decoder::decode_OPU_VOP3__V_MIN3_F32,
        &Decoder::decode_OPU_VOP3__V_MIN3_I32,
        &Decoder::decode_OPU_VOP3__V_MIN3_U32,
        &Decoder::decode_OPU_VOP3__V_MAX3_F32,
        &Decoder::decode_OPU_VOP3__V_MAX3_I32,
        &Decoder::decode_OPU_VOP3__V_MAX3_U32,
        &Decoder::decode_OPU_VOP3__V_MED3_F32,
        &Decoder::decode_OPU_VOP3__V_MED3_I32,
        &Decoder::decode_OPU_VOP3__V_MED3_U32,
        &Decoder::decode_OPU_VOP3__V_SAD_U8,
        &Decoder::decode_OPU_VOP3__V_SAD_HI_U8,
        &Decoder::decode_OPU_VOP3__V_SAD_U16,
        &Decoder::decode_OPU_VOP3__V_SAD_U32,
        &Decoder::decode_OPU_VOP3__V_CVT_PK_U8_F32,
        &Decoder::decode_OPU_VOP3__V_DIV_FIXUP_F32,
        &Decoder::decode_OPU_VOP3__V_DIV_FIXUP_F64,
        &Decoder::decode_OPU_VOP3__V_DIV_SCALE_F32,
        &Decoder::decode_OPU_VOP3__V_DIV_SCALE_F64,
        &Decoder::decode_OPU_VOP3__V_DIV_FMAS_F32,
        &Decoder::decode_OPU_VOP3__V_DIV_FMAS_F64,
        &Decoder::decode_OPU_VOP3__V_MSAD_U8,
        &Decoder::decode_OPU_VOP3__V_QSAD_PK_U16_U8,
        &Decoder::decode_OPU_VOP3__V_MQSAD_PK_U16_U8,
        &Decoder::decode_OPU_VOP3__V_MQSAD_U32_U8,
        &Decoder::decode_OPU_VOP3__V_MAD_U64_U32,
        &Decoder::decode_OPU_VOP3__V_MAD_I64_I32,
        &Decoder::decode_OPU_VOP3__V_MAD_F16,
        &Decoder::decode_OPU_VOP3__V_MAD_U16,
        &Decoder::decode_OPU_VOP3__V_MAD_I16,
        &Decoder::decode_OPU_VOP3__V_PERM_B32,
        &Decoder::decode_OPU_VOP3__V_FMA_F16,
        &Decoder::decode_OPU_VOP3__V_DIV_FIXUP_F16,
        &Decoder::decode_OPU_VOP3__V_CVT_PKACCUM_U8_F32,
        &Decoder::decode_OPU_VOP3__V_MAD_U32_U16,
        &Decoder::decode_OPU_VOP3__V_MAD_I32_I16,
        &Decoder::decode_OPU_VOP3__V_XAD_U32,
        &Decoder::decode_OPU_VOP3__V_MIN3_F16,
        &Decoder::decode_OPU_VOP3__V_MIN3_I16,
        &Decoder::decode_OPU_VOP3__V_MIN3_U16,
        &Decoder::decode_OPU_VOP3__V_MAX3_F16,
        &Decoder::decode_OPU_VOP3__V_MAX3_I16,
        &Decoder::decode_OPU_VOP3__V_MAX3_U16,
        &Decoder::decode_OPU_VOP3__V_MED3_F16,
        &Decoder::decode_OPU_VOP3__V_MED3_I16,
        &Decoder::decode_OPU_VOP3__V_MED3_U16,
        &Decoder::decode_OPU_VOP3__V_LSHL_ADD_U32,
        &Decoder::decode_OPU_VOP3__V_ADD_LSHL_U32,
        &Decoder::decode_OPU_VOP3__V_ADD3_U32,
        &Decoder::decode_OPU_VOP3__V_LSHL_OR_B32,
        &Decoder::decode_OPU_VOP3__V_AND_OR_B32,
        &Decoder::decode_OPU_VOP3__V_OR3_B32,
        &Decoder::decode_OPU_VOP3__V_MAD_F16,
        &Decoder::decode_OPU_VOP3__V_MAD_U16,
        &Decoder::decode_OPU_VOP3__V_MAD_I16,
        &Decoder::decode_OPU_VOP3__V_FMA_F16,
        &Decoder::decode_OPU_VOP3__V_DIV_FIXUP_F16,
        &Decoder::decode_invalid,
        &Decoder::decode_invalid,
        &Decoder::decode_invalid,
        &Decoder::decode_invalid,
        &Decoder::decode_invalid,
        &Decoder::decode_invalid,
        &Decoder::decode_invalid,
        &Decoder::decode_invalid,
        &Decoder::decode_invalid,
        &Decoder::decode_invalid,
        &Decoder::decode_invalid,
        &Decoder::decode_invalid,
        &Decoder::decode_invalid,
        &Decoder::decode_invalid,
        &Decoder::decode_invalid,
        &Decoder::decode_invalid,
        &Decoder::decode_invalid,
        &Decoder::decode_invalid,
        &Decoder::decode_invalid,
        &Decoder::decode_invalid,
        &Decoder::decode_invalid,
        &Decoder::decode_invalid,
        &Decoder::decode_invalid,
        &Decoder::decode_invalid,
        &Decoder::decode_invalid,
        &Decoder::decode_invalid,
        &Decoder::decode_invalid,
        &Decoder::decode_invalid,
        &Decoder::decode_invalid,
        &Decoder::decode_invalid,
        &Decoder::decode_invalid,
        &Decoder::decode_invalid,
        &Decoder::decode_invalid,
        &Decoder::decode_invalid,
        &Decoder::decode_invalid,
        &Decoder::decode_invalid,
        &Decoder::decode_invalid,
        &Decoder::decode_invalid,
        &Decoder::decode_invalid,
        &Decoder::decode_invalid,
        &Decoder::decode_invalid,
        &Decoder::decode_invalid,
        &Decoder::decode_invalid,
        &Decoder::decode_invalid,
        &Decoder::decode_invalid,
        &Decoder::decode_invalid,
        &Decoder::decode_invalid,
        &Decoder::decode_invalid,
        &Decoder::decode_invalid,
        &Decoder::decode_invalid,
        &Decoder::decode_invalid,
        &Decoder::decode_invalid,
        &Decoder::decode_invalid,
        &Decoder::decode_invalid,
        &Decoder::decode_invalid,
        &Decoder::decode_invalid,
        &Decoder::decode_invalid,
        &Decoder::decode_invalid,
        &Decoder::decode_invalid,
        &Decoder::decode_invalid,
        &Decoder::decode_invalid,
        &Decoder::decode_invalid,
        &Decoder::decode_invalid,
        &Decoder::decode_invalid,
        &Decoder::decode_invalid,
        &Decoder::decode_invalid,
        &Decoder::decode_invalid,
        &Decoder::decode_invalid,
        &Decoder::decode_invalid,
        &Decoder::decode_invalid,
        &Decoder::decode_invalid,
        &Decoder::decode_invalid,
        &Decoder::decode_invalid,
        &Decoder::decode_invalid,
        &Decoder::decode_invalid,
        &Decoder::decode_invalid,
        &Decoder::decode_invalid,
        &Decoder::decode_invalid,
        &Decoder::decode_invalid,
        &Decoder::decode_invalid,
        &Decoder::decode_invalid,
        &Decoder::decode_invalid,
        &Decoder::decode_invalid,
        &Decoder::decode_invalid,
        &Decoder::decode_invalid,
        &Decoder::decode_invalid,
        &Decoder::decode_invalid,
        &Decoder::decode_invalid,
        &Decoder::decode_invalid,
        &Decoder::decode_invalid,
        &Decoder::decode_invalid,
        &Decoder::decode_invalid,
        &Decoder::decode_invalid,
        &Decoder::decode_invalid,
        &Decoder::decode_invalid,
        &Decoder::decode_invalid,
        &Decoder::decode_invalid,
        &Decoder::decode_invalid,
        &Decoder::decode_invalid,
        &Decoder::decode_invalid,
        &Decoder::decode_invalid,
        &Decoder::decode_invalid,
        &Decoder::decode_invalid,
        &Decoder::decode_invalid,
        &Decoder::decode_OPU_VOP3__V_INTERP_P1_F32,
        &Decoder::decode_OPU_VOP3__V_INTERP_P2_F32,
        &Decoder::decode_OPU_VOP3__V_INTERP_MOV_F32,
        &Decoder::decode_invalid,
        &Decoder::decode_OPU_VOP3__V_INTERP_P1LL_F16,
        &Decoder::decode_OPU_VOP3__V_INTERP_P1LV_F16,
        &Decoder::decode_OPU_VOP3__V_INTERP_P2_LEGACY_F16,
        &Decoder::decode_OPU_VOP3__V_INTERP_P2_F16,
        &Decoder::decode_invalid,
        &Decoder::decode_invalid,
        &Decoder::decode_invalid,
        &Decoder::decode_invalid,
        &Decoder::decode_invalid,
        &Decoder::decode_invalid,
        &Decoder::decode_invalid,
        &Decoder::decode_invalid,
        &Decoder::decode_OPU_VOP3__V_ADD_F64,
        &Decoder::decode_OPU_VOP3__V_MUL_F64,
        &Decoder::decode_OPU_VOP3__V_MIN_F64,
        &Decoder::decode_OPU_VOP3__V_MAX_F64,
        &Decoder::decode_OPU_VOP3__V_LDEXP_F64,
        &Decoder::decode_OPU_VOP3__V_MUL_LO_U32,
        &Decoder::decode_OPU_VOP3__V_MUL_HI_U32,
        &Decoder::decode_OPU_VOP3__V_MUL_HI_I32,
        &Decoder::decode_OPU_VOP3__V_LDEXP_F32,
        &Decoder::decode_OPU_VOP3__V_READLANE_B32,
        &Decoder::decode_OPU_VOP3__V_WRITELANE_B32,
        &Decoder::decode_OPU_VOP3__V_BCNT_U32_B32,
        &Decoder::decode_OPU_VOP3__V_MBCNT_LO_U32_B32,
        &Decoder::decode_OPU_VOP3__V_MBCNT_HI_U32_B32,
        &Decoder::decode_invalid,
        &Decoder::decode_OPU_VOP3__V_LSHLREV_B64,
        &Decoder::decode_OPU_VOP3__V_LSHRREV_B64,
        &Decoder::decode_OPU_VOP3__V_ASHRREV_I64,
        &Decoder::decode_OPU_VOP3__V_TRIG_PREOP_F64,
        &Decoder::decode_OPU_VOP3__V_BFM_B32,
        &Decoder::decode_OPU_VOP3__V_CVT_PKNORM_I16_F32,
        &Decoder::decode_OPU_VOP3__V_CVT_PKNORM_U16_F32,
        &Decoder::decode_OPU_VOP3__V_CVT_PKRTZ_F16_F32,
        &Decoder::decode_OPU_VOP3__V_CVT_PK_U16_U32,
        &Decoder::decode_OPU_VOP3__V_CVT_PK_I16_I32,
        &Decoder::decode_OPU_VOP3__V_PKNORM_I16_F16,
        &Decoder::decode_OPU_VOP3__V_PKNORM_U16_F16,
        &Decoder::decode_OPU_VOP3__V_ADD_I32,
        &Decoder::decode_OPU_VOP3__V_SUB_I32,
        &Decoder::decode_OPU_VOP3__V_ADD_I16,
        &Decoder::decode_OPU_VOP3__V_SUB_I16,
        &Decoder::decode_OPU_VOP3__V_PACK_B32_F16,
        &Decoder::decode_invalid,
        &Decoder::decode_invalid,
        &Decoder::decode_invalid,
        &Decoder::decode_invalid,
        &Decoder::decode_invalid,
        &Decoder::decode_invalid,
        &Decoder::decode_invalid,
        &Decoder::decode_invalid,
        &Decoder::decode_invalid,
        &Decoder::decode_invalid,
        &Decoder::decode_invalid,
        &Decoder::decode_invalid,
        &Decoder::decode_invalid,
        &Decoder::decode_invalid,
        &Decoder::decode_invalid,
        &Decoder::decode_invalid,
        &Decoder::decode_invalid,
        &Decoder::decode_invalid,
        &Decoder::decode_invalid,
        &Decoder::decode_invalid,
        &Decoder::decode_invalid,
        &Decoder::decode_invalid,
        &Decoder::decode_invalid,
        &Decoder::decode_invalid,
        &Decoder::decode_invalid,
        &Decoder::decode_invalid,
        &Decoder::decode_invalid,
        &Decoder::decode_invalid,
        &Decoder::decode_invalid,
        &Decoder::decode_invalid,
        &Decoder::decode_invalid,
        &Decoder::decode_invalid,
        &Decoder::decode_invalid,
        &Decoder::decode_invalid,
        &Decoder::decode_invalid,
        &Decoder::decode_invalid,
        &Decoder::decode_invalid,
        &Decoder::decode_invalid,
        &Decoder::decode_invalid,
        &Decoder::decode_invalid,
        &Decoder::decode_invalid,
        &Decoder::decode_invalid,
        &Decoder::decode_invalid,
        &Decoder::decode_invalid,
        &Decoder::decode_invalid,
        &Decoder::decode_invalid,
        &Decoder::decode_invalid,
        &Decoder::decode_invalid,
        &Decoder::decode_invalid,
        &Decoder::decode_invalid,
        &Decoder::decode_invalid,
        &Decoder::decode_invalid,
        &Decoder::decode_invalid,
        &Decoder::decode_invalid,
        &Decoder::decode_invalid,
        &Decoder::decode_invalid,
        &Decoder::decode_invalid,
        &Decoder::decode_invalid,
        &Decoder::decode_invalid,
        &Decoder::decode_invalid,
        &Decoder::decode_invalid,
        &Decoder::decode_invalid,
        &Decoder::decode_invalid,
        &Decoder::decode_invalid,
        &Decoder::decode_invalid,
        &Decoder::decode_invalid,
        &Decoder::decode_invalid,
        &Decoder::decode_invalid,
        &Decoder::decode_invalid,
        &Decoder::decode_invalid,
        &Decoder::decode_invalid,
        &Decoder::decode_invalid,
        &Decoder::decode_invalid,
        &Decoder::decode_invalid,
        &Decoder::decode_invalid,
        &Decoder::decode_invalid,
        &Decoder::decode_invalid,
        &Decoder::decode_invalid,
        &Decoder::decode_invalid,
        &Decoder::decode_invalid,
        &Decoder::decode_invalid,
        &Decoder::decode_invalid,
        &Decoder::decode_invalid,
        &Decoder::decode_invalid,
        &Decoder::decode_invalid,
        &Decoder::decode_invalid,
        &Decoder::decode_invalid,
        &Decoder::decode_invalid,
        &Decoder::decode_invalid,
        &Decoder::decode_invalid,
        &Decoder::decode_invalid,
        &Decoder::decode_invalid,
        &Decoder::decode_invalid,
        &Decoder::decode_invalid,
        &Decoder::decode_invalid,
        &Decoder::decode_invalid
    };

    IsaDecodeMethod Decoder::tableSubDecode_OP_DS[] = {
        &Decoder::decode_OP_DS__DS_ADD_U32,
        &Decoder::decode_OP_DS__DS_SUB_U32,
        &Decoder::decode_OP_DS__DS_RSUB_U32,
        &Decoder::decode_OP_DS__DS_INC_U32,
        &Decoder::decode_OP_DS__DS_DEC_U32,
        &Decoder::decode_OP_DS__DS_MIN_I32,
        &Decoder::decode_OP_DS__DS_MAX_I32,
        &Decoder::decode_OP_DS__DS_MIN_U32,
        &Decoder::decode_OP_DS__DS_MAX_U32,
        &Decoder::decode_OP_DS__DS_AND_B32,
        &Decoder::decode_OP_DS__DS_OR_B32,
        &Decoder::decode_OP_DS__DS_XOR_B32,
        &Decoder::decode_OP_DS__DS_MSKOR_B32,
        &Decoder::decode_OP_DS__DS_WRITE_B32,
        &Decoder::decode_OP_DS__DS_WRITE2_B32,
        &Decoder::decode_OP_DS__DS_WRITE2ST64_B32,
        &Decoder::decode_OP_DS__DS_CMPST_B32,
        &Decoder::decode_OP_DS__DS_CMPST_F32,
        &Decoder::decode_OP_DS__DS_MIN_F32,
        &Decoder::decode_OP_DS__DS_MAX_F32,
        &Decoder::decode_OP_DS__DS_NOP,
        &Decoder::decode_OP_DS__DS_ADD_F32,
        &Decoder::decode_invalid,
        &Decoder::decode_invalid,
        &Decoder::decode_invalid,
        &Decoder::decode_invalid,
        &Decoder::decode_invalid,
        &Decoder::decode_invalid,
        &Decoder::decode_invalid,
        &Decoder::decode_OP_DS__DS_WRITE_ADDTID_B32,
        &Decoder::decode_OP_DS__DS_WRITE_B8,
        &Decoder::decode_OP_DS__DS_WRITE_B16,
        &Decoder::decode_OP_DS__DS_ADD_RTN_U32,
        &Decoder::decode_OP_DS__DS_SUB_RTN_U32,
        &Decoder::decode_OP_DS__DS_RSUB_RTN_U32,
        &Decoder::decode_OP_DS__DS_INC_RTN_U32,
        &Decoder::decode_OP_DS__DS_DEC_RTN_U32,
        &Decoder::decode_OP_DS__DS_MIN_RTN_I32,
        &Decoder::decode_OP_DS__DS_MAX_RTN_I32,
        &Decoder::decode_OP_DS__DS_MIN_RTN_U32,
        &Decoder::decode_OP_DS__DS_MAX_RTN_U32,
        &Decoder::decode_OP_DS__DS_AND_RTN_B32,
        &Decoder::decode_OP_DS__DS_OR_RTN_B32,
        &Decoder::decode_OP_DS__DS_XOR_RTN_B32,
        &Decoder::decode_OP_DS__DS_MSKOR_RTN_B32,
        &Decoder::decode_OP_DS__DS_WRXCHG_RTN_B32,
        &Decoder::decode_OP_DS__DS_WRXCHG2_RTN_B32,
        &Decoder::decode_OP_DS__DS_WRXCHG2ST64_RTN_B32,
        &Decoder::decode_OP_DS__DS_CMPST_RTN_B32,
        &Decoder::decode_OP_DS__DS_CMPST_RTN_F32,
        &Decoder::decode_OP_DS__DS_MIN_RTN_F32,
        &Decoder::decode_OP_DS__DS_MAX_RTN_F32,
        &Decoder::decode_OP_DS__DS_WRAP_RTN_B32,
        &Decoder::decode_OP_DS__DS_ADD_RTN_F32,
        &Decoder::decode_OP_DS__DS_READ_B32,
        &Decoder::decode_OP_DS__DS_READ2_B32,
        &Decoder::decode_OP_DS__DS_READ2ST64_B32,
        &Decoder::decode_OP_DS__DS_READ_I8,
        &Decoder::decode_OP_DS__DS_READ_U8,
        &Decoder::decode_OP_DS__DS_READ_I16,
        &Decoder::decode_OP_DS__DS_READ_U16,
        &Decoder::decode_OP_DS__DS_SWIZZLE_B32,
        &Decoder::decode_OP_DS__DS_PERMUTE_B32,
        &Decoder::decode_OP_DS__DS_BPERMUTE_B32,
        &Decoder::decode_OP_DS__DS_ADD_U64,
        &Decoder::decode_OP_DS__DS_SUB_U64,
        &Decoder::decode_OP_DS__DS_RSUB_U64,
        &Decoder::decode_OP_DS__DS_INC_U64,
        &Decoder::decode_OP_DS__DS_DEC_U64,
        &Decoder::decode_OP_DS__DS_MIN_I64,
        &Decoder::decode_OP_DS__DS_MAX_I64,
        &Decoder::decode_OP_DS__DS_MIN_U64,
        &Decoder::decode_OP_DS__DS_MAX_U64,
        &Decoder::decode_OP_DS__DS_AND_B64,
        &Decoder::decode_OP_DS__DS_OR_B64,
        &Decoder::decode_OP_DS__DS_XOR_B64,
        &Decoder::decode_OP_DS__DS_MSKOR_B64,
        &Decoder::decode_OP_DS__DS_WRITE_B64,
        &Decoder::decode_OP_DS__DS_WRITE2_B64,
        &Decoder::decode_OP_DS__DS_WRITE2ST64_B64,
        &Decoder::decode_OP_DS__DS_CMPST_B64,
        &Decoder::decode_OP_DS__DS_CMPST_F64,
        &Decoder::decode_OP_DS__DS_MIN_F64,
        &Decoder::decode_OP_DS__DS_MAX_F64,
        &Decoder::decode_OP_DS__DS_WRITE_B8_D16_HI,
        &Decoder::decode_OP_DS__DS_WRITE_B16_D16_HI,
        &Decoder::decode_OP_DS__DS_READ_U8_D16,
        &Decoder::decode_OP_DS__DS_READ_U8_D16_HI,
        &Decoder::decode_OP_DS__DS_READ_I8_D16,
        &Decoder::decode_OP_DS__DS_READ_I8_D16_HI,
        &Decoder::decode_OP_DS__DS_READ_U16_D16,
        &Decoder::decode_OP_DS__DS_READ_U16_D16_HI,
        &Decoder::decode_invalid,
        &Decoder::decode_invalid,
        &Decoder::decode_invalid,
        &Decoder::decode_invalid,
        &Decoder::decode_OP_DS__DS_ADD_RTN_U64,
        &Decoder::decode_OP_DS__DS_SUB_RTN_U64,
        &Decoder::decode_OP_DS__DS_RSUB_RTN_U64,
        &Decoder::decode_OP_DS__DS_INC_RTN_U64,
        &Decoder::decode_OP_DS__DS_DEC_RTN_U64,
        &Decoder::decode_OP_DS__DS_MIN_RTN_I64,
        &Decoder::decode_OP_DS__DS_MAX_RTN_I64,
        &Decoder::decode_OP_DS__DS_MIN_RTN_U64,
        &Decoder::decode_OP_DS__DS_MAX_RTN_U64,
        &Decoder::decode_OP_DS__DS_AND_RTN_B64,
        &Decoder::decode_OP_DS__DS_OR_RTN_B64,
        &Decoder::decode_OP_DS__DS_XOR_RTN_B64,
        &Decoder::decode_OP_DS__DS_MSKOR_RTN_B64,
        &Decoder::decode_OP_DS__DS_WRXCHG_RTN_B64,
        &Decoder::decode_OP_DS__DS_WRXCHG2_RTN_B64,
        &Decoder::decode_OP_DS__DS_WRXCHG2ST64_RTN_B64,
        &Decoder::decode_OP_DS__DS_CMPST_RTN_B64,
        &Decoder::decode_OP_DS__DS_CMPST_RTN_F64,
        &Decoder::decode_OP_DS__DS_MIN_RTN_F64,
        &Decoder::decode_OP_DS__DS_MAX_RTN_F64,
        &Decoder::decode_invalid,
        &Decoder::decode_invalid,
        &Decoder::decode_OP_DS__DS_READ_B64,
        &Decoder::decode_OP_DS__DS_READ2_B64,
        &Decoder::decode_OP_DS__DS_READ2ST64_B64,
        &Decoder::decode_invalid,
        &Decoder::decode_invalid,
        &Decoder::decode_invalid,
        &Decoder::decode_invalid,
        &Decoder::decode_invalid,
        &Decoder::decode_OP_DS__DS_CONDXCHG32_RTN_B64,
        &Decoder::decode_invalid,
        &Decoder::decode_OP_DS__DS_ADD_SRC2_U32,
        &Decoder::decode_OP_DS__DS_SUB_SRC2_U32,
        &Decoder::decode_OP_DS__DS_RSUB_SRC2_U32,
        &Decoder::decode_OP_DS__DS_INC_SRC2_U32,
        &Decoder::decode_OP_DS__DS_DEC_SRC2_U32,
        &Decoder::decode_OP_DS__DS_MIN_SRC2_I32,
        &Decoder::decode_OP_DS__DS_MAX_SRC2_I32,
        &Decoder::decode_OP_DS__DS_MIN_SRC2_U32,
        &Decoder::decode_OP_DS__DS_MAX_SRC2_U32,
        &Decoder::decode_OP_DS__DS_AND_SRC2_B32,
        &Decoder::decode_OP_DS__DS_OR_SRC2_B32,
        &Decoder::decode_OP_DS__DS_XOR_SRC2_B32,
        &Decoder::decode_invalid,
        &Decoder::decode_OP_DS__DS_WRITE_SRC2_B32,
        &Decoder::decode_invalid,
        &Decoder::decode_invalid,
        &Decoder::decode_invalid,
        &Decoder::decode_invalid,
        &Decoder::decode_OP_DS__DS_MIN_SRC2_F32,
        &Decoder::decode_OP_DS__DS_MAX_SRC2_F32,
        &Decoder::decode_invalid,
        &Decoder::decode_OP_DS__DS_ADD_SRC2_F32,
        &Decoder::decode_invalid,
        &Decoder::decode_invalid,
        &Decoder::decode_OP_DS__DS_GWS_SEMA_RELEASE_ALL,
        &Decoder::decode_OP_DS__DS_GWS_INIT,
        &Decoder::decode_OP_DS__DS_GWS_SEMA_V,
        &Decoder::decode_OP_DS__DS_GWS_SEMA_BR,
        &Decoder::decode_OP_DS__DS_GWS_SEMA_P,
        &Decoder::decode_OP_DS__DS_GWS_BARRIER,
        &Decoder::decode_invalid,
        &Decoder::decode_invalid,
        &Decoder::decode_invalid,
        &Decoder::decode_invalid,
        &Decoder::decode_invalid,
        &Decoder::decode_invalid,
        &Decoder::decode_invalid,
        &Decoder::decode_invalid,
        &Decoder::decode_invalid,
        &Decoder::decode_invalid,
        &Decoder::decode_invalid,
        &Decoder::decode_invalid,
        &Decoder::decode_invalid,
        &Decoder::decode_invalid,
        &Decoder::decode_invalid,
        &Decoder::decode_invalid,
        &Decoder::decode_invalid,
        &Decoder::decode_invalid,
        &Decoder::decode_invalid,
        &Decoder::decode_invalid,
        &Decoder::decode_invalid,
        &Decoder::decode_invalid,
        &Decoder::decode_invalid,
        &Decoder::decode_invalid,
        &Decoder::decode_OP_DS__DS_READ_ADDTID_B32,
        &Decoder::decode_invalid,
        &Decoder::decode_invalid,
        &Decoder::decode_invalid,
        &Decoder::decode_invalid,
        &Decoder::decode_invalid,
        &Decoder::decode_invalid,
        &Decoder::decode_OP_DS__DS_CONSUME,
        &Decoder::decode_OP_DS__DS_APPEND,
        &Decoder::decode_OP_DS__DS_ORDERED_COUNT,
        &Decoder::decode_OP_DS__DS_ADD_SRC2_U64,
        &Decoder::decode_OP_DS__DS_SUB_SRC2_U64,
        &Decoder::decode_OP_DS__DS_RSUB_SRC2_U64,
        &Decoder::decode_OP_DS__DS_INC_SRC2_U64,
        &Decoder::decode_OP_DS__DS_DEC_SRC2_U64,
        &Decoder::decode_OP_DS__DS_MIN_SRC2_I64,
        &Decoder::decode_OP_DS__DS_MAX_SRC2_I64,
        &Decoder::decode_OP_DS__DS_MIN_SRC2_U64,
        &Decoder::decode_OP_DS__DS_MAX_SRC2_U64,
        &Decoder::decode_OP_DS__DS_AND_SRC2_B64,
        &Decoder::decode_OP_DS__DS_OR_SRC2_B64,
        &Decoder::decode_OP_DS__DS_XOR_SRC2_B64,
        &Decoder::decode_invalid,
        &Decoder::decode_OP_DS__DS_WRITE_SRC2_B64,
        &Decoder::decode_invalid,
        &Decoder::decode_invalid,
        &Decoder::decode_invalid,
        &Decoder::decode_invalid,
        &Decoder::decode_OP_DS__DS_MIN_SRC2_F64,
        &Decoder::decode_OP_DS__DS_MAX_SRC2_F64,
        &Decoder::decode_invalid,
        &Decoder::decode_invalid,
        &Decoder::decode_invalid,
        &Decoder::decode_invalid,
        &Decoder::decode_invalid,
        &Decoder::decode_invalid,
        &Decoder::decode_invalid,
        &Decoder::decode_invalid,
        &Decoder::decode_invalid,
        &Decoder::decode_invalid,
        &Decoder::decode_OP_DS__DS_WRITE_B96,
        &Decoder::decode_OP_DS__DS_WRITE_B128,
        &Decoder::decode_invalid,
        &Decoder::decode_invalid,
        &Decoder::decode_invalid,
        &Decoder::decode_invalid,
        &Decoder::decode_invalid,
        &Decoder::decode_invalid,
        &Decoder::decode_invalid,
        &Decoder::decode_invalid,
        &Decoder::decode_invalid,
        &Decoder::decode_invalid,
        &Decoder::decode_invalid,
        &Decoder::decode_invalid,
        &Decoder::decode_invalid,
        &Decoder::decode_invalid,
        &Decoder::decode_invalid,
        &Decoder::decode_invalid,
        &Decoder::decode_invalid,
        &Decoder::decode_invalid,
        &Decoder::decode_invalid,
        &Decoder::decode_invalid,
        &Decoder::decode_invalid,
        &Decoder::decode_invalid,
        &Decoder::decode_invalid,
        &Decoder::decode_invalid,
        &Decoder::decode_invalid,
        &Decoder::decode_invalid,
        &Decoder::decode_invalid,
        &Decoder::decode_invalid,
        &Decoder::decode_invalid,
        &Decoder::decode_invalid,
        &Decoder::decode_OP_DS__DS_READ_B96,
        &Decoder::decode_OP_DS__DS_READ_B128
    };

    IsaDecodeMethod Decoder::tableSubDecode_OP_FLAT[] = {
        &Decoder::decode_invalid,
        &Decoder::decode_invalid,
        &Decoder::decode_invalid,
        &Decoder::decode_invalid,
        &Decoder::decode_invalid,
        &Decoder::decode_invalid,
        &Decoder::decode_invalid,
        &Decoder::decode_invalid,
        &Decoder::decode_invalid,
        &Decoder::decode_invalid,
        &Decoder::decode_invalid,
        &Decoder::decode_invalid,
        &Decoder::decode_invalid,
        &Decoder::decode_invalid,
        &Decoder::decode_invalid,
        &Decoder::decode_invalid,
        &Decoder::decode_OP_FLAT__FLAT_LOAD_UBYTE,
        &Decoder::decode_OP_FLAT__FLAT_LOAD_SBYTE,
        &Decoder::decode_OP_FLAT__FLAT_LOAD_USHORT,
        &Decoder::decode_OP_FLAT__FLAT_LOAD_SSHORT,
        &Decoder::decode_OP_FLAT__FLAT_LOAD_DWORD,
        &Decoder::decode_OP_FLAT__FLAT_LOAD_DWORDX2,
        &Decoder::decode_OP_FLAT__FLAT_LOAD_DWORDX3,
        &Decoder::decode_OP_FLAT__FLAT_LOAD_DWORDX4,
        &Decoder::decode_OP_FLAT__FLAT_STORE_BYTE,
        &Decoder::decode_OP_FLAT__FLAT_STORE_BYTE_D16_HI,
        &Decoder::decode_OP_FLAT__FLAT_STORE_SHORT,
        &Decoder::decode_OP_FLAT__FLAT_STORE_SHORT_D16_HI,
        &Decoder::decode_OP_FLAT__FLAT_STORE_DWORD,
        &Decoder::decode_OP_FLAT__FLAT_STORE_DWORDX2,
        &Decoder::decode_OP_FLAT__FLAT_STORE_DWORDX3,
        &Decoder::decode_OP_FLAT__FLAT_STORE_DWORDX4,
        &Decoder::decode_OP_FLAT__FLAT_LOAD_UBYTE_D16,
        &Decoder::decode_OP_FLAT__FLAT_LOAD_UBYTE_D16_HI,
        &Decoder::decode_OP_FLAT__FLAT_LOAD_SBYTE_D16,
        &Decoder::decode_OP_FLAT__FLAT_LOAD_SBYTE_D16_HI,
        &Decoder::decode_OP_FLAT__FLAT_LOAD_SHORT_D16,
        &Decoder::decode_OP_FLAT__FLAT_LOAD_SHORT_D16_HI,
        &Decoder::decode_invalid,
        &Decoder::decode_invalid,
        &Decoder::decode_invalid,
        &Decoder::decode_invalid,
        &Decoder::decode_invalid,
        &Decoder::decode_invalid,
        &Decoder::decode_invalid,
        &Decoder::decode_invalid,
        &Decoder::decode_invalid,
        &Decoder::decode_invalid,
        &Decoder::decode_invalid,
        &Decoder::decode_invalid,
        &Decoder::decode_invalid,
        &Decoder::decode_invalid,
        &Decoder::decode_invalid,
        &Decoder::decode_invalid,
        &Decoder::decode_invalid,
        &Decoder::decode_invalid,
        &Decoder::decode_invalid,
        &Decoder::decode_invalid,
        &Decoder::decode_invalid,
        &Decoder::decode_invalid,
        &Decoder::decode_invalid,
        &Decoder::decode_invalid,
        &Decoder::decode_invalid,
        &Decoder::decode_invalid,
        &Decoder::decode_OP_FLAT__FLAT_ATOMIC_SWAP,
        &Decoder::decode_OP_FLAT__FLAT_ATOMIC_CMPSWAP,
        &Decoder::decode_OP_FLAT__FLAT_ATOMIC_ADD,
        &Decoder::decode_OP_FLAT__FLAT_ATOMIC_SUB,
        &Decoder::decode_OP_FLAT__FLAT_ATOMIC_SMIN,
        &Decoder::decode_OP_FLAT__FLAT_ATOMIC_UMIN,
        &Decoder::decode_OP_FLAT__FLAT_ATOMIC_SMAX,
        &Decoder::decode_OP_FLAT__FLAT_ATOMIC_UMAX,
        &Decoder::decode_OP_FLAT__FLAT_ATOMIC_AND,
        &Decoder::decode_OP_FLAT__FLAT_ATOMIC_OR,
        &Decoder::decode_OP_FLAT__FLAT_ATOMIC_XOR,
        &Decoder::decode_OP_FLAT__FLAT_ATOMIC_INC,
        &Decoder::decode_OP_FLAT__FLAT_ATOMIC_DEC,
        &Decoder::decode_invalid,
        &Decoder::decode_invalid,
        &Decoder::decode_invalid,
        &Decoder::decode_invalid,
        &Decoder::decode_invalid,
        &Decoder::decode_invalid,
        &Decoder::decode_invalid,
        &Decoder::decode_invalid,
        &Decoder::decode_invalid,
        &Decoder::decode_invalid,
        &Decoder::decode_invalid,
        &Decoder::decode_invalid,
        &Decoder::decode_invalid,
        &Decoder::decode_invalid,
        &Decoder::decode_invalid,
        &Decoder::decode_invalid,
        &Decoder::decode_invalid,
        &Decoder::decode_invalid,
        &Decoder::decode_invalid,
        &Decoder::decode_OP_FLAT__FLAT_ATOMIC_SWAP_X2,
        &Decoder::decode_OP_FLAT__FLAT_ATOMIC_CMPSWAP_X2,
        &Decoder::decode_OP_FLAT__FLAT_ATOMIC_ADD_X2,
        &Decoder::decode_OP_FLAT__FLAT_ATOMIC_SUB_X2,
        &Decoder::decode_OP_FLAT__FLAT_ATOMIC_SMIN_X2,
        &Decoder::decode_OP_FLAT__FLAT_ATOMIC_UMIN_X2,
        &Decoder::decode_OP_FLAT__FLAT_ATOMIC_SMAX_X2,
        &Decoder::decode_OP_FLAT__FLAT_ATOMIC_UMAX_X2,
        &Decoder::decode_OP_FLAT__FLAT_ATOMIC_AND_X2,
        &Decoder::decode_OP_FLAT__FLAT_ATOMIC_OR_X2,
        &Decoder::decode_OP_FLAT__FLAT_ATOMIC_XOR_X2,
        &Decoder::decode_OP_FLAT__FLAT_ATOMIC_INC_X2,
        &Decoder::decode_OP_FLAT__FLAT_ATOMIC_DEC_X2,
        &Decoder::decode_invalid,
        &Decoder::decode_invalid,
        &Decoder::decode_invalid,
        &Decoder::decode_invalid,
        &Decoder::decode_invalid,
        &Decoder::decode_invalid,
        &Decoder::decode_invalid,
        &Decoder::decode_invalid,
        &Decoder::decode_invalid,
        &Decoder::decode_invalid,
        &Decoder::decode_invalid,
        &Decoder::decode_invalid,
        &Decoder::decode_invalid,
        &Decoder::decode_invalid,
        &Decoder::decode_invalid,
        &Decoder::decode_invalid,
        &Decoder::decode_invalid,
        &Decoder::decode_invalid,
        &Decoder::decode_invalid
    };

    IsaDecodeMethod Decoder::tableSubDecode_OP_GLOBAL[] = {
        &Decoder::decode_invalid,
        &Decoder::decode_invalid,
        &Decoder::decode_invalid,
        &Decoder::decode_invalid,
        &Decoder::decode_invalid,
        &Decoder::decode_invalid,
        &Decoder::decode_invalid,
        &Decoder::decode_invalid,
        &Decoder::decode_invalid,
        &Decoder::decode_invalid,
        &Decoder::decode_invalid,
        &Decoder::decode_invalid,
        &Decoder::decode_invalid,
        &Decoder::decode_invalid,
        &Decoder::decode_invalid,
        &Decoder::decode_invalid,
        &Decoder::decode_OP_GLOBAL__GLOBAL_LOAD_UBYTE,
        &Decoder::decode_OP_GLOBAL__GLOBAL_LOAD_SBYTE,
        &Decoder::decode_OP_GLOBAL__GLOBAL_LOAD_USHORT,
        &Decoder::decode_OP_GLOBAL__GLOBAL_LOAD_SSHORT,
        &Decoder::decode_OP_GLOBAL__GLOBAL_LOAD_DWORD,
        &Decoder::decode_OP_GLOBAL__GLOBAL_LOAD_DWORDX2,
        &Decoder::decode_OP_GLOBAL__GLOBAL_LOAD_DWORDX3,
        &Decoder::decode_OP_GLOBAL__GLOBAL_LOAD_DWORDX4,
        &Decoder::decode_OP_GLOBAL__GLOBAL_STORE_BYTE,
        &Decoder::decode_OP_GLOBAL__GLOBAL_STORE_BYTE_D16_HI,
        &Decoder::decode_OP_GLOBAL__GLOBAL_STORE_SHORT,
        &Decoder::decode_OP_GLOBAL__GLOBAL_STORE_SHORT_D16_HI,
        &Decoder::decode_OP_GLOBAL__GLOBAL_STORE_DWORD,
        &Decoder::decode_OP_GLOBAL__GLOBAL_STORE_DWORDX2,
        &Decoder::decode_OP_GLOBAL__GLOBAL_STORE_DWORDX3,
        &Decoder::decode_OP_GLOBAL__GLOBAL_STORE_DWORDX4,
        &Decoder::decode_OP_GLOBAL__GLOBAL_LOAD_UBYTE_D16,
        &Decoder::decode_OP_GLOBAL__GLOBAL_LOAD_UBYTE_D16_HI,
        &Decoder::decode_OP_GLOBAL__GLOBAL_LOAD_SBYTE_D16,
        &Decoder::decode_OP_GLOBAL__GLOBAL_LOAD_SBYTE_D16_HI,
        &Decoder::decode_OP_GLOBAL__GLOBAL_LOAD_SHORT_D16,
        &Decoder::decode_OP_GLOBAL__GLOBAL_LOAD_SHORT_D16_HI,
        &Decoder::decode_invalid,
        &Decoder::decode_invalid,
        &Decoder::decode_invalid,
        &Decoder::decode_invalid,
        &Decoder::decode_invalid,
        &Decoder::decode_invalid,
        &Decoder::decode_invalid,
        &Decoder::decode_invalid,
        &Decoder::decode_invalid,
        &Decoder::decode_invalid,
        &Decoder::decode_invalid,
        &Decoder::decode_invalid,
        &Decoder::decode_invalid,
        &Decoder::decode_invalid,
        &Decoder::decode_invalid,
        &Decoder::decode_invalid,
        &Decoder::decode_invalid,
        &Decoder::decode_invalid,
        &Decoder::decode_invalid,
        &Decoder::decode_invalid,
        &Decoder::decode_invalid,
        &Decoder::decode_invalid,
        &Decoder::decode_invalid,
        &Decoder::decode_invalid,
        &Decoder::decode_invalid,
        &Decoder::decode_invalid,
        &Decoder::decode_OP_GLOBAL__GLOBAL_ATOMIC_SWAP,
        &Decoder::decode_OP_GLOBAL__GLOBAL_ATOMIC_CMPSWAP,
        &Decoder::decode_OP_GLOBAL__GLOBAL_ATOMIC_ADD,
        &Decoder::decode_OP_GLOBAL__GLOBAL_ATOMIC_SUB,
        &Decoder::decode_OP_GLOBAL__GLOBAL_ATOMIC_SMIN,
        &Decoder::decode_OP_GLOBAL__GLOBAL_ATOMIC_UMIN,
        &Decoder::decode_OP_GLOBAL__GLOBAL_ATOMIC_SMAX,
        &Decoder::decode_OP_GLOBAL__GLOBAL_ATOMIC_UMAX,
        &Decoder::decode_OP_GLOBAL__GLOBAL_ATOMIC_AND,
        &Decoder::decode_OP_GLOBAL__GLOBAL_ATOMIC_OR,
        &Decoder::decode_OP_GLOBAL__GLOBAL_ATOMIC_XOR,
        &Decoder::decode_OP_GLOBAL__GLOBAL_ATOMIC_INC,
        &Decoder::decode_OP_GLOBAL__GLOBAL_ATOMIC_DEC,
        &Decoder::decode_invalid,
        &Decoder::decode_invalid,
        &Decoder::decode_invalid,
        &Decoder::decode_invalid,
        &Decoder::decode_invalid,
        &Decoder::decode_invalid,
        &Decoder::decode_invalid,
        &Decoder::decode_invalid,
        &Decoder::decode_invalid,
        &Decoder::decode_invalid,
        &Decoder::decode_invalid,
        &Decoder::decode_invalid,
        &Decoder::decode_invalid,
        &Decoder::decode_invalid,
        &Decoder::decode_invalid,
        &Decoder::decode_invalid,
        &Decoder::decode_invalid,
        &Decoder::decode_invalid,
        &Decoder::decode_invalid,
        &Decoder::decode_OP_GLOBAL__GLOBAL_ATOMIC_SWAP_X2,
        &Decoder::decode_OP_GLOBAL__GLOBAL_ATOMIC_CMPSWAP_X2,
        &Decoder::decode_OP_GLOBAL__GLOBAL_ATOMIC_ADD_X2,
        &Decoder::decode_OP_GLOBAL__GLOBAL_ATOMIC_SUB_X2,
        &Decoder::decode_OP_GLOBAL__GLOBAL_ATOMIC_SMIN_X2,
        &Decoder::decode_OP_GLOBAL__GLOBAL_ATOMIC_UMIN_X2,
        &Decoder::decode_OP_GLOBAL__GLOBAL_ATOMIC_SMAX_X2,
        &Decoder::decode_OP_GLOBAL__GLOBAL_ATOMIC_UMAX_X2,
        &Decoder::decode_OP_GLOBAL__GLOBAL_ATOMIC_AND_X2,
        &Decoder::decode_OP_GLOBAL__GLOBAL_ATOMIC_OR_X2,
        &Decoder::decode_OP_GLOBAL__GLOBAL_ATOMIC_XOR_X2,
        &Decoder::decode_OP_GLOBAL__GLOBAL_ATOMIC_INC_X2,
        &Decoder::decode_OP_GLOBAL__GLOBAL_ATOMIC_DEC_X2,
        &Decoder::decode_invalid,
        &Decoder::decode_invalid,
        &Decoder::decode_invalid,
        &Decoder::decode_invalid,
        &Decoder::decode_invalid,
        &Decoder::decode_invalid,
        &Decoder::decode_invalid,
        &Decoder::decode_invalid,
        &Decoder::decode_invalid,
        &Decoder::decode_invalid,
        &Decoder::decode_invalid,
        &Decoder::decode_invalid,
        &Decoder::decode_invalid,
        &Decoder::decode_invalid,
        &Decoder::decode_invalid,
        &Decoder::decode_invalid,
        &Decoder::decode_invalid,
        &Decoder::decode_invalid,
        &Decoder::decode_invalid
    };

    IsaDecodeMethod Decoder::tableSubDecode_OP_MIMG[] = {
        &Decoder::decode_OP_MIMG__IMAGE_LOAD,
        &Decoder::decode_OP_MIMG__IMAGE_LOAD_MIP,
        &Decoder::decode_OP_MIMG__IMAGE_LOAD_PCK,
        &Decoder::decode_OP_MIMG__IMAGE_LOAD_PCK_SGN,
        &Decoder::decode_OP_MIMG__IMAGE_LOAD_MIP_PCK,
        &Decoder::decode_OP_MIMG__IMAGE_LOAD_MIP_PCK_SGN,
        &Decoder::decode_invalid,
        &Decoder::decode_invalid,
        &Decoder::decode_OP_MIMG__IMAGE_STORE,
        &Decoder::decode_OP_MIMG__IMAGE_STORE_MIP,
        &Decoder::decode_OP_MIMG__IMAGE_STORE_PCK,
        &Decoder::decode_OP_MIMG__IMAGE_STORE_MIP_PCK,
        &Decoder::decode_invalid,
        &Decoder::decode_invalid,
        &Decoder::decode_OP_MIMG__IMAGE_GET_RESINFO,
        &Decoder::decode_invalid,
        &Decoder::decode_OP_MIMG__IMAGE_ATOMIC_SWAP,
        &Decoder::decode_OP_MIMG__IMAGE_ATOMIC_CMPSWAP,
        &Decoder::decode_OP_MIMG__IMAGE_ATOMIC_ADD,
        &Decoder::decode_OP_MIMG__IMAGE_ATOMIC_SUB,
        &Decoder::decode_OP_MIMG__IMAGE_ATOMIC_SMIN,
        &Decoder::decode_OP_MIMG__IMAGE_ATOMIC_UMIN,
        &Decoder::decode_OP_MIMG__IMAGE_ATOMIC_SMAX,
        &Decoder::decode_OP_MIMG__IMAGE_ATOMIC_UMAX,
        &Decoder::decode_OP_MIMG__IMAGE_ATOMIC_AND,
        &Decoder::decode_OP_MIMG__IMAGE_ATOMIC_OR,
        &Decoder::decode_OP_MIMG__IMAGE_ATOMIC_XOR,
        &Decoder::decode_OP_MIMG__IMAGE_ATOMIC_INC,
        &Decoder::decode_OP_MIMG__IMAGE_ATOMIC_DEC,
        &Decoder::decode_invalid,
        &Decoder::decode_invalid,
        &Decoder::decode_invalid,
        &Decoder::decode_OP_MIMG__IMAGE_SAMPLE,
        &Decoder::decode_OP_MIMG__IMAGE_SAMPLE_CL,
        &Decoder::decode_OP_MIMG__IMAGE_SAMPLE_D,
        &Decoder::decode_OP_MIMG__IMAGE_SAMPLE_D_CL,
        &Decoder::decode_OP_MIMG__IMAGE_SAMPLE_L,
        &Decoder::decode_OP_MIMG__IMAGE_SAMPLE_B,
        &Decoder::decode_OP_MIMG__IMAGE_SAMPLE_B_CL,
        &Decoder::decode_OP_MIMG__IMAGE_SAMPLE_LZ,
        &Decoder::decode_OP_MIMG__IMAGE_SAMPLE_C,
        &Decoder::decode_OP_MIMG__IMAGE_SAMPLE_C_CL,
        &Decoder::decode_OP_MIMG__IMAGE_SAMPLE_C_D,
        &Decoder::decode_OP_MIMG__IMAGE_SAMPLE_C_D_CL,
        &Decoder::decode_OP_MIMG__IMAGE_SAMPLE_C_L,
        &Decoder::decode_OP_MIMG__IMAGE_SAMPLE_C_B,
        &Decoder::decode_OP_MIMG__IMAGE_SAMPLE_C_B_CL,
        &Decoder::decode_OP_MIMG__IMAGE_SAMPLE_C_LZ,
        &Decoder::decode_OP_MIMG__IMAGE_SAMPLE_O,
        &Decoder::decode_OP_MIMG__IMAGE_SAMPLE_CL_O,
        &Decoder::decode_OP_MIMG__IMAGE_SAMPLE_D_O,
        &Decoder::decode_OP_MIMG__IMAGE_SAMPLE_D_CL_O,
        &Decoder::decode_OP_MIMG__IMAGE_SAMPLE_L_O,
        &Decoder::decode_OP_MIMG__IMAGE_SAMPLE_B_O,
        &Decoder::decode_OP_MIMG__IMAGE_SAMPLE_B_CL_O,
        &Decoder::decode_OP_MIMG__IMAGE_SAMPLE_LZ_O,
        &Decoder::decode_OP_MIMG__IMAGE_SAMPLE_C_O,
        &Decoder::decode_OP_MIMG__IMAGE_SAMPLE_C_CL_O,
        &Decoder::decode_OP_MIMG__IMAGE_SAMPLE_C_D_O,
        &Decoder::decode_OP_MIMG__IMAGE_SAMPLE_C_D_CL_O,
        &Decoder::decode_OP_MIMG__IMAGE_SAMPLE_C_L_O,
        &Decoder::decode_OP_MIMG__IMAGE_SAMPLE_C_B_O,
        &Decoder::decode_OP_MIMG__IMAGE_SAMPLE_C_B_CL_O,
        &Decoder::decode_OP_MIMG__IMAGE_SAMPLE_C_LZ_O,
        &Decoder::decode_OP_MIMG__IMAGE_GATHER4,
        &Decoder::decode_OP_MIMG__IMAGE_GATHER4_CL,
        &Decoder::decode_OP_MIMG__IMAGE_GATHER4H,
        &Decoder::decode_invalid,
        &Decoder::decode_OP_MIMG__IMAGE_GATHER4_L,
        &Decoder::decode_OP_MIMG__IMAGE_GATHER4_B,
        &Decoder::decode_OP_MIMG__IMAGE_GATHER4_B_CL,
        &Decoder::decode_OP_MIMG__IMAGE_GATHER4_LZ,
        &Decoder::decode_OP_MIMG__IMAGE_GATHER4_C,
        &Decoder::decode_OP_MIMG__IMAGE_GATHER4_C_CL,
        &Decoder::decode_OP_MIMG__IMAGE_GATHER4H_PCK,
        &Decoder::decode_OP_MIMG__IMAGE_GATHER8H_PCK,
        &Decoder::decode_OP_MIMG__IMAGE_GATHER4_C_L,
        &Decoder::decode_OP_MIMG__IMAGE_GATHER4_C_B,
        &Decoder::decode_OP_MIMG__IMAGE_GATHER4_C_B_CL,
        &Decoder::decode_OP_MIMG__IMAGE_GATHER4_C_LZ,
        &Decoder::decode_OP_MIMG__IMAGE_GATHER4_O,
        &Decoder::decode_OP_MIMG__IMAGE_GATHER4_CL_O,
        &Decoder::decode_invalid,
        &Decoder::decode_invalid,
        &Decoder::decode_OP_MIMG__IMAGE_GATHER4_L_O,
        &Decoder::decode_OP_MIMG__IMAGE_GATHER4_B_O,
        &Decoder::decode_OP_MIMG__IMAGE_GATHER4_B_CL_O,
        &Decoder::decode_OP_MIMG__IMAGE_GATHER4_LZ_O,
        &Decoder::decode_OP_MIMG__IMAGE_GATHER4_C_O,
        &Decoder::decode_OP_MIMG__IMAGE_GATHER4_C_CL_O,
        &Decoder::decode_invalid,
        &Decoder::decode_invalid,
        &Decoder::decode_OP_MIMG__IMAGE_GATHER4_C_L_O,
        &Decoder::decode_OP_MIMG__IMAGE_GATHER4_C_B_O,
        &Decoder::decode_OP_MIMG__IMAGE_GATHER4_C_B_CL_O,
        &Decoder::decode_OP_MIMG__IMAGE_GATHER4_C_LZ_O,
        &Decoder::decode_OP_MIMG__IMAGE_GET_LOD,
        &Decoder::decode_invalid,
        &Decoder::decode_invalid,
        &Decoder::decode_invalid,
        &Decoder::decode_invalid,
        &Decoder::decode_invalid,
        &Decoder::decode_invalid,
        &Decoder::decode_invalid,
        &Decoder::decode_OP_MIMG__IMAGE_SAMPLE_CD,
        &Decoder::decode_OP_MIMG__IMAGE_SAMPLE_CD_CL,
        &Decoder::decode_OP_MIMG__IMAGE_SAMPLE_C_CD,
        &Decoder::decode_OP_MIMG__IMAGE_SAMPLE_C_CD_CL,
        &Decoder::decode_OP_MIMG__IMAGE_SAMPLE_CD_O,
        &Decoder::decode_OP_MIMG__IMAGE_SAMPLE_CD_CL_O,
        &Decoder::decode_OP_MIMG__IMAGE_SAMPLE_C_CD_O,
        &Decoder::decode_OP_MIMG__IMAGE_SAMPLE_C_CD_CL_O,
        &Decoder::decode_invalid,
        &Decoder::decode_invalid,
        &Decoder::decode_invalid,
        &Decoder::decode_invalid,
        &Decoder::decode_invalid,
        &Decoder::decode_invalid,
        &Decoder::decode_invalid,
        &Decoder::decode_invalid,
        &Decoder::decode_invalid,
        &Decoder::decode_invalid,
        &Decoder::decode_invalid,
        &Decoder::decode_invalid,
        &Decoder::decode_invalid,
        &Decoder::decode_invalid,
        &Decoder::decode_invalid,
        &Decoder::decode_invalid
    };

    IsaDecodeMethod Decoder::tableSubDecode_OP_MTBUF[] = {
        &Decoder::decode_OP_MTBUF__TBUFFER_LOAD_FORMAT_X,
        &Decoder::decode_OP_MTBUF__TBUFFER_LOAD_FORMAT_XY,
        &Decoder::decode_OP_MTBUF__TBUFFER_LOAD_FORMAT_XYZ,
        &Decoder::decode_OP_MTBUF__TBUFFER_LOAD_FORMAT_XYZW,
        &Decoder::decode_OP_MTBUF__TBUFFER_STORE_FORMAT_X,
        &Decoder::decode_OP_MTBUF__TBUFFER_STORE_FORMAT_XY,
        &Decoder::decode_OP_MTBUF__TBUFFER_STORE_FORMAT_XYZ,
        &Decoder::decode_OP_MTBUF__TBUFFER_STORE_FORMAT_XYZW,
        &Decoder::decode_OP_MTBUF__TBUFFER_LOAD_FORMAT_D16_X,
        &Decoder::decode_OP_MTBUF__TBUFFER_LOAD_FORMAT_D16_XY,
        &Decoder::decode_OP_MTBUF__TBUFFER_LOAD_FORMAT_D16_XYZ,
        &Decoder::decode_OP_MTBUF__TBUFFER_LOAD_FORMAT_D16_XYZW,
        &Decoder::decode_OP_MTBUF__TBUFFER_STORE_FORMAT_D16_X,
        &Decoder::decode_OP_MTBUF__TBUFFER_STORE_FORMAT_D16_XY,
        &Decoder::decode_OP_MTBUF__TBUFFER_STORE_FORMAT_D16_XYZ,
        &Decoder::decode_OP_MTBUF__TBUFFER_STORE_FORMAT_D16_XYZW
    };

    IsaDecodeMethod Decoder::tableSubDecode_OP_MUBUF[] = {
        &Decoder::decode_OP_MUBUF__BUFFER_LOAD_FORMAT_X,
        &Decoder::decode_OP_MUBUF__BUFFER_LOAD_FORMAT_XY,
        &Decoder::decode_OP_MUBUF__BUFFER_LOAD_FORMAT_XYZ,
        &Decoder::decode_OP_MUBUF__BUFFER_LOAD_FORMAT_XYZW,
        &Decoder::decode_OP_MUBUF__BUFFER_STORE_FORMAT_X,
        &Decoder::decode_OP_MUBUF__BUFFER_STORE_FORMAT_XY,
        &Decoder::decode_OP_MUBUF__BUFFER_STORE_FORMAT_XYZ,
        &Decoder::decode_OP_MUBUF__BUFFER_STORE_FORMAT_XYZW,
        &Decoder::decode_OP_MUBUF__BUFFER_LOAD_FORMAT_D16_X,
        &Decoder::decode_OP_MUBUF__BUFFER_LOAD_FORMAT_D16_XY,
        &Decoder::decode_OP_MUBUF__BUFFER_LOAD_FORMAT_D16_XYZ,
        &Decoder::decode_OP_MUBUF__BUFFER_LOAD_FORMAT_D16_XYZW,
        &Decoder::decode_OP_MUBUF__BUFFER_STORE_FORMAT_D16_X,
        &Decoder::decode_OP_MUBUF__BUFFER_STORE_FORMAT_D16_XY,
        &Decoder::decode_OP_MUBUF__BUFFER_STORE_FORMAT_D16_XYZ,
        &Decoder::decode_OP_MUBUF__BUFFER_STORE_FORMAT_D16_XYZW,
        &Decoder::decode_OP_MUBUF__BUFFER_LOAD_UBYTE,
        &Decoder::decode_OP_MUBUF__BUFFER_LOAD_SBYTE,
        &Decoder::decode_OP_MUBUF__BUFFER_LOAD_USHORT,
        &Decoder::decode_OP_MUBUF__BUFFER_LOAD_SSHORT,
        &Decoder::decode_OP_MUBUF__BUFFER_LOAD_DWORD,
        &Decoder::decode_OP_MUBUF__BUFFER_LOAD_DWORDX2,
        &Decoder::decode_OP_MUBUF__BUFFER_LOAD_DWORDX3,
        &Decoder::decode_OP_MUBUF__BUFFER_LOAD_DWORDX4,
        &Decoder::decode_OP_MUBUF__BUFFER_STORE_BYTE,
        &Decoder::decode_OP_MUBUF__BUFFER_STORE_BYTE_D16_HI,
        &Decoder::decode_OP_MUBUF__BUFFER_STORE_SHORT,
        &Decoder::decode_OP_MUBUF__BUFFER_STORE_SHORT_D16_HI,
        &Decoder::decode_OP_MUBUF__BUFFER_STORE_DWORD,
        &Decoder::decode_OP_MUBUF__BUFFER_STORE_DWORDX2,
        &Decoder::decode_OP_MUBUF__BUFFER_STORE_DWORDX3,
        &Decoder::decode_OP_MUBUF__BUFFER_STORE_DWORDX4,
        &Decoder::decode_OP_MUBUF__BUFFER_LOAD_UBYTE_D16,
        &Decoder::decode_OP_MUBUF__BUFFER_LOAD_UBYTE_D16_HI,
        &Decoder::decode_OP_MUBUF__BUFFER_LOAD_SBYTE_D16,
        &Decoder::decode_OP_MUBUF__BUFFER_LOAD_SBYTE_D16_HI,
        &Decoder::decode_OP_MUBUF__BUFFER_LOAD_SHORT_D16,
        &Decoder::decode_OP_MUBUF__BUFFER_LOAD_SHORT_D16_HI,
        &Decoder::decode_OP_MUBUF__BUFFER_LOAD_FORMAT_D16_HI_X,
        &Decoder::decode_OP_MUBUF__BUFFER_STORE_FORMAT_D16_HI_X,
        &Decoder::decode_invalid,
        &Decoder::decode_invalid,
        &Decoder::decode_invalid,
        &Decoder::decode_invalid,
        &Decoder::decode_invalid,
        &Decoder::decode_invalid,
        &Decoder::decode_invalid,
        &Decoder::decode_invalid,
        &Decoder::decode_invalid,
        &Decoder::decode_invalid,
        &Decoder::decode_invalid,
        &Decoder::decode_invalid,
        &Decoder::decode_invalid,
        &Decoder::decode_invalid,
        &Decoder::decode_invalid,
        &Decoder::decode_invalid,
        &Decoder::decode_invalid,
        &Decoder::decode_invalid,
        &Decoder::decode_invalid,
        &Decoder::decode_invalid,
        &Decoder::decode_invalid,
        &Decoder::decode_OP_MUBUF__BUFFER_STORE_LDS_DWORD,
        &Decoder::decode_OP_MUBUF__BUFFER_WBINVL1,
        &Decoder::decode_OP_MUBUF__BUFFER_WBINVL1_VOL,
        &Decoder::decode_OP_MUBUF__BUFFER_ATOMIC_SWAP,
        &Decoder::decode_OP_MUBUF__BUFFER_ATOMIC_CMPSWAP,
        &Decoder::decode_OP_MUBUF__BUFFER_ATOMIC_ADD,
        &Decoder::decode_OP_MUBUF__BUFFER_ATOMIC_SUB,
        &Decoder::decode_OP_MUBUF__BUFFER_ATOMIC_SMIN,
        &Decoder::decode_OP_MUBUF__BUFFER_ATOMIC_UMIN,
        &Decoder::decode_OP_MUBUF__BUFFER_ATOMIC_SMAX,
        &Decoder::decode_OP_MUBUF__BUFFER_ATOMIC_UMAX,
        &Decoder::decode_OP_MUBUF__BUFFER_ATOMIC_AND,
        &Decoder::decode_OP_MUBUF__BUFFER_ATOMIC_OR,
        &Decoder::decode_OP_MUBUF__BUFFER_ATOMIC_XOR,
        &Decoder::decode_OP_MUBUF__BUFFER_ATOMIC_INC,
        &Decoder::decode_OP_MUBUF__BUFFER_ATOMIC_DEC,
        &Decoder::decode_invalid,
        &Decoder::decode_invalid,
        &Decoder::decode_invalid,
        &Decoder::decode_invalid,
        &Decoder::decode_invalid,
        &Decoder::decode_invalid,
        &Decoder::decode_invalid,
        &Decoder::decode_invalid,
        &Decoder::decode_invalid,
        &Decoder::decode_invalid,
        &Decoder::decode_invalid,
        &Decoder::decode_invalid,
        &Decoder::decode_invalid,
        &Decoder::decode_invalid,
        &Decoder::decode_invalid,
        &Decoder::decode_invalid,
        &Decoder::decode_invalid,
        &Decoder::decode_invalid,
        &Decoder::decode_invalid,
        &Decoder::decode_OP_MUBUF__BUFFER_ATOMIC_SWAP_X2,
        &Decoder::decode_OP_MUBUF__BUFFER_ATOMIC_CMPSWAP_X2,
        &Decoder::decode_OP_MUBUF__BUFFER_ATOMIC_ADD_X2,
        &Decoder::decode_OP_MUBUF__BUFFER_ATOMIC_SUB_X2,
        &Decoder::decode_OP_MUBUF__BUFFER_ATOMIC_SMIN_X2,
        &Decoder::decode_OP_MUBUF__BUFFER_ATOMIC_UMIN_X2,
        &Decoder::decode_OP_MUBUF__BUFFER_ATOMIC_SMAX_X2,
        &Decoder::decode_OP_MUBUF__BUFFER_ATOMIC_UMAX_X2,
        &Decoder::decode_OP_MUBUF__BUFFER_ATOMIC_AND_X2,
        &Decoder::decode_OP_MUBUF__BUFFER_ATOMIC_OR_X2,
        &Decoder::decode_OP_MUBUF__BUFFER_ATOMIC_XOR_X2,
        &Decoder::decode_OP_MUBUF__BUFFER_ATOMIC_INC_X2,
        &Decoder::decode_OP_MUBUF__BUFFER_ATOMIC_DEC_X2,
        &Decoder::decode_invalid,
        &Decoder::decode_invalid,
        &Decoder::decode_invalid,
        &Decoder::decode_invalid,
        &Decoder::decode_invalid,
        &Decoder::decode_invalid,
        &Decoder::decode_invalid,
        &Decoder::decode_invalid,
        &Decoder::decode_invalid,
        &Decoder::decode_invalid,
        &Decoder::decode_invalid,
        &Decoder::decode_invalid,
        &Decoder::decode_invalid,
        &Decoder::decode_invalid,
        &Decoder::decode_invalid,
        &Decoder::decode_invalid,
        &Decoder::decode_invalid,
        &Decoder::decode_invalid,
        &Decoder::decode_invalid
    };

    IsaDecodeMethod Decoder::tableSubDecode_OP_SCRATCH[] = {
        &Decoder::decode_invalid,
        &Decoder::decode_invalid,
        &Decoder::decode_invalid,
        &Decoder::decode_invalid,
        &Decoder::decode_invalid,
        &Decoder::decode_invalid,
        &Decoder::decode_invalid,
        &Decoder::decode_invalid,
        &Decoder::decode_invalid,
        &Decoder::decode_invalid,
        &Decoder::decode_invalid,
        &Decoder::decode_invalid,
        &Decoder::decode_invalid,
        &Decoder::decode_invalid,
        &Decoder::decode_invalid,
        &Decoder::decode_invalid,
        &Decoder::decode_OP_SCRATCH__SCRATCH_LOAD_UBYTE,
        &Decoder::decode_OP_SCRATCH__SCRATCH_LOAD_SBYTE,
        &Decoder::decode_OP_SCRATCH__SCRATCH_LOAD_USHORT,
        &Decoder::decode_OP_SCRATCH__SCRATCH_LOAD_SSHORT,
        &Decoder::decode_OP_SCRATCH__SCRATCH_LOAD_DWORD,
        &Decoder::decode_OP_SCRATCH__SCRATCH_LOAD_DWORDX2,
        &Decoder::decode_OP_SCRATCH__SCRATCH_LOAD_DWORDX3,
        &Decoder::decode_OP_SCRATCH__SCRATCH_LOAD_DWORDX4,
        &Decoder::decode_OP_SCRATCH__SCRATCH_STORE_BYTE,
        &Decoder::decode_OP_SCRATCH__SCRATCH_STORE_BYTE_D16_HI,
        &Decoder::decode_OP_SCRATCH__SCRATCH_STORE_SHORT,
        &Decoder::decode_OP_SCRATCH__SCRATCH_STORE_SHORT_D16_HI,
        &Decoder::decode_OP_SCRATCH__SCRATCH_STORE_DWORD,
        &Decoder::decode_OP_SCRATCH__SCRATCH_STORE_DWORDX2,
        &Decoder::decode_OP_SCRATCH__SCRATCH_STORE_DWORDX3,
        &Decoder::decode_OP_SCRATCH__SCRATCH_STORE_DWORDX4,
        &Decoder::decode_OP_SCRATCH__SCRATCH_LOAD_UBYTE_D16,
        &Decoder::decode_OP_SCRATCH__SCRATCH_LOAD_UBYTE_D16_HI,
        &Decoder::decode_OP_SCRATCH__SCRATCH_LOAD_SBYTE_D16,
        &Decoder::decode_OP_SCRATCH__SCRATCH_LOAD_SBYTE_D16_HI,
        &Decoder::decode_OP_SCRATCH__SCRATCH_LOAD_SHORT_D16,
        &Decoder::decode_OP_SCRATCH__SCRATCH_LOAD_SHORT_D16_HI,
        &Decoder::decode_invalid,
        &Decoder::decode_invalid,
        &Decoder::decode_invalid,
        &Decoder::decode_invalid,
        &Decoder::decode_invalid,
        &Decoder::decode_invalid,
        &Decoder::decode_invalid,
        &Decoder::decode_invalid,
        &Decoder::decode_invalid,
        &Decoder::decode_invalid,
        &Decoder::decode_invalid,
        &Decoder::decode_invalid,
        &Decoder::decode_invalid,
        &Decoder::decode_invalid,
        &Decoder::decode_invalid,
        &Decoder::decode_invalid,
        &Decoder::decode_invalid,
        &Decoder::decode_invalid,
        &Decoder::decode_invalid,
        &Decoder::decode_invalid,
        &Decoder::decode_invalid,
        &Decoder::decode_invalid,
        &Decoder::decode_invalid,
        &Decoder::decode_invalid,
        &Decoder::decode_invalid,
        &Decoder::decode_invalid,
        &Decoder::decode_invalid,
        &Decoder::decode_invalid,
        &Decoder::decode_invalid,
        &Decoder::decode_invalid,
        &Decoder::decode_invalid,
        &Decoder::decode_invalid,
        &Decoder::decode_invalid,
        &Decoder::decode_invalid,
        &Decoder::decode_invalid,
        &Decoder::decode_invalid,
        &Decoder::decode_invalid,
        &Decoder::decode_invalid,
        &Decoder::decode_invalid,
        &Decoder::decode_invalid,
        &Decoder::decode_invalid,
        &Decoder::decode_invalid,
        &Decoder::decode_invalid,
        &Decoder::decode_invalid,
        &Decoder::decode_invalid,
        &Decoder::decode_invalid,
        &Decoder::decode_invalid,
        &Decoder::decode_invalid,
        &Decoder::decode_invalid,
        &Decoder::decode_invalid,
        &Decoder::decode_invalid,
        &Decoder::decode_invalid,
        &Decoder::decode_invalid,
        &Decoder::decode_invalid,
        &Decoder::decode_invalid,
        &Decoder::decode_invalid,
        &Decoder::decode_invalid,
        &Decoder::decode_invalid,
        &Decoder::decode_invalid,
        &Decoder::decode_invalid,
        &Decoder::decode_invalid,
        &Decoder::decode_invalid,
        &Decoder::decode_invalid,
        &Decoder::decode_invalid,
        &Decoder::decode_invalid,
        &Decoder::decode_invalid,
        &Decoder::decode_invalid,
        &Decoder::decode_invalid,
        &Decoder::decode_invalid,
        &Decoder::decode_invalid,
        &Decoder::decode_invalid,
        &Decoder::decode_invalid,
        &Decoder::decode_invalid,
        &Decoder::decode_invalid,
        &Decoder::decode_invalid,
        &Decoder::decode_invalid,
        &Decoder::decode_invalid,
        &Decoder::decode_invalid,
        &Decoder::decode_invalid,
        &Decoder::decode_invalid,
        &Decoder::decode_invalid,
        &Decoder::decode_invalid,
        &Decoder::decode_invalid,
        &Decoder::decode_invalid,
        &Decoder::decode_invalid,
        &Decoder::decode_invalid,
        &Decoder::decode_invalid,
        &Decoder::decode_invalid,
        &Decoder::decode_invalid,
        &Decoder::decode_invalid,
    };

    IsaDecodeMethod Decoder::tableSubDecode_OP_SMEM[] = {
        &Decoder::decode_OP_SMEM__S_LOAD_DWORD,
        &Decoder::decode_OP_SMEM__S_LOAD_DWORDX2,
        &Decoder::decode_OP_SMEM__S_LOAD_DWORDX4,
        &Decoder::decode_OP_SMEM__S_LOAD_DWORDX8,
        &Decoder::decode_OP_SMEM__S_LOAD_DWORDX16,
        &Decoder::decode_OP_SMEM__S_SCRATCH_LOAD_DWORD,
        &Decoder::decode_OP_SMEM__S_SCRATCH_LOAD_DWORDX2,
        &Decoder::decode_OP_SMEM__S_SCRATCH_LOAD_DWORDX4,
        &Decoder::decode_OP_SMEM__S_BUFFER_LOAD_DWORD,
        &Decoder::decode_OP_SMEM__S_BUFFER_LOAD_DWORDX2,
        &Decoder::decode_OP_SMEM__S_BUFFER_LOAD_DWORDX4,
        &Decoder::decode_OP_SMEM__S_BUFFER_LOAD_DWORDX8,
        &Decoder::decode_OP_SMEM__S_BUFFER_LOAD_DWORDX16,
        &Decoder::decode_invalid,
        &Decoder::decode_invalid,
        &Decoder::decode_invalid,
        &Decoder::decode_OP_SMEM__S_STORE_DWORD,
        &Decoder::decode_OP_SMEM__S_STORE_DWORDX2,
        &Decoder::decode_OP_SMEM__S_STORE_DWORDX4,
        &Decoder::decode_invalid,
        &Decoder::decode_invalid,
        &Decoder::decode_OP_SMEM__S_SCRATCH_STORE_DWORD,
        &Decoder::decode_OP_SMEM__S_SCRATCH_STORE_DWORDX2,
        &Decoder::decode_OP_SMEM__S_SCRATCH_STORE_DWORDX4,
        &Decoder::decode_OP_SMEM__S_BUFFER_STORE_DWORD,
        &Decoder::decode_OP_SMEM__S_BUFFER_STORE_DWORDX2,
        &Decoder::decode_OP_SMEM__S_BUFFER_STORE_DWORDX4,
        &Decoder::decode_invalid,
        &Decoder::decode_invalid,
        &Decoder::decode_invalid,
        &Decoder::decode_invalid,
        &Decoder::decode_invalid,
        &Decoder::decode_OP_SMEM__S_DCACHE_INV,
        &Decoder::decode_OP_SMEM__S_DCACHE_WB,
        &Decoder::decode_OP_SMEM__S_DCACHE_INV_VOL,
        &Decoder::decode_OP_SMEM__S_DCACHE_WB_VOL,
        &Decoder::decode_OP_SMEM__S_MEMTIME,
        &Decoder::decode_OP_SMEM__S_MEMREALTIME,
        &Decoder::decode_OP_SMEM__S_ATC_PROBE,
        &Decoder::decode_OP_SMEM__S_ATC_PROBE_BUFFER,
        &Decoder::decode_OP_SMEM__S_DCACHE_DISCARD,
        &Decoder::decode_OP_SMEM__S_DCACHE_DISCARD_X2,
        &Decoder::decode_invalid,
        &Decoder::decode_invalid,
        &Decoder::decode_invalid,
        &Decoder::decode_invalid,
        &Decoder::decode_invalid,
        &Decoder::decode_invalid,
        &Decoder::decode_invalid,
        &Decoder::decode_invalid,
        &Decoder::decode_invalid,
        &Decoder::decode_invalid,
        &Decoder::decode_invalid,
        &Decoder::decode_invalid,
        &Decoder::decode_invalid,
        &Decoder::decode_invalid,
        &Decoder::decode_invalid,
        &Decoder::decode_invalid,
        &Decoder::decode_invalid,
        &Decoder::decode_invalid,
        &Decoder::decode_invalid,
        &Decoder::decode_invalid,
        &Decoder::decode_invalid,
        &Decoder::decode_invalid,
        &Decoder::decode_OP_SMEM__S_BUFFER_ATOMIC_SWAP,
        &Decoder::decode_OP_SMEM__S_BUFFER_ATOMIC_CMPSWAP,
        &Decoder::decode_OP_SMEM__S_BUFFER_ATOMIC_ADD,
        &Decoder::decode_OP_SMEM__S_BUFFER_ATOMIC_SUB,
        &Decoder::decode_OP_SMEM__S_BUFFER_ATOMIC_SMIN,
        &Decoder::decode_OP_SMEM__S_BUFFER_ATOMIC_UMIN,
        &Decoder::decode_OP_SMEM__S_BUFFER_ATOMIC_SMAX,
        &Decoder::decode_OP_SMEM__S_BUFFER_ATOMIC_UMAX,
        &Decoder::decode_OP_SMEM__S_BUFFER_ATOMIC_AND,
        &Decoder::decode_OP_SMEM__S_BUFFER_ATOMIC_OR,
        &Decoder::decode_OP_SMEM__S_BUFFER_ATOMIC_XOR,
        &Decoder::decode_OP_SMEM__S_BUFFER_ATOMIC_INC,
        &Decoder::decode_OP_SMEM__S_BUFFER_ATOMIC_DEC,
        &Decoder::decode_invalid,
        &Decoder::decode_invalid,
        &Decoder::decode_invalid,
        &Decoder::decode_invalid,
        &Decoder::decode_invalid,
        &Decoder::decode_invalid,
        &Decoder::decode_invalid,
        &Decoder::decode_invalid,
        &Decoder::decode_invalid,
        &Decoder::decode_invalid,
        &Decoder::decode_invalid,
        &Decoder::decode_invalid,
        &Decoder::decode_invalid,
        &Decoder::decode_invalid,
        &Decoder::decode_invalid,
        &Decoder::decode_invalid,
        &Decoder::decode_invalid,
        &Decoder::decode_invalid,
        &Decoder::decode_invalid,
        &Decoder::decode_OP_SMEM__S_BUFFER_ATOMIC_SWAP_X2,
        &Decoder::decode_OP_SMEM__S_BUFFER_ATOMIC_CMPSWAP_X2,
        &Decoder::decode_OP_SMEM__S_BUFFER_ATOMIC_ADD_X2,
        &Decoder::decode_OP_SMEM__S_BUFFER_ATOMIC_SUB_X2,
        &Decoder::decode_OP_SMEM__S_BUFFER_ATOMIC_SMIN_X2,
        &Decoder::decode_OP_SMEM__S_BUFFER_ATOMIC_UMIN_X2,
        &Decoder::decode_OP_SMEM__S_BUFFER_ATOMIC_SMAX_X2,
        &Decoder::decode_OP_SMEM__S_BUFFER_ATOMIC_UMAX_X2,
        &Decoder::decode_OP_SMEM__S_BUFFER_ATOMIC_AND_X2,
        &Decoder::decode_OP_SMEM__S_BUFFER_ATOMIC_OR_X2,
        &Decoder::decode_OP_SMEM__S_BUFFER_ATOMIC_XOR_X2,
        &Decoder::decode_OP_SMEM__S_BUFFER_ATOMIC_INC_X2,
        &Decoder::decode_OP_SMEM__S_BUFFER_ATOMIC_DEC_X2,
        &Decoder::decode_invalid,
        &Decoder::decode_invalid,
        &Decoder::decode_invalid,
        &Decoder::decode_invalid,
        &Decoder::decode_invalid,
        &Decoder::decode_invalid,
        &Decoder::decode_invalid,
        &Decoder::decode_invalid,
        &Decoder::decode_invalid,
        &Decoder::decode_invalid,
        &Decoder::decode_invalid,
        &Decoder::decode_invalid,
        &Decoder::decode_invalid,
        &Decoder::decode_invalid,
        &Decoder::decode_invalid,
        &Decoder::decode_invalid,
        &Decoder::decode_invalid,
        &Decoder::decode_invalid,
        &Decoder::decode_invalid,
        &Decoder::decode_OP_SMEM__S_ATOMIC_SWAP,
        &Decoder::decode_OP_SMEM__S_ATOMIC_CMPSWAP,
        &Decoder::decode_OP_SMEM__S_ATOMIC_ADD,
        &Decoder::decode_OP_SMEM__S_ATOMIC_SUB,
        &Decoder::decode_OP_SMEM__S_ATOMIC_SMIN,
        &Decoder::decode_OP_SMEM__S_ATOMIC_UMIN,
        &Decoder::decode_OP_SMEM__S_ATOMIC_SMAX,
        &Decoder::decode_OP_SMEM__S_ATOMIC_UMAX,
        &Decoder::decode_OP_SMEM__S_ATOMIC_AND,
        &Decoder::decode_OP_SMEM__S_ATOMIC_OR,
        &Decoder::decode_OP_SMEM__S_ATOMIC_XOR,
        &Decoder::decode_OP_SMEM__S_ATOMIC_INC,
        &Decoder::decode_OP_SMEM__S_ATOMIC_DEC,
        &Decoder::decode_invalid,
        &Decoder::decode_invalid,
        &Decoder::decode_invalid,
        &Decoder::decode_invalid,
        &Decoder::decode_invalid,
        &Decoder::decode_invalid,
        &Decoder::decode_invalid,
        &Decoder::decode_invalid,
        &Decoder::decode_invalid,
        &Decoder::decode_invalid,
        &Decoder::decode_invalid,
        &Decoder::decode_invalid,
        &Decoder::decode_invalid,
        &Decoder::decode_invalid,
        &Decoder::decode_invalid,
        &Decoder::decode_invalid,
        &Decoder::decode_invalid,
        &Decoder::decode_invalid,
        &Decoder::decode_invalid,
        &Decoder::decode_OP_SMEM__S_ATOMIC_SWAP_X2,
        &Decoder::decode_OP_SMEM__S_ATOMIC_CMPSWAP_X2,
        &Decoder::decode_OP_SMEM__S_ATOMIC_ADD_X2,
        &Decoder::decode_OP_SMEM__S_ATOMIC_SUB_X2,
        &Decoder::decode_OP_SMEM__S_ATOMIC_SMIN_X2,
        &Decoder::decode_OP_SMEM__S_ATOMIC_UMIN_X2,
        &Decoder::decode_OP_SMEM__S_ATOMIC_SMAX_X2,
        &Decoder::decode_OP_SMEM__S_ATOMIC_UMAX_X2,
        &Decoder::decode_OP_SMEM__S_ATOMIC_AND_X2,
        &Decoder::decode_OP_SMEM__S_ATOMIC_OR_X2,
        &Decoder::decode_OP_SMEM__S_ATOMIC_XOR_X2,
        &Decoder::decode_OP_SMEM__S_ATOMIC_INC_X2,
        &Decoder::decode_OP_SMEM__S_ATOMIC_DEC_X2,
        &Decoder::decode_invalid,
        &Decoder::decode_invalid,
        &Decoder::decode_invalid,
        &Decoder::decode_invalid,
        &Decoder::decode_invalid,
        &Decoder::decode_invalid,
        &Decoder::decode_invalid,
        &Decoder::decode_invalid,
        &Decoder::decode_invalid,
        &Decoder::decode_invalid,
        &Decoder::decode_invalid,
        &Decoder::decode_invalid,
        &Decoder::decode_invalid,
        &Decoder::decode_invalid,
        &Decoder::decode_invalid,
        &Decoder::decode_invalid,
        &Decoder::decode_invalid,
        &Decoder::decode_invalid,
        &Decoder::decode_invalid,
        &Decoder::decode_invalid,
        &Decoder::decode_invalid,
        &Decoder::decode_invalid,
        &Decoder::decode_invalid,
        &Decoder::decode_invalid,
        &Decoder::decode_invalid,
        &Decoder::decode_invalid,
        &Decoder::decode_invalid,
        &Decoder::decode_invalid,
        &Decoder::decode_invalid,
        &Decoder::decode_invalid,
        &Decoder::decode_invalid,
        &Decoder::decode_invalid,
        &Decoder::decode_invalid,
        &Decoder::decode_invalid,
        &Decoder::decode_invalid,
        &Decoder::decode_invalid,
        &Decoder::decode_invalid,
        &Decoder::decode_invalid,
        &Decoder::decode_invalid,
        &Decoder::decode_invalid,
        &Decoder::decode_invalid,
        &Decoder::decode_invalid,
        &Decoder::decode_invalid,
        &Decoder::decode_invalid,
        &Decoder::decode_invalid,
        &Decoder::decode_invalid,
        &Decoder::decode_invalid,
        &Decoder::decode_invalid,
        &Decoder::decode_invalid,
        &Decoder::decode_invalid,
        &Decoder::decode_invalid,
        &Decoder::decode_invalid,
        &Decoder::decode_invalid,
        &Decoder::decode_invalid,
        &Decoder::decode_invalid,
        &Decoder::decode_invalid,
        &Decoder::decode_invalid,
        &Decoder::decode_invalid,
        &Decoder::decode_invalid,
        &Decoder::decode_invalid,
        &Decoder::decode_invalid,
        &Decoder::decode_invalid,
        &Decoder::decode_invalid,
        &Decoder::decode_invalid,
        &Decoder::decode_invalid,
        &Decoder::decode_invalid,
        &Decoder::decode_invalid,
        &Decoder::decode_invalid,
        &Decoder::decode_invalid,
        &Decoder::decode_invalid,
        &Decoder::decode_invalid,
        &Decoder::decode_invalid,
        &Decoder::decode_invalid,
        &Decoder::decode_invalid,
        &Decoder::decode_invalid,
        &Decoder::decode_invalid,
        &Decoder::decode_invalid,
        &Decoder::decode_invalid,
        &Decoder::decode_invalid,
        &Decoder::decode_invalid,
        &Decoder::decode_invalid,
        &Decoder::decode_invalid,
        &Decoder::decode_invalid,
    };

    IsaDecodeMethod Decoder::tableSubDecode_OP_SOP1[] = {
        &Decoder::decode_OP_SOP1__S_MOV_B32,
        &Decoder::decode_OP_SOP1__S_MOV_B64,
        &Decoder::decode_OP_SOP1__S_CMOV_B32,
        &Decoder::decode_OP_SOP1__S_CMOV_B64,
        &Decoder::decode_OP_SOP1__S_NOT_B32,
        &Decoder::decode_OP_SOP1__S_NOT_B64,
        &Decoder::decode_OP_SOP1__S_WQM_B32,
        &Decoder::decode_OP_SOP1__S_WQM_B64,
        &Decoder::decode_OP_SOP1__S_BREV_B32,
        &Decoder::decode_OP_SOP1__S_BREV_B64,
        &Decoder::decode_OP_SOP1__S_BCNT0_I32_B32,
        &Decoder::decode_OP_SOP1__S_BCNT0_I32_B64,
        &Decoder::decode_OP_SOP1__S_BCNT1_I32_B32,
        &Decoder::decode_OP_SOP1__S_BCNT1_I32_B64,
        &Decoder::decode_OP_SOP1__S_FF0_I32_B32,
        &Decoder::decode_OP_SOP1__S_FF0_I32_B64,
        &Decoder::decode_OP_SOP1__S_FF1_I32_B32,
        &Decoder::decode_OP_SOP1__S_FF1_I32_B64,
        &Decoder::decode_OP_SOP1__S_FLBIT_I32_B32,
        &Decoder::decode_OP_SOP1__S_FLBIT_I32_B64,
        &Decoder::decode_OP_SOP1__S_FLBIT_I32,
        &Decoder::decode_OP_SOP1__S_FLBIT_I32_I64,
        &Decoder::decode_OP_SOP1__S_SEXT_I32_I8,
        &Decoder::decode_OP_SOP1__S_SEXT_I32_I16,
        &Decoder::decode_OP_SOP1__S_BITSET0_B32,
        &Decoder::decode_OP_SOP1__S_BITSET0_B64,
        &Decoder::decode_OP_SOP1__S_BITSET1_B32,
        &Decoder::decode_OP_SOP1__S_BITSET1_B64,
        &Decoder::decode_OP_SOP1__S_GETPC_B64,
        &Decoder::decode_OP_SOP1__S_SETPC_B64,
        &Decoder::decode_OP_SOP1__S_SWAPPC_B64,
        &Decoder::decode_OP_SOP1__S_RFE_B64,
        &Decoder::decode_OP_SOP1__S_AND_SAVEEXEC_B64,
        &Decoder::decode_OP_SOP1__S_OR_SAVEEXEC_B64,
        &Decoder::decode_OP_SOP1__S_XOR_SAVEEXEC_B64,
        &Decoder::decode_OP_SOP1__S_ANDN2_SAVEEXEC_B64,
        &Decoder::decode_OP_SOP1__S_ORN2_SAVEEXEC_B64,
        &Decoder::decode_OP_SOP1__S_NAND_SAVEEXEC_B64,
        &Decoder::decode_OP_SOP1__S_NOR_SAVEEXEC_B64,
        &Decoder::decode_OP_SOP1__S_XNOR_SAVEEXEC_B64,
        &Decoder::decode_OP_SOP1__S_QUADMASK_B32,
        &Decoder::decode_OP_SOP1__S_QUADMASK_B64,
        &Decoder::decode_OP_SOP1__S_MOVRELS_B32,
        &Decoder::decode_OP_SOP1__S_MOVRELS_B64,
        &Decoder::decode_OP_SOP1__S_MOVRELD_B32,
        &Decoder::decode_OP_SOP1__S_MOVRELD_B64,
        &Decoder::decode_OP_SOP1__S_CBRANCH_JOIN,
        &Decoder::decode_invalid,
        &Decoder::decode_OP_SOP1__S_ABS_I32,
        &Decoder::decode_invalid,
        &Decoder::decode_OP_SOP1__S_SET_GPR_IDX_IDX,
        &Decoder::decode_OP_SOP1__S_ANDN1_SAVEEXEC_B64,
        &Decoder::decode_OP_SOP1__S_ORN1_SAVEEXEC_B64,
        &Decoder::decode_OP_SOP1__S_ANDN1_WREXEC_B64,
        &Decoder::decode_OP_SOP1__S_ANDN2_WREXEC_B64,
        &Decoder::decode_OP_SOP1__S_BITREPLICATE_B64_B32,
        &Decoder::decode_invalid,
        &Decoder::decode_invalid,
        &Decoder::decode_invalid,
        &Decoder::decode_invalid,
        &Decoder::decode_invalid,
        &Decoder::decode_invalid,
        &Decoder::decode_invalid,
        &Decoder::decode_invalid,
        &Decoder::decode_invalid,
        &Decoder::decode_invalid,
        &Decoder::decode_invalid,
        &Decoder::decode_invalid,
        &Decoder::decode_invalid,
        &Decoder::decode_invalid,
        &Decoder::decode_invalid,
        &Decoder::decode_invalid,
        &Decoder::decode_invalid,
        &Decoder::decode_invalid,
        &Decoder::decode_invalid,
        &Decoder::decode_invalid,
        &Decoder::decode_invalid,
        &Decoder::decode_invalid,
        &Decoder::decode_invalid,
        &Decoder::decode_invalid,
        &Decoder::decode_invalid,
        &Decoder::decode_invalid,
        &Decoder::decode_invalid,
        &Decoder::decode_invalid,
        &Decoder::decode_invalid,
        &Decoder::decode_invalid,
        &Decoder::decode_invalid,
        &Decoder::decode_invalid,
        &Decoder::decode_invalid,
        &Decoder::decode_invalid,
        &Decoder::decode_invalid,
        &Decoder::decode_invalid,
        &Decoder::decode_invalid,
        &Decoder::decode_invalid,
        &Decoder::decode_invalid,
        &Decoder::decode_invalid,
        &Decoder::decode_invalid,
        &Decoder::decode_invalid,
        &Decoder::decode_invalid,
        &Decoder::decode_invalid,
        &Decoder::decode_invalid,
        &Decoder::decode_invalid,
        &Decoder::decode_invalid,
        &Decoder::decode_invalid,
        &Decoder::decode_invalid,
        &Decoder::decode_invalid,
        &Decoder::decode_invalid,
        &Decoder::decode_invalid,
        &Decoder::decode_invalid,
        &Decoder::decode_invalid,
        &Decoder::decode_invalid,
        &Decoder::decode_invalid,
        &Decoder::decode_invalid,
        &Decoder::decode_invalid,
        &Decoder::decode_invalid,
        &Decoder::decode_invalid,
        &Decoder::decode_invalid,
        &Decoder::decode_invalid,
        &Decoder::decode_invalid,
        &Decoder::decode_invalid,
        &Decoder::decode_invalid,
        &Decoder::decode_invalid,
        &Decoder::decode_invalid,
        &Decoder::decode_invalid,
        &Decoder::decode_invalid,
        &Decoder::decode_invalid,
        &Decoder::decode_invalid,
        &Decoder::decode_invalid,
        &Decoder::decode_invalid,
        &Decoder::decode_invalid,
        &Decoder::decode_invalid,
        &Decoder::decode_invalid,
        &Decoder::decode_invalid,
        &Decoder::decode_invalid,
        &Decoder::decode_invalid,
        &Decoder::decode_invalid,
        &Decoder::decode_invalid,
        &Decoder::decode_invalid,
        &Decoder::decode_invalid,
        &Decoder::decode_invalid,
        &Decoder::decode_invalid,
        &Decoder::decode_invalid,
        &Decoder::decode_invalid,
        &Decoder::decode_invalid,
        &Decoder::decode_invalid,
        &Decoder::decode_invalid,
        &Decoder::decode_invalid,
        &Decoder::decode_invalid,
        &Decoder::decode_invalid,
        &Decoder::decode_invalid,
        &Decoder::decode_invalid,
        &Decoder::decode_invalid,
        &Decoder::decode_invalid,
        &Decoder::decode_invalid,
        &Decoder::decode_invalid,
        &Decoder::decode_invalid,
        &Decoder::decode_invalid,
        &Decoder::decode_invalid,
        &Decoder::decode_invalid,
        &Decoder::decode_invalid,
        &Decoder::decode_invalid,
        &Decoder::decode_invalid,
        &Decoder::decode_invalid,
        &Decoder::decode_invalid,
        &Decoder::decode_invalid,
        &Decoder::decode_invalid,
        &Decoder::decode_invalid,
        &Decoder::decode_invalid,
        &Decoder::decode_invalid,
        &Decoder::decode_invalid,
        &Decoder::decode_invalid,
        &Decoder::decode_invalid,
        &Decoder::decode_invalid,
        &Decoder::decode_invalid,
        &Decoder::decode_invalid,
        &Decoder::decode_invalid,
        &Decoder::decode_invalid,
        &Decoder::decode_invalid,
        &Decoder::decode_invalid,
        &Decoder::decode_invalid,
        &Decoder::decode_invalid,
        &Decoder::decode_invalid,
        &Decoder::decode_invalid,
        &Decoder::decode_invalid,
        &Decoder::decode_invalid,
        &Decoder::decode_invalid,
        &Decoder::decode_invalid,
        &Decoder::decode_invalid,
        &Decoder::decode_invalid,
        &Decoder::decode_invalid,
        &Decoder::decode_invalid,
        &Decoder::decode_invalid,
        &Decoder::decode_invalid,
        &Decoder::decode_invalid,
        &Decoder::decode_invalid,
        &Decoder::decode_invalid,
        &Decoder::decode_invalid,
        &Decoder::decode_invalid,
        &Decoder::decode_invalid,
        &Decoder::decode_invalid,
        &Decoder::decode_invalid,
        &Decoder::decode_invalid,
        &Decoder::decode_invalid,
        &Decoder::decode_invalid,
        &Decoder::decode_invalid,
        &Decoder::decode_invalid,
        &Decoder::decode_invalid,
        &Decoder::decode_invalid,
        &Decoder::decode_invalid,
        &Decoder::decode_invalid,
        &Decoder::decode_invalid,
        &Decoder::decode_invalid,
        &Decoder::decode_invalid,
        &Decoder::decode_invalid,
        &Decoder::decode_invalid,
        &Decoder::decode_invalid,
        &Decoder::decode_invalid,
        &Decoder::decode_invalid,
        &Decoder::decode_invalid,
        &Decoder::decode_invalid,
        &Decoder::decode_invalid,
        &Decoder::decode_invalid,
        &Decoder::decode_invalid,
        &Decoder::decode_invalid,
        &Decoder::decode_invalid,
        &Decoder::decode_invalid,
        &Decoder::decode_invalid,
        &Decoder::decode_invalid,
        &Decoder::decode_invalid,
        &Decoder::decode_invalid,
        &Decoder::decode_invalid,
        &Decoder::decode_invalid,
        &Decoder::decode_invalid,
        &Decoder::decode_invalid,
        &Decoder::decode_invalid,
        &Decoder::decode_invalid,
        &Decoder::decode_invalid,
        &Decoder::decode_invalid,
        &Decoder::decode_invalid,
        &Decoder::decode_invalid,
        &Decoder::decode_invalid,
        &Decoder::decode_invalid,
        &Decoder::decode_invalid,
        &Decoder::decode_invalid,
        &Decoder::decode_invalid,
        &Decoder::decode_invalid,
        &Decoder::decode_invalid,
        &Decoder::decode_invalid,
        &Decoder::decode_invalid,
        &Decoder::decode_invalid,
        &Decoder::decode_invalid,
        &Decoder::decode_invalid,
        &Decoder::decode_invalid,
        &Decoder::decode_invalid,
        &Decoder::decode_invalid,
        &Decoder::decode_invalid
    };

    IsaDecodeMethod Decoder::tableSubDecode_OP_SOPC[] = {
        &Decoder::decode_OP_SOPC__S_CMP_EQ_I32,
        &Decoder::decode_OP_SOPC__S_CMP_LG_I32,
        &Decoder::decode_OP_SOPC__S_CMP_GT_I32,
        &Decoder::decode_OP_SOPC__S_CMP_GE_I32,
        &Decoder::decode_OP_SOPC__S_CMP_LT_I32,
        &Decoder::decode_OP_SOPC__S_CMP_LE_I32,
        &Decoder::decode_OP_SOPC__S_CMP_EQ_U32,
        &Decoder::decode_OP_SOPC__S_CMP_LG_U32,
        &Decoder::decode_OP_SOPC__S_CMP_GT_U32,
        &Decoder::decode_OP_SOPC__S_CMP_GE_U32,
        &Decoder::decode_OP_SOPC__S_CMP_LT_U32,
        &Decoder::decode_OP_SOPC__S_CMP_LE_U32,
        &Decoder::decode_OP_SOPC__S_BITCMP0_B32,
        &Decoder::decode_OP_SOPC__S_BITCMP1_B32,
        &Decoder::decode_OP_SOPC__S_BITCMP0_B64,
        &Decoder::decode_OP_SOPC__S_BITCMP1_B64,
        &Decoder::decode_OP_SOPC__S_SETVSKIP,
        &Decoder::decode_OP_SOPC__S_SET_GPR_IDX_ON,
        &Decoder::decode_OP_SOPC__S_CMP_EQ_U64,
        &Decoder::decode_OP_SOPC__S_CMP_LG_U64,
        &Decoder::decode_invalid,
        &Decoder::decode_invalid,
        &Decoder::decode_invalid,
        &Decoder::decode_invalid,
        &Decoder::decode_invalid,
        &Decoder::decode_invalid,
        &Decoder::decode_invalid,
        &Decoder::decode_invalid,
        &Decoder::decode_invalid,
        &Decoder::decode_invalid,
        &Decoder::decode_invalid,
        &Decoder::decode_invalid,
        &Decoder::decode_invalid,
        &Decoder::decode_invalid,
        &Decoder::decode_invalid,
        &Decoder::decode_invalid,
        &Decoder::decode_invalid,
        &Decoder::decode_invalid,
        &Decoder::decode_invalid,
        &Decoder::decode_invalid,
        &Decoder::decode_invalid,
        &Decoder::decode_invalid,
        &Decoder::decode_invalid,
        &Decoder::decode_invalid,
        &Decoder::decode_invalid,
        &Decoder::decode_invalid,
        &Decoder::decode_invalid,
        &Decoder::decode_invalid,
        &Decoder::decode_invalid,
        &Decoder::decode_invalid,
        &Decoder::decode_invalid,
        &Decoder::decode_invalid,
        &Decoder::decode_invalid,
        &Decoder::decode_invalid,
        &Decoder::decode_invalid,
        &Decoder::decode_invalid,
        &Decoder::decode_invalid,
        &Decoder::decode_invalid,
        &Decoder::decode_invalid,
        &Decoder::decode_invalid,
        &Decoder::decode_invalid,
        &Decoder::decode_invalid,
        &Decoder::decode_invalid,
        &Decoder::decode_invalid,
        &Decoder::decode_invalid,
        &Decoder::decode_invalid,
        &Decoder::decode_invalid,
        &Decoder::decode_invalid,
        &Decoder::decode_invalid,
        &Decoder::decode_invalid,
        &Decoder::decode_invalid,
        &Decoder::decode_invalid,
        &Decoder::decode_invalid,
        &Decoder::decode_invalid,
        &Decoder::decode_invalid,
        &Decoder::decode_invalid,
        &Decoder::decode_invalid,
        &Decoder::decode_invalid,
        &Decoder::decode_invalid,
        &Decoder::decode_invalid,
        &Decoder::decode_invalid,
        &Decoder::decode_invalid,
        &Decoder::decode_invalid,
        &Decoder::decode_invalid,
        &Decoder::decode_invalid,
        &Decoder::decode_invalid,
        &Decoder::decode_invalid,
        &Decoder::decode_invalid,
        &Decoder::decode_invalid,
        &Decoder::decode_invalid,
        &Decoder::decode_invalid,
        &Decoder::decode_invalid,
        &Decoder::decode_invalid,
        &Decoder::decode_invalid,
        &Decoder::decode_invalid,
        &Decoder::decode_invalid,
        &Decoder::decode_invalid,
        &Decoder::decode_invalid,
        &Decoder::decode_invalid,
        &Decoder::decode_invalid,
        &Decoder::decode_invalid,
        &Decoder::decode_invalid,
        &Decoder::decode_invalid,
        &Decoder::decode_invalid,
        &Decoder::decode_invalid,
        &Decoder::decode_invalid,
        &Decoder::decode_invalid,
        &Decoder::decode_invalid,
        &Decoder::decode_invalid,
        &Decoder::decode_invalid,
        &Decoder::decode_invalid,
        &Decoder::decode_invalid,
        &Decoder::decode_invalid,
        &Decoder::decode_invalid,
        &Decoder::decode_invalid,
        &Decoder::decode_invalid,
        &Decoder::decode_invalid,
        &Decoder::decode_invalid,
        &Decoder::decode_invalid,
        &Decoder::decode_invalid,
        &Decoder::decode_invalid,
        &Decoder::decode_invalid,
        &Decoder::decode_invalid,
        &Decoder::decode_invalid,
        &Decoder::decode_invalid,
        &Decoder::decode_invalid,
        &Decoder::decode_invalid,
        &Decoder::decode_invalid
    };

    IsaDecodeMethod Decoder::tableSubDecode_OP_SOPP[] = {
        &Decoder::decode_OP_SOPP__S_NOP,
        &Decoder::decode_OP_SOPP__S_ENDPGM,
        &Decoder::decode_OP_SOPP__S_BRANCH,
        &Decoder::decode_OP_SOPP__S_WAKEUP,
        &Decoder::decode_OP_SOPP__S_CBRANCH_SCC0,
        &Decoder::decode_OP_SOPP__S_CBRANCH_SCC1,
        &Decoder::decode_OP_SOPP__S_CBRANCH_VCCZ,
        &Decoder::decode_OP_SOPP__S_CBRANCH_VCCNZ,
        &Decoder::decode_OP_SOPP__S_CBRANCH_EXECZ,
        &Decoder::decode_OP_SOPP__S_CBRANCH_EXECNZ,
        &Decoder::decode_OP_SOPP__S_BARRIER,
        &Decoder::decode_OP_SOPP__S_SETKILL,
        &Decoder::decode_OP_SOPP__S_WAITCNT,
        &Decoder::decode_OP_SOPP__S_SETHALT,
        &Decoder::decode_OP_SOPP__S_SLEEP,
        &Decoder::decode_OP_SOPP__S_SETPRIO,
        &Decoder::decode_OP_SOPP__S_SENDMSG,
        &Decoder::decode_OP_SOPP__S_SENDMSGHALT,
        &Decoder::decode_OP_SOPP__S_TRAP,
        &Decoder::decode_OP_SOPP__S_ICACHE_INV,
        &Decoder::decode_OP_SOPP__S_INCPERFLEVEL,
        &Decoder::decode_OP_SOPP__S_DECPERFLEVEL,
        &Decoder::decode_OP_SOPP__S_TTRACEDATA,
        &Decoder::decode_OP_SOPP__S_CBRANCH_CDBGSYS,
        &Decoder::decode_OP_SOPP__S_CBRANCH_CDBGUSER,
        &Decoder::decode_OP_SOPP__S_CBRANCH_CDBGSYS_OR_USER,
        &Decoder::decode_OP_SOPP__S_CBRANCH_CDBGSYS_AND_USER,
        &Decoder::decode_OP_SOPP__S_ENDPGM_SAVED,
        &Decoder::decode_OP_SOPP__S_SET_GPR_IDX_OFF,
        &Decoder::decode_OP_SOPP__S_SET_GPR_IDX_MODE,
        &Decoder::decode_OP_SOPP__S_ENDPGM_ORDERED_PS_DONE,
        &Decoder::decode_invalid,
        &Decoder::decode_invalid,
        &Decoder::decode_invalid,
        &Decoder::decode_invalid,
        &Decoder::decode_invalid,
        &Decoder::decode_invalid,
        &Decoder::decode_invalid,
        &Decoder::decode_invalid,
        &Decoder::decode_invalid,
        &Decoder::decode_invalid,
        &Decoder::decode_invalid,
        &Decoder::decode_invalid,
        &Decoder::decode_invalid,
        &Decoder::decode_invalid,
        &Decoder::decode_invalid,
        &Decoder::decode_invalid,
        &Decoder::decode_invalid,
        &Decoder::decode_invalid,
        &Decoder::decode_invalid,
        &Decoder::decode_invalid,
        &Decoder::decode_invalid,
        &Decoder::decode_invalid,
        &Decoder::decode_invalid,
        &Decoder::decode_invalid,
        &Decoder::decode_invalid,
        &Decoder::decode_invalid,
        &Decoder::decode_invalid,
        &Decoder::decode_invalid,
        &Decoder::decode_invalid,
        &Decoder::decode_invalid,
        &Decoder::decode_invalid,
        &Decoder::decode_invalid,
        &Decoder::decode_invalid,
        &Decoder::decode_invalid,
        &Decoder::decode_invalid,
        &Decoder::decode_invalid,
        &Decoder::decode_invalid,
        &Decoder::decode_invalid,
        &Decoder::decode_invalid,
        &Decoder::decode_invalid,
        &Decoder::decode_invalid,
        &Decoder::decode_invalid,
        &Decoder::decode_invalid,
        &Decoder::decode_invalid,
        &Decoder::decode_invalid,
        &Decoder::decode_invalid,
        &Decoder::decode_invalid,
        &Decoder::decode_invalid,
        &Decoder::decode_invalid,
        &Decoder::decode_invalid,
        &Decoder::decode_invalid,
        &Decoder::decode_invalid,
        &Decoder::decode_invalid,
        &Decoder::decode_invalid,
        &Decoder::decode_invalid,
        &Decoder::decode_invalid,
        &Decoder::decode_invalid,
        &Decoder::decode_invalid,
        &Decoder::decode_invalid,
        &Decoder::decode_invalid,
        &Decoder::decode_invalid,
        &Decoder::decode_invalid,
        &Decoder::decode_invalid,
        &Decoder::decode_invalid,
        &Decoder::decode_invalid,
        &Decoder::decode_invalid,
        &Decoder::decode_invalid,
        &Decoder::decode_invalid,
        &Decoder::decode_invalid,
        &Decoder::decode_invalid,
        &Decoder::decode_invalid,
        &Decoder::decode_invalid,
        &Decoder::decode_invalid,
        &Decoder::decode_invalid,
        &Decoder::decode_invalid,
        &Decoder::decode_invalid,
        &Decoder::decode_invalid,
        &Decoder::decode_invalid,
        &Decoder::decode_invalid,
        &Decoder::decode_invalid,
        &Decoder::decode_invalid,
        &Decoder::decode_invalid,
        &Decoder::decode_invalid,
        &Decoder::decode_invalid,
        &Decoder::decode_invalid,
        &Decoder::decode_invalid,
        &Decoder::decode_invalid,
        &Decoder::decode_invalid,
        &Decoder::decode_invalid,
        &Decoder::decode_invalid,
        &Decoder::decode_invalid,
        &Decoder::decode_invalid,
        &Decoder::decode_invalid,
        &Decoder::decode_invalid,
        &Decoder::decode_invalid,
        &Decoder::decode_invalid,
        &Decoder::decode_invalid
    };

    IsaDecodeMethod Decoder::tableSubDecode_OP_VINTRP[] = {
        &Decoder::decode_OP_VINTRP__V_INTERP_P1_F32,
        &Decoder::decode_OP_VINTRP__V_INTERP_P2_F32,
        &Decoder::decode_OP_VINTRP__V_INTERP_MOV_F32,
        &Decoder::decode_invalid
    };

    IsaDecodeMethod Decoder::tableSubDecode_OP_VOP1[] = {
        &Decoder::decode_OP_VOP1__V_NOP,
        &Decoder::decode_OP_VOP1__V_MOV_B32,
        &Decoder::decode_OP_VOP1__V_READFIRSTLANE_B32,
        &Decoder::decode_OP_VOP1__V_CVT_I32_F64,
        &Decoder::decode_OP_VOP1__V_CVT_F64_I32,
        &Decoder::decode_OP_VOP1__V_CVT_F32_I32,
        &Decoder::decode_OP_VOP1__V_CVT_F32_U32,
        &Decoder::decode_OP_VOP1__V_CVT_U32_F32,
        &Decoder::decode_OP_VOP1__V_CVT_I32_F32,
        &Decoder::decode_invalid,
        &Decoder::decode_OP_VOP1__V_CVT_F16_F32,
        &Decoder::decode_OP_VOP1__V_CVT_F32_F16,
        &Decoder::decode_OP_VOP1__V_CVT_RPI_I32_F32,
        &Decoder::decode_OP_VOP1__V_CVT_FLR_I32_F32,
        &Decoder::decode_OP_VOP1__V_CVT_OFF_F32_I4,
        &Decoder::decode_OP_VOP1__V_CVT_F32_F64,
        &Decoder::decode_OP_VOP1__V_CVT_F64_F32,
        &Decoder::decode_OP_VOP1__V_CVT_F32_UBYTE0,
        &Decoder::decode_OP_VOP1__V_CVT_F32_UBYTE1,
        &Decoder::decode_OP_VOP1__V_CVT_F32_UBYTE2,
        &Decoder::decode_OP_VOP1__V_CVT_F32_UBYTE3,
        &Decoder::decode_OP_VOP1__V_CVT_U32_F64,
        &Decoder::decode_OP_VOP1__V_CVT_F64_U32,
        &Decoder::decode_OP_VOP1__V_TRUNC_F64,
        &Decoder::decode_OP_VOP1__V_CEIL_F64,
        &Decoder::decode_OP_VOP1__V_RNDNE_F64,
        &Decoder::decode_OP_VOP1__V_FLOOR_F64,
        &Decoder::decode_OP_VOP1__V_FRACT_F32,
        &Decoder::decode_OP_VOP1__V_TRUNC_F32,
        &Decoder::decode_OP_VOP1__V_CEIL_F32,
        &Decoder::decode_OP_VOP1__V_RNDNE_F32,
        &Decoder::decode_OP_VOP1__V_FLOOR_F32,
        &Decoder::decode_OP_VOP1__V_EXP_F32,
        &Decoder::decode_OP_VOP1__V_LOG_F32,
        &Decoder::decode_OP_VOP1__V_RCP_F32,
        &Decoder::decode_OP_VOP1__V_RCP_IFLAG_F32,
        &Decoder::decode_OP_VOP1__V_RSQ_F32,
        &Decoder::decode_OP_VOP1__V_RCP_F64,
        &Decoder::decode_OP_VOP1__V_RSQ_F64,
        &Decoder::decode_OP_VOP1__V_SQRT_F32,
        &Decoder::decode_OP_VOP1__V_SQRT_F64,
        &Decoder::decode_OP_VOP1__V_SIN_F32,
        &Decoder::decode_OP_VOP1__V_COS_F32,
        &Decoder::decode_OP_VOP1__V_NOT_B32,
        &Decoder::decode_OP_VOP1__V_BFREV_B32,
        &Decoder::decode_OP_VOP1__V_FFBH_U32,
        &Decoder::decode_OP_VOP1__V_FFBL_B32,
        &Decoder::decode_OP_VOP1__V_FFBH_I32,
        &Decoder::decode_OP_VOP1__V_FREXP_EXP_I32_F64,
        &Decoder::decode_OP_VOP1__V_FREXP_MANT_F64,
        &Decoder::decode_OP_VOP1__V_FRACT_F64,
        &Decoder::decode_OP_VOP1__V_FREXP_EXP_I32_F32,
        &Decoder::decode_OP_VOP1__V_FREXP_MANT_F32,
        &Decoder::decode_OP_VOP1__V_CLREXCP,
        &Decoder::decode_invalid,
        &Decoder::decode_OP_VOP1__V_SCREEN_PARTITION_4SE_B32,
        &Decoder::decode_invalid,
        &Decoder::decode_OP_VOP1__V_CVT_F16_U16,
        &Decoder::decode_OP_VOP1__V_CVT_F16_I16,
        &Decoder::decode_OP_VOP1__V_CVT_U16_F16,
        &Decoder::decode_OP_VOP1__V_CVT_I16_F16,
        &Decoder::decode_OP_VOP1__V_RCP_F16,
        &Decoder::decode_OP_VOP1__V_SQRT_F16,
        &Decoder::decode_OP_VOP1__V_RSQ_F16,
        &Decoder::decode_OP_VOP1__V_LOG_F16,
        &Decoder::decode_OP_VOP1__V_EXP_F16,
        &Decoder::decode_OP_VOP1__V_FREXP_MANT_F16,
        &Decoder::decode_OP_VOP1__V_FREXP_EXP_I16_F16,
        &Decoder::decode_OP_VOP1__V_FLOOR_F16,
        &Decoder::decode_OP_VOP1__V_CEIL_F16,
        &Decoder::decode_OP_VOP1__V_TRUNC_F16,
        &Decoder::decode_OP_VOP1__V_RNDNE_F16,
        &Decoder::decode_OP_VOP1__V_FRACT_F16,
        &Decoder::decode_OP_VOP1__V_SIN_F16,
        &Decoder::decode_OP_VOP1__V_COS_F16,
        &Decoder::decode_OP_VOP1__V_EXP_LEGACY_F32,
        &Decoder::decode_OP_VOP1__V_LOG_LEGACY_F32,
        &Decoder::decode_OP_VOP1__V_CVT_NORM_I16_F16,
        &Decoder::decode_OP_VOP1__V_CVT_NORM_U16_F16,
        &Decoder::decode_OP_VOP1__V_SAT_PK_U8_I16,
        &Decoder::decode_invalid,
        &Decoder::decode_OP_VOP1__V_SWAP_B32,
        &Decoder::decode_invalid,
        &Decoder::decode_invalid,
        &Decoder::decode_invalid,
        &Decoder::decode_invalid,
        &Decoder::decode_invalid,
        &Decoder::decode_invalid,
        &Decoder::decode_invalid,
        &Decoder::decode_invalid,
        &Decoder::decode_invalid,
        &Decoder::decode_invalid,
        &Decoder::decode_invalid,
        &Decoder::decode_invalid,
        &Decoder::decode_invalid,
        &Decoder::decode_invalid,
        &Decoder::decode_invalid,
        &Decoder::decode_invalid,
        &Decoder::decode_invalid,
        &Decoder::decode_invalid,
        &Decoder::decode_invalid,
        &Decoder::decode_invalid,
        &Decoder::decode_invalid,
        &Decoder::decode_invalid,
        &Decoder::decode_invalid,
        &Decoder::decode_invalid,
        &Decoder::decode_invalid,
        &Decoder::decode_invalid,
        &Decoder::decode_invalid,
        &Decoder::decode_invalid,
        &Decoder::decode_invalid,
        &Decoder::decode_invalid,
        &Decoder::decode_invalid,
        &Decoder::decode_invalid,
        &Decoder::decode_invalid,
        &Decoder::decode_invalid,
        &Decoder::decode_invalid,
        &Decoder::decode_invalid,
        &Decoder::decode_invalid,
        &Decoder::decode_invalid,
        &Decoder::decode_invalid,
        &Decoder::decode_invalid,
        &Decoder::decode_invalid,
        &Decoder::decode_invalid,
        &Decoder::decode_invalid,
        &Decoder::decode_invalid,
        &Decoder::decode_invalid,
        &Decoder::decode_invalid,
        &Decoder::decode_invalid,
        &Decoder::decode_invalid,
        &Decoder::decode_invalid,
        &Decoder::decode_invalid,
        &Decoder::decode_invalid,
        &Decoder::decode_invalid,
        &Decoder::decode_invalid,
        &Decoder::decode_invalid,
        &Decoder::decode_invalid,
        &Decoder::decode_invalid,
        &Decoder::decode_invalid,
        &Decoder::decode_invalid,
        &Decoder::decode_invalid,
        &Decoder::decode_invalid,
        &Decoder::decode_invalid,
        &Decoder::decode_invalid,
        &Decoder::decode_invalid,
        &Decoder::decode_invalid,
        &Decoder::decode_invalid,
        &Decoder::decode_invalid,
        &Decoder::decode_invalid,
        &Decoder::decode_invalid,
        &Decoder::decode_invalid,
        &Decoder::decode_invalid,
        &Decoder::decode_invalid,
        &Decoder::decode_invalid,
        &Decoder::decode_invalid,
        &Decoder::decode_invalid,
        &Decoder::decode_invalid,
        &Decoder::decode_invalid,
        &Decoder::decode_invalid,
        &Decoder::decode_invalid,
        &Decoder::decode_invalid,
        &Decoder::decode_invalid,
        &Decoder::decode_invalid,
        &Decoder::decode_invalid,
        &Decoder::decode_invalid,
        &Decoder::decode_invalid,
        &Decoder::decode_invalid,
        &Decoder::decode_invalid,
        &Decoder::decode_invalid,
        &Decoder::decode_invalid,
        &Decoder::decode_invalid,
        &Decoder::decode_invalid,
        &Decoder::decode_invalid,
        &Decoder::decode_invalid,
        &Decoder::decode_invalid,
        &Decoder::decode_invalid,
        &Decoder::decode_invalid,
        &Decoder::decode_invalid,
        &Decoder::decode_invalid,
        &Decoder::decode_invalid,
        &Decoder::decode_invalid,
        &Decoder::decode_invalid,
        &Decoder::decode_invalid,
        &Decoder::decode_invalid,
        &Decoder::decode_invalid,
        &Decoder::decode_invalid,
        &Decoder::decode_invalid,
        &Decoder::decode_invalid,
        &Decoder::decode_invalid,
        &Decoder::decode_invalid,
        &Decoder::decode_invalid,
        &Decoder::decode_invalid,
        &Decoder::decode_invalid,
        &Decoder::decode_invalid,
        &Decoder::decode_invalid,
        &Decoder::decode_invalid,
        &Decoder::decode_invalid,
        &Decoder::decode_invalid,
        &Decoder::decode_invalid,
        &Decoder::decode_invalid,
        &Decoder::decode_invalid,
        &Decoder::decode_invalid,
        &Decoder::decode_invalid,
        &Decoder::decode_invalid,
        &Decoder::decode_invalid,
        &Decoder::decode_invalid,
        &Decoder::decode_invalid,
        &Decoder::decode_invalid,
        &Decoder::decode_invalid,
        &Decoder::decode_invalid,
        &Decoder::decode_invalid,
        &Decoder::decode_invalid,
        &Decoder::decode_invalid,
        &Decoder::decode_invalid,
        &Decoder::decode_invalid,
        &Decoder::decode_invalid,
        &Decoder::decode_invalid,
        &Decoder::decode_invalid,
        &Decoder::decode_invalid,
        &Decoder::decode_invalid,
        &Decoder::decode_invalid,
        &Decoder::decode_invalid,
        &Decoder::decode_invalid,
        &Decoder::decode_invalid,
        &Decoder::decode_invalid,
        &Decoder::decode_invalid,
        &Decoder::decode_invalid,
        &Decoder::decode_invalid,
        &Decoder::decode_invalid,
        &Decoder::decode_invalid,
        &Decoder::decode_invalid,
        &Decoder::decode_invalid,
        &Decoder::decode_invalid,
        &Decoder::decode_invalid,
        &Decoder::decode_invalid,
        &Decoder::decode_invalid,
        &Decoder::decode_invalid,
        &Decoder::decode_invalid,
        &Decoder::decode_invalid,
        &Decoder::decode_invalid,
        &Decoder::decode_invalid,
        &Decoder::decode_invalid,
        &Decoder::decode_invalid,
        &Decoder::decode_invalid,
        &Decoder::decode_invalid,
        &Decoder::decode_invalid,
        &Decoder::decode_invalid,
        &Decoder::decode_invalid,
        &Decoder::decode_invalid,
        &Decoder::decode_invalid,
        &Decoder::decode_invalid,
        &Decoder::decode_invalid,
        &Decoder::decode_invalid,
        &Decoder::decode_invalid,
        &Decoder::decode_invalid,
        &Decoder::decode_invalid
    };

    IsaDecodeMethod Decoder::tableSubDecode_OP_VOPC[] = {
        &Decoder::decode_invalid,
        &Decoder::decode_invalid,
        &Decoder::decode_invalid,
        &Decoder::decode_invalid,
        &Decoder::decode_invalid,
        &Decoder::decode_invalid,
        &Decoder::decode_invalid,
        &Decoder::decode_invalid,
        &Decoder::decode_invalid,
        &Decoder::decode_invalid,
        &Decoder::decode_invalid,
        &Decoder::decode_invalid,
        &Decoder::decode_invalid,
        &Decoder::decode_invalid,
        &Decoder::decode_invalid,
        &Decoder::decode_invalid,
        &Decoder::decode_OP_VOPC__V_CMP_CLASS_F32,
        &Decoder::decode_OP_VOPC__V_CMPX_CLASS_F32,
        &Decoder::decode_OP_VOPC__V_CMP_CLASS_F64,
        &Decoder::decode_OP_VOPC__V_CMPX_CLASS_F64,
        &Decoder::decode_OP_VOPC__V_CMP_CLASS_F16,
        &Decoder::decode_OP_VOPC__V_CMPX_CLASS_F16,
        &Decoder::decode_invalid,
        &Decoder::decode_invalid,
        &Decoder::decode_invalid,
        &Decoder::decode_invalid,
        &Decoder::decode_invalid,
        &Decoder::decode_invalid,
        &Decoder::decode_invalid,
        &Decoder::decode_invalid,
        &Decoder::decode_invalid,
        &Decoder::decode_invalid,
        &Decoder::decode_OP_VOPC__V_CMP_F_F16,
        &Decoder::decode_OP_VOPC__V_CMP_LT_F16,
        &Decoder::decode_OP_VOPC__V_CMP_EQ_F16,
        &Decoder::decode_OP_VOPC__V_CMP_LE_F16,
        &Decoder::decode_OP_VOPC__V_CMP_GT_F16,
        &Decoder::decode_OP_VOPC__V_CMP_LG_F16,
        &Decoder::decode_OP_VOPC__V_CMP_GE_F16,
        &Decoder::decode_OP_VOPC__V_CMP_O_F16,
        &Decoder::decode_OP_VOPC__V_CMP_U_F16,
        &Decoder::decode_OP_VOPC__V_CMP_NGE_F16,
        &Decoder::decode_OP_VOPC__V_CMP_NLG_F16,
        &Decoder::decode_OP_VOPC__V_CMP_NGT_F16,
        &Decoder::decode_OP_VOPC__V_CMP_NLE_F16,
        &Decoder::decode_OP_VOPC__V_CMP_NEQ_F16,
        &Decoder::decode_OP_VOPC__V_CMP_NLT_F16,
        &Decoder::decode_OP_VOPC__V_CMP_TRU_F16,
        &Decoder::decode_OP_VOPC__V_CMPX_F_F16,
        &Decoder::decode_OP_VOPC__V_CMPX_LT_F16,
        &Decoder::decode_OP_VOPC__V_CMPX_EQ_F16,
        &Decoder::decode_OP_VOPC__V_CMPX_LE_F16,
        &Decoder::decode_OP_VOPC__V_CMPX_GT_F16,
        &Decoder::decode_OP_VOPC__V_CMPX_LG_F16,
        &Decoder::decode_OP_VOPC__V_CMPX_GE_F16,
        &Decoder::decode_OP_VOPC__V_CMPX_O_F16,
        &Decoder::decode_OP_VOPC__V_CMPX_U_F16,
        &Decoder::decode_OP_VOPC__V_CMPX_NGE_F16,
        &Decoder::decode_OP_VOPC__V_CMPX_NLG_F16,
        &Decoder::decode_OP_VOPC__V_CMPX_NGT_F16,
        &Decoder::decode_OP_VOPC__V_CMPX_NLE_F16,
        &Decoder::decode_OP_VOPC__V_CMPX_NEQ_F16,
        &Decoder::decode_OP_VOPC__V_CMPX_NLT_F16,
        &Decoder::decode_OP_VOPC__V_CMPX_TRU_F16,
        &Decoder::decode_OP_VOPC__V_CMP_F_F32,
        &Decoder::decode_OP_VOPC__V_CMP_LT_F32,
        &Decoder::decode_OP_VOPC__V_CMP_EQ_F32,
        &Decoder::decode_OP_VOPC__V_CMP_LE_F32,
        &Decoder::decode_OP_VOPC__V_CMP_GT_F32,
        &Decoder::decode_OP_VOPC__V_CMP_LG_F32,
        &Decoder::decode_OP_VOPC__V_CMP_GE_F32,
        &Decoder::decode_OP_VOPC__V_CMP_O_F32,
        &Decoder::decode_OP_VOPC__V_CMP_U_F32,
        &Decoder::decode_OP_VOPC__V_CMP_NGE_F32,
        &Decoder::decode_OP_VOPC__V_CMP_NLG_F32,
        &Decoder::decode_OP_VOPC__V_CMP_NGT_F32,
        &Decoder::decode_OP_VOPC__V_CMP_NLE_F32,
        &Decoder::decode_OP_VOPC__V_CMP_NEQ_F32,
        &Decoder::decode_OP_VOPC__V_CMP_NLT_F32,
        &Decoder::decode_OP_VOPC__V_CMP_TRU_F32,
        &Decoder::decode_OP_VOPC__V_CMPX_F_F32,
        &Decoder::decode_OP_VOPC__V_CMPX_LT_F32,
        &Decoder::decode_OP_VOPC__V_CMPX_EQ_F32,
        &Decoder::decode_OP_VOPC__V_CMPX_LE_F32,
        &Decoder::decode_OP_VOPC__V_CMPX_GT_F32,
        &Decoder::decode_OP_VOPC__V_CMPX_LG_F32,
        &Decoder::decode_OP_VOPC__V_CMPX_GE_F32,
        &Decoder::decode_OP_VOPC__V_CMPX_O_F32,
        &Decoder::decode_OP_VOPC__V_CMPX_U_F32,
        &Decoder::decode_OP_VOPC__V_CMPX_NGE_F32,
        &Decoder::decode_OP_VOPC__V_CMPX_NLG_F32,
        &Decoder::decode_OP_VOPC__V_CMPX_NGT_F32,
        &Decoder::decode_OP_VOPC__V_CMPX_NLE_F32,
        &Decoder::decode_OP_VOPC__V_CMPX_NEQ_F32,
        &Decoder::decode_OP_VOPC__V_CMPX_NLT_F32,
        &Decoder::decode_OP_VOPC__V_CMPX_TRU_F32,
        &Decoder::decode_OP_VOPC__V_CMP_F_F64,
        &Decoder::decode_OP_VOPC__V_CMP_LT_F64,
        &Decoder::decode_OP_VOPC__V_CMP_EQ_F64,
        &Decoder::decode_OP_VOPC__V_CMP_LE_F64,
        &Decoder::decode_OP_VOPC__V_CMP_GT_F64,
        &Decoder::decode_OP_VOPC__V_CMP_LG_F64,
        &Decoder::decode_OP_VOPC__V_CMP_GE_F64,
        &Decoder::decode_OP_VOPC__V_CMP_O_F64,
        &Decoder::decode_OP_VOPC__V_CMP_U_F64,
        &Decoder::decode_OP_VOPC__V_CMP_NGE_F64,
        &Decoder::decode_OP_VOPC__V_CMP_NLG_F64,
        &Decoder::decode_OP_VOPC__V_CMP_NGT_F64,
        &Decoder::decode_OP_VOPC__V_CMP_NLE_F64,
        &Decoder::decode_OP_VOPC__V_CMP_NEQ_F64,
        &Decoder::decode_OP_VOPC__V_CMP_NLT_F64,
        &Decoder::decode_OP_VOPC__V_CMP_TRU_F64,
        &Decoder::decode_OP_VOPC__V_CMPX_F_F64,
        &Decoder::decode_OP_VOPC__V_CMPX_LT_F64,
        &Decoder::decode_OP_VOPC__V_CMPX_EQ_F64,
        &Decoder::decode_OP_VOPC__V_CMPX_LE_F64,
        &Decoder::decode_OP_VOPC__V_CMPX_GT_F64,
        &Decoder::decode_OP_VOPC__V_CMPX_LG_F64,
        &Decoder::decode_OP_VOPC__V_CMPX_GE_F64,
        &Decoder::decode_OP_VOPC__V_CMPX_O_F64,
        &Decoder::decode_OP_VOPC__V_CMPX_U_F64,
        &Decoder::decode_OP_VOPC__V_CMPX_NGE_F64,
        &Decoder::decode_OP_VOPC__V_CMPX_NLG_F64,
        &Decoder::decode_OP_VOPC__V_CMPX_NGT_F64,
        &Decoder::decode_OP_VOPC__V_CMPX_NLE_F64,
        &Decoder::decode_OP_VOPC__V_CMPX_NEQ_F64,
        &Decoder::decode_OP_VOPC__V_CMPX_NLT_F64,
        &Decoder::decode_OP_VOPC__V_CMPX_TRU_F64,
        &Decoder::decode_invalid,
        &Decoder::decode_invalid,
        &Decoder::decode_invalid,
        &Decoder::decode_invalid,
        &Decoder::decode_invalid,
        &Decoder::decode_invalid,
        &Decoder::decode_invalid,
        &Decoder::decode_invalid,
        &Decoder::decode_invalid,
        &Decoder::decode_invalid,
        &Decoder::decode_invalid,
        &Decoder::decode_invalid,
        &Decoder::decode_invalid,
        &Decoder::decode_invalid,
        &Decoder::decode_invalid,
        &Decoder::decode_invalid,
        &Decoder::decode_invalid,
        &Decoder::decode_invalid,
        &Decoder::decode_invalid,
        &Decoder::decode_invalid,
        &Decoder::decode_invalid,
        &Decoder::decode_invalid,
        &Decoder::decode_invalid,
        &Decoder::decode_invalid,
        &Decoder::decode_invalid,
        &Decoder::decode_invalid,
        &Decoder::decode_invalid,
        &Decoder::decode_invalid,
        &Decoder::decode_invalid,
        &Decoder::decode_invalid,
        &Decoder::decode_invalid,
        &Decoder::decode_invalid,
        &Decoder::decode_OP_VOPC__V_CMP_F_I16,
        &Decoder::decode_OP_VOPC__V_CMP_LT_I16,
        &Decoder::decode_OP_VOPC__V_CMP_EQ_I16,
        &Decoder::decode_OP_VOPC__V_CMP_LE_I16,
        &Decoder::decode_OP_VOPC__V_CMP_GT_I16,
        &Decoder::decode_OP_VOPC__V_CMP_NE_I16,
        &Decoder::decode_OP_VOPC__V_CMP_GE_I16,
        &Decoder::decode_OP_VOPC__V_CMP_T_I16,
        &Decoder::decode_OP_VOPC__V_CMP_F_U16,
        &Decoder::decode_OP_VOPC__V_CMP_LT_U16,
        &Decoder::decode_OP_VOPC__V_CMP_EQ_U16,
        &Decoder::decode_OP_VOPC__V_CMP_LE_U16,
        &Decoder::decode_OP_VOPC__V_CMP_GT_U16,
        &Decoder::decode_OP_VOPC__V_CMP_NE_U16,
        &Decoder::decode_OP_VOPC__V_CMP_GE_U16,
        &Decoder::decode_OP_VOPC__V_CMP_T_U16,
        &Decoder::decode_OP_VOPC__V_CMPX_F_I16,
        &Decoder::decode_OP_VOPC__V_CMPX_LT_I16,
        &Decoder::decode_OP_VOPC__V_CMPX_EQ_I16,
        &Decoder::decode_OP_VOPC__V_CMPX_LE_I16,
        &Decoder::decode_OP_VOPC__V_CMPX_GT_I16,
        &Decoder::decode_OP_VOPC__V_CMPX_NE_I16,
        &Decoder::decode_OP_VOPC__V_CMPX_GE_I16,
        &Decoder::decode_OP_VOPC__V_CMPX_T_I16,
        &Decoder::decode_OP_VOPC__V_CMPX_F_U16,
        &Decoder::decode_OP_VOPC__V_CMPX_LT_U16,
        &Decoder::decode_OP_VOPC__V_CMPX_EQ_U16,
        &Decoder::decode_OP_VOPC__V_CMPX_LE_U16,
        &Decoder::decode_OP_VOPC__V_CMPX_GT_U16,
        &Decoder::decode_OP_VOPC__V_CMPX_NE_U16,
        &Decoder::decode_OP_VOPC__V_CMPX_GE_U16,
        &Decoder::decode_OP_VOPC__V_CMPX_T_U16,
        &Decoder::decode_OP_VOPC__V_CMP_F_I32,
        &Decoder::decode_OP_VOPC__V_CMP_LT_I32,
        &Decoder::decode_OP_VOPC__V_CMP_EQ_I32,
        &Decoder::decode_OP_VOPC__V_CMP_LE_I32,
        &Decoder::decode_OP_VOPC__V_CMP_GT_I32,
        &Decoder::decode_OP_VOPC__V_CMP_NE_I32,
        &Decoder::decode_OP_VOPC__V_CMP_GE_I32,
        &Decoder::decode_OP_VOPC__V_CMP_T_I32,
        &Decoder::decode_OP_VOPC__V_CMP_F_U32,
        &Decoder::decode_OP_VOPC__V_CMP_LT_U32,
        &Decoder::decode_OP_VOPC__V_CMP_EQ_U32,
        &Decoder::decode_OP_VOPC__V_CMP_LE_U32,
        &Decoder::decode_OP_VOPC__V_CMP_GT_U32,
        &Decoder::decode_OP_VOPC__V_CMP_NE_U32,
        &Decoder::decode_OP_VOPC__V_CMP_GE_U32,
        &Decoder::decode_OP_VOPC__V_CMP_T_U32,
        &Decoder::decode_OP_VOPC__V_CMPX_F_I32,
        &Decoder::decode_OP_VOPC__V_CMPX_LT_I32,
        &Decoder::decode_OP_VOPC__V_CMPX_EQ_I32,
        &Decoder::decode_OP_VOPC__V_CMPX_LE_I32,
        &Decoder::decode_OP_VOPC__V_CMPX_GT_I32,
        &Decoder::decode_OP_VOPC__V_CMPX_NE_I32,
        &Decoder::decode_OP_VOPC__V_CMPX_GE_I32,
        &Decoder::decode_OP_VOPC__V_CMPX_T_I32,
        &Decoder::decode_OP_VOPC__V_CMPX_F_U32,
        &Decoder::decode_OP_VOPC__V_CMPX_LT_U32,
        &Decoder::decode_OP_VOPC__V_CMPX_EQ_U32,
        &Decoder::decode_OP_VOPC__V_CMPX_LE_U32,
        &Decoder::decode_OP_VOPC__V_CMPX_GT_U32,
        &Decoder::decode_OP_VOPC__V_CMPX_NE_U32,
        &Decoder::decode_OP_VOPC__V_CMPX_GE_U32,
        &Decoder::decode_OP_VOPC__V_CMPX_T_U32,
        &Decoder::decode_OP_VOPC__V_CMP_F_I64,
        &Decoder::decode_OP_VOPC__V_CMP_LT_I64,
        &Decoder::decode_OP_VOPC__V_CMP_EQ_I64,
        &Decoder::decode_OP_VOPC__V_CMP_LE_I64,
        &Decoder::decode_OP_VOPC__V_CMP_GT_I64,
        &Decoder::decode_OP_VOPC__V_CMP_NE_I64,
        &Decoder::decode_OP_VOPC__V_CMP_GE_I64,
        &Decoder::decode_OP_VOPC__V_CMP_T_I64,
        &Decoder::decode_OP_VOPC__V_CMP_F_U64,
        &Decoder::decode_OP_VOPC__V_CMP_LT_U64,
        &Decoder::decode_OP_VOPC__V_CMP_EQ_U64,
        &Decoder::decode_OP_VOPC__V_CMP_LE_U64,
        &Decoder::decode_OP_VOPC__V_CMP_GT_U64,
        &Decoder::decode_OP_VOPC__V_CMP_NE_U64,
        &Decoder::decode_OP_VOPC__V_CMP_GE_U64,
        &Decoder::decode_OP_VOPC__V_CMP_T_U64,
        &Decoder::decode_OP_VOPC__V_CMPX_F_I64,
        &Decoder::decode_OP_VOPC__V_CMPX_LT_I64,
        &Decoder::decode_OP_VOPC__V_CMPX_EQ_I64,
        &Decoder::decode_OP_VOPC__V_CMPX_LE_I64,
        &Decoder::decode_OP_VOPC__V_CMPX_GT_I64,
        &Decoder::decode_OP_VOPC__V_CMPX_NE_I64,
        &Decoder::decode_OP_VOPC__V_CMPX_GE_I64,
        &Decoder::decode_OP_VOPC__V_CMPX_T_I64,
        &Decoder::decode_OP_VOPC__V_CMPX_F_U64,
        &Decoder::decode_OP_VOPC__V_CMPX_LT_U64,
        &Decoder::decode_OP_VOPC__V_CMPX_EQ_U64,
        &Decoder::decode_OP_VOPC__V_CMPX_LE_U64,
        &Decoder::decode_OP_VOPC__V_CMPX_GT_U64,
        &Decoder::decode_OP_VOPC__V_CMPX_NE_U64,
        &Decoder::decode_OP_VOPC__V_CMPX_GE_U64,
        &Decoder::decode_OP_VOPC__V_CMPX_T_U64,
    };

    IsaDecodeMethod Decoder::tableSubDecode_OP_VOP3P[] = {
        &Decoder::decode_OP_VOP3P__V_PK_MAD_I16,
        &Decoder::decode_OP_VOP3P__V_PK_MUL_LO_U16,
        &Decoder::decode_OP_VOP3P__V_PK_ADD_I16,
        &Decoder::decode_OP_VOP3P__V_PK_SUB_I16,
        &Decoder::decode_OP_VOP3P__V_PK_LSHLREV_B16,
        &Decoder::decode_OP_VOP3P__V_PK_LSHRREV_B16,
        &Decoder::decode_OP_VOP3P__V_PK_ASHRREV_I16,
        &Decoder::decode_OP_VOP3P__V_PK_MAX_I16,
        &Decoder::decode_OP_VOP3P__V_PK_MIN_I16,
        &Decoder::decode_OP_VOP3P__V_PK_MAD_U16,
        &Decoder::decode_OP_VOP3P__V_PK_ADD_U16,
        &Decoder::decode_OP_VOP3P__V_PK_SUB_U16,
        &Decoder::decode_OP_VOP3P__V_PK_MAX_U16,
        &Decoder::decode_OP_VOP3P__V_PK_MIN_U16,
        &Decoder::decode_OP_VOP3P__V_PK_FMA_F16,
        &Decoder::decode_OP_VOP3P__V_PK_ADD_F16,
        &Decoder::decode_OP_VOP3P__V_PK_MUL_F16,
        &Decoder::decode_OP_VOP3P__V_PK_MIN_F16,
        &Decoder::decode_OP_VOP3P__V_PK_MAX_F16,
        &Decoder::decode_invalid,
        &Decoder::decode_invalid,
        &Decoder::decode_invalid,
        &Decoder::decode_invalid,
        &Decoder::decode_invalid,
        &Decoder::decode_invalid,
        &Decoder::decode_invalid,
        &Decoder::decode_invalid,
        &Decoder::decode_invalid,
        &Decoder::decode_invalid,
        &Decoder::decode_invalid,
        &Decoder::decode_invalid,
        &Decoder::decode_invalid,
        &Decoder::decode_OP_VOP3P__V_MAD_MIX_F32,
        &Decoder::decode_OP_VOP3P__V_MAD_MIXLO_F16,
        &Decoder::decode_OP_VOP3P__V_MAD_MIXHI_F16,
        &Decoder::decode_invalid,
        &Decoder::decode_invalid,
        &Decoder::decode_invalid,
        &Decoder::decode_invalid,
        &Decoder::decode_invalid,
        &Decoder::decode_invalid,
        &Decoder::decode_invalid,
        &Decoder::decode_invalid,
        &Decoder::decode_invalid,
        &Decoder::decode_invalid,
        &Decoder::decode_invalid,
        &Decoder::decode_invalid,
        &Decoder::decode_invalid,
        &Decoder::decode_invalid,
        &Decoder::decode_invalid,
        &Decoder::decode_invalid,
        &Decoder::decode_invalid,
        &Decoder::decode_invalid,
        &Decoder::decode_invalid,
        &Decoder::decode_invalid,
        &Decoder::decode_invalid,
        &Decoder::decode_invalid,
        &Decoder::decode_invalid,
        &Decoder::decode_invalid,
        &Decoder::decode_invalid,
        &Decoder::decode_invalid,
        &Decoder::decode_invalid,
        &Decoder::decode_invalid,
        &Decoder::decode_invalid,
        &Decoder::decode_invalid,
        &Decoder::decode_invalid,
        &Decoder::decode_invalid,
        &Decoder::decode_invalid,
        &Decoder::decode_invalid,
        &Decoder::decode_invalid,
        &Decoder::decode_invalid,
        &Decoder::decode_invalid,
        &Decoder::decode_invalid,
        &Decoder::decode_invalid,
        &Decoder::decode_invalid,
        &Decoder::decode_invalid,
        &Decoder::decode_invalid,
        &Decoder::decode_invalid,
        &Decoder::decode_invalid,
        &Decoder::decode_invalid,
        &Decoder::decode_invalid,
        &Decoder::decode_invalid,
        &Decoder::decode_invalid,
        &Decoder::decode_invalid,
        &Decoder::decode_invalid,
        &Decoder::decode_invalid,
        &Decoder::decode_invalid,
        &Decoder::decode_invalid,
        &Decoder::decode_invalid,
        &Decoder::decode_invalid,
        &Decoder::decode_invalid,
        &Decoder::decode_invalid,
        &Decoder::decode_invalid,
        &Decoder::decode_invalid,
        &Decoder::decode_invalid,
        &Decoder::decode_invalid,
        &Decoder::decode_invalid,
        &Decoder::decode_invalid,
        &Decoder::decode_invalid,
        &Decoder::decode_invalid,
        &Decoder::decode_invalid,
        &Decoder::decode_invalid,
        &Decoder::decode_invalid,
        &Decoder::decode_invalid,
        &Decoder::decode_invalid,
        &Decoder::decode_invalid,
        &Decoder::decode_invalid,
        &Decoder::decode_invalid,
        &Decoder::decode_invalid,
        &Decoder::decode_invalid,
        &Decoder::decode_invalid,
        &Decoder::decode_invalid,
        &Decoder::decode_invalid,
        &Decoder::decode_invalid,
        &Decoder::decode_invalid,
        &Decoder::decode_invalid,
        &Decoder::decode_invalid,
        &Decoder::decode_invalid,
        &Decoder::decode_invalid,
        &Decoder::decode_invalid,
        &Decoder::decode_invalid,
        &Decoder::decode_invalid,
        &Decoder::decode_invalid,
        &Decoder::decode_invalid,
        &Decoder::decode_invalid,
        &Decoder::decode_invalid,
        &Decoder::decode_invalid,
        &Decoder::decode_invalid,
    };

    GPUStaticInst*
    Decoder::decode(MachInst mach_inst)
    {
        InFmt_SOP1 *enc = &mach_inst->iFmt_SOP1;
        IsaDecodeMethod method = tableDecodePrimary[enc->ENCODING];
        return (this->*method)(mach_inst);
    } // decode

    GPUStaticInst*
    Decoder::subDecode_OP_VOPC(MachInst iFmt)
    {
        InFmt_VOPC *enc = &iFmt->iFmt_VOPC;
        IsaDecodeMethod method = tableSubDecode_OP_VOPC[enc->OP];
        return (this->*method)(iFmt);
    } // subDecode_OP_VOPC

    GPUStaticInst*
    Decoder::subDecode_OP_VOP3P(MachInst iFmt)
    {
        InFmt_VOP3P *enc = &iFmt->iFmt_VOP3P;
        IsaDecodeMethod method = tableSubDecode_OP_VOP3P[enc->OP];
        return (this->*method)(iFmt);
    } // subDecode_OP_VOP3P

    GPUStaticInst*
    Decoder::subDecode_OP_VOP1(MachInst iFmt)
    {
        InFmt_VOP1 *enc = &iFmt->iFmt_VOP1;
        IsaDecodeMethod method = tableSubDecode_OP_VOP1[enc->OP];
        return (this->*method)(iFmt);
    } // subDecode_OP_VOP1

    GPUStaticInst*
    Decoder::subDecode_OP_SOP1(MachInst iFmt)
    {
        InFmt_SOP1 *enc = &iFmt->iFmt_SOP1;
        IsaDecodeMethod method = tableSubDecode_OP_SOP1[enc->OP];
        return (this->*method)(iFmt);
    } // subDecode_OP_SOP1

    GPUStaticInst*
    Decoder::subDecode_OP_SOPC(MachInst iFmt)
    {
        InFmt_SOPC *enc = &iFmt->iFmt_SOPC;
        IsaDecodeMethod method = tableSubDecode_OP_SOPC[enc->OP];
        return (this->*method)(iFmt);
    } // subDecode_OP_SOPC

    GPUStaticInst*
    Decoder::subDecode_OP_SOPP(MachInst iFmt)
    {
        InFmt_SOPP *enc = &iFmt->iFmt_SOPP;
        IsaDecodeMethod method = tableSubDecode_OP_SOPP[enc->OP];
        return (this->*method)(iFmt);
    } // subDecode_OP_SOPP

    GPUStaticInst*
    Decoder::subDecode_OP_SMEM(MachInst iFmt)
    {
        InFmt_SMEM *enc = &iFmt->iFmt_SMEM;
        IsaDecodeMethod method = tableSubDecode_OP_SMEM[enc->OP];
        return (this->*method)(iFmt);
    } // subDecode_OP_SMEM

    GPUStaticInst*
    Decoder::subDecode_OPU_VOP3(MachInst iFmt)
    {
        InFmt_VOP3A *enc = &iFmt->iFmt_VOP3A;
        IsaDecodeMethod method = tableSubDecode_OPU_VOP3[enc->OP];
        return (this->*method)(iFmt);
    } // subDecode_OPU_VOP3

    GPUStaticInst*
    Decoder::subDecode_OP_VINTRP(MachInst iFmt)
    {
        InFmt_VINTRP *enc = &iFmt->iFmt_VINTRP;
        IsaDecodeMethod method = tableSubDecode_OP_VINTRP[enc->OP];
        return (this->*method)(iFmt);
    } // subDecode_OP_VINTRP

    GPUStaticInst*
    Decoder::subDecode_OP_DS(MachInst iFmt)
    {
        InFmt_DS *enc = &iFmt->iFmt_DS;
        IsaDecodeMethod method = tableSubDecode_OP_DS[enc->OP];
        return (this->*method)(iFmt);
    } // subDecode_OP_DS

    GPUStaticInst*
    Decoder::subDecode_OP_FLAT(MachInst iFmt)
    {
        InFmt_FLAT *enc = &iFmt->iFmt_FLAT;
        IsaDecodeMethod method;
        switch (enc->SEG) {
            case 0:
                method = tableSubDecode_OP_FLAT[enc->OP];
                break;
            case 1:
                method = tableSubDecode_OP_SCRATCH[enc->OP];
                break;
            case 2:
                method = tableSubDecode_OP_GLOBAL[enc->OP];
                break;
            default:
                fatal("Invalid SEG for FLAT encoding: %d\n", enc->SEG);
        }
        return (this->*method)(iFmt);
    } // subDecode_OP_FLAT

    GPUStaticInst*
    Decoder::subDecode_OP_MUBUF(MachInst iFmt)
    {
        InFmt_MUBUF *enc = &iFmt->iFmt_MUBUF;
        IsaDecodeMethod method = tableSubDecode_OP_MUBUF[enc->OP];
        return (this->*method)(iFmt);
    } // subDecode_OP_MUBUF

    GPUStaticInst*
    Decoder::subDecode_OP_MTBUF(MachInst iFmt)
    {
        InFmt_MTBUF *enc = &iFmt->iFmt_MTBUF;
        IsaDecodeMethod method = tableSubDecode_OP_MTBUF[enc->OP];
        return (this->*method)(iFmt);
    } // subDecode_OP_MTBUF

    GPUStaticInst*
    Decoder::subDecode_OP_MIMG(MachInst iFmt)
    {
        InFmt_MIMG *enc = &iFmt->iFmt_MIMG;
        IsaDecodeMethod method = tableSubDecode_OP_MIMG[enc->OP];
        return (this->*method)(iFmt);
    } // subDecode_OP_MIMG

    GPUStaticInst*
    Decoder::decode_OP_VOP2__V_CNDMASK_B32(MachInst iFmt)
    {
        return new Inst_VOP2__V_CNDMASK_B32(&iFmt->iFmt_VOP2);
    } // decode_OP_VOP2__V_CNDMASK_B32

    GPUStaticInst*
    Decoder::decode_OP_VOP2__V_ADD_F32(MachInst iFmt)
    {
        return new Inst_VOP2__V_ADD_F32(&iFmt->iFmt_VOP2);
    } // decode_OP_VOP2__V_ADD_F32

    GPUStaticInst*
    Decoder::decode_OP_VOP2__V_SUB_F32(MachInst iFmt)
    {
        return new Inst_VOP2__V_SUB_F32(&iFmt->iFmt_VOP2);
    } // decode_OP_VOP2__V_SUB_F32

    GPUStaticInst*
    Decoder::decode_OP_VOP2__V_SUBREV_F32(MachInst iFmt)
    {
        return new Inst_VOP2__V_SUBREV_F32(&iFmt->iFmt_VOP2);
    } // decode_OP_VOP2__V_SUBREV_F32

    GPUStaticInst*
    Decoder::decode_OP_VOP2__V_MUL_LEGACY_F32(MachInst iFmt)
    {
        return new Inst_VOP2__V_MUL_LEGACY_F32(&iFmt->iFmt_VOP2);
    } // decode_OP_VOP2__V_MUL_LEGACY_F32

    GPUStaticInst*
    Decoder::decode_OP_VOP2__V_MUL_F32(MachInst iFmt)
    {
        return new Inst_VOP2__V_MUL_F32(&iFmt->iFmt_VOP2);
    } // decode_OP_VOP2__V_MUL_F32

    GPUStaticInst*
    Decoder::decode_OP_VOP2__V_MUL_I32_I24(MachInst iFmt)
    {
        return new Inst_VOP2__V_MUL_I32_I24(&iFmt->iFmt_VOP2);
    } // decode_OP_VOP2__V_MUL_I32_I24

    GPUStaticInst*
    Decoder::decode_OP_VOP2__V_MUL_HI_I32_I24(MachInst iFmt)
    {
        return new Inst_VOP2__V_MUL_HI_I32_I24(&iFmt->iFmt_VOP2);
    } // decode_OP_VOP2__V_MUL_HI_I32_I24

    GPUStaticInst*
    Decoder::decode_OP_VOP2__V_MUL_U32_U24(MachInst iFmt)
    {
        return new Inst_VOP2__V_MUL_U32_U24(&iFmt->iFmt_VOP2);
    } // decode_OP_VOP2__V_MUL_U32_U24

    GPUStaticInst*
    Decoder::decode_OP_VOP2__V_MUL_HI_U32_U24(MachInst iFmt)
    {
        return new Inst_VOP2__V_MUL_HI_U32_U24(&iFmt->iFmt_VOP2);
    } // decode_OP_VOP2__V_MUL_HI_U32_U24

    GPUStaticInst*
    Decoder::decode_OP_VOP2__V_MIN_F32(MachInst iFmt)
    {
        return new Inst_VOP2__V_MIN_F32(&iFmt->iFmt_VOP2);
    } // decode_OP_VOP2__V_MIN_F32

    GPUStaticInst*
    Decoder::decode_OP_VOP2__V_MAX_F32(MachInst iFmt)
    {
        return new Inst_VOP2__V_MAX_F32(&iFmt->iFmt_VOP2);
    } // decode_OP_VOP2__V_MAX_F32

    GPUStaticInst*
    Decoder::decode_OP_VOP2__V_MIN_I32(MachInst iFmt)
    {
        return new Inst_VOP2__V_MIN_I32(&iFmt->iFmt_VOP2);
    } // decode_OP_VOP2__V_MIN_I32

    GPUStaticInst*
    Decoder::decode_OP_VOP2__V_MAX_I32(MachInst iFmt)
    {
        return new Inst_VOP2__V_MAX_I32(&iFmt->iFmt_VOP2);
    } // decode_OP_VOP2__V_MAX_I32

    GPUStaticInst*
    Decoder::decode_OP_VOP2__V_MIN_U32(MachInst iFmt)
    {
        return new Inst_VOP2__V_MIN_U32(&iFmt->iFmt_VOP2);
    } // decode_OP_VOP2__V_MIN_U32

    GPUStaticInst*
    Decoder::decode_OP_VOP2__V_MAX_U32(MachInst iFmt)
    {
        return new Inst_VOP2__V_MAX_U32(&iFmt->iFmt_VOP2);
    } // decode_OP_VOP2__V_MAX_U32

    GPUStaticInst*
    Decoder::decode_OP_VOP2__V_LSHRREV_B32(MachInst iFmt)
    {
        return new Inst_VOP2__V_LSHRREV_B32(&iFmt->iFmt_VOP2);
    } // decode_OP_VOP2__V_LSHRREV_B32

    GPUStaticInst*
    Decoder::decode_OP_VOP2__V_ASHRREV_I32(MachInst iFmt)
    {
        return new Inst_VOP2__V_ASHRREV_I32(&iFmt->iFmt_VOP2);
    } // decode_OP_VOP2__V_ASHRREV_I32

    GPUStaticInst*
    Decoder::decode_OP_VOP2__V_LSHLREV_B32(MachInst iFmt)
    {
        return new Inst_VOP2__V_LSHLREV_B32(&iFmt->iFmt_VOP2);
    } // decode_OP_VOP2__V_LSHLREV_B32

    GPUStaticInst*
    Decoder::decode_OP_VOP2__V_AND_B32(MachInst iFmt)
    {
        return new Inst_VOP2__V_AND_B32(&iFmt->iFmt_VOP2);
    } // decode_OP_VOP2__V_AND_B32

    GPUStaticInst*
    Decoder::decode_OP_VOP2__V_OR_B32(MachInst iFmt)
    {
        return new Inst_VOP2__V_OR_B32(&iFmt->iFmt_VOP2);
    } // decode_OP_VOP2__V_OR_B32

    GPUStaticInst*
    Decoder::decode_OP_VOP2__V_XOR_B32(MachInst iFmt)
    {
        return new Inst_VOP2__V_XOR_B32(&iFmt->iFmt_VOP2);
    } // decode_OP_VOP2__V_XOR_B32

    GPUStaticInst*
    Decoder::decode_OP_VOP2__V_MAC_F32(MachInst iFmt)
    {
        return new Inst_VOP2__V_MAC_F32(&iFmt->iFmt_VOP2);
    } // decode_OP_VOP2__V_MAC_F32

    GPUStaticInst*
    Decoder::decode_OP_VOP2__V_MADMK_F32(MachInst iFmt)
    {
        return new Inst_VOP2__V_MADMK_F32(&iFmt->iFmt_VOP2);
    } // decode_OP_VOP2__V_MADMK_F32

    GPUStaticInst*
    Decoder::decode_OP_VOP2__V_MADAK_F32(MachInst iFmt)
    {
        return new Inst_VOP2__V_MADAK_F32(&iFmt->iFmt_VOP2);
    } // decode_OP_VOP2__V_MADAK_F32

    GPUStaticInst*
    Decoder::decode_OP_VOP2__V_ADD_CO_U32(MachInst iFmt)
    {
        return new Inst_VOP2__V_ADD_CO_U32(&iFmt->iFmt_VOP2);
    } // decode_OP_VOP2__V_ADD_CO_U32

    GPUStaticInst*
    Decoder::decode_OP_VOP2__V_SUB_CO_U32(MachInst iFmt)
    {
        return new Inst_VOP2__V_SUB_CO_U32(&iFmt->iFmt_VOP2);
    } // decode_OP_VOP2__V_SUB_CO_U32

    GPUStaticInst*
    Decoder::decode_OP_VOP2__V_SUBREV_CO_U32(MachInst iFmt)
    {
        return new Inst_VOP2__V_SUBREV_CO_U32(&iFmt->iFmt_VOP2);
    } // decode_OP_VOP2__V_SUBREV_CO_U32

    GPUStaticInst*
    Decoder::decode_OP_VOP2__V_ADDC_CO_U32(MachInst iFmt)
    {
        return new Inst_VOP2__V_ADDC_CO_U32(&iFmt->iFmt_VOP2);
    } // decode_OP_VOP2__V_ADDC_CO_U32

    GPUStaticInst*
    Decoder::decode_OP_VOP2__V_SUBB_CO_U32(MachInst iFmt)
    {
        return new Inst_VOP2__V_SUBB_CO_U32(&iFmt->iFmt_VOP2);
    } // decode_OP_VOP2__V_SUBB_CO_U32

    GPUStaticInst*
    Decoder::decode_OP_VOP2__V_SUBBREV_CO_U32(MachInst iFmt)
    {
        return new Inst_VOP2__V_SUBBREV_CO_U32(&iFmt->iFmt_VOP2);
    } // decode_OP_VOP2__V_SUBBREV_CO_U32

    GPUStaticInst*
    Decoder::decode_OP_VOP2__V_ADD_F16(MachInst iFmt)
    {
        return new Inst_VOP2__V_ADD_F16(&iFmt->iFmt_VOP2);
    } // decode_OP_VOP2__V_ADD_F16

    GPUStaticInst*
    Decoder::decode_OP_VOP2__V_SUB_F16(MachInst iFmt)
    {
        return new Inst_VOP2__V_SUB_F16(&iFmt->iFmt_VOP2);
    } // decode_OP_VOP2__V_SUB_F16

    GPUStaticInst*
    Decoder::decode_OP_VOP2__V_SUBREV_F16(MachInst iFmt)
    {
        return new Inst_VOP2__V_SUBREV_F16(&iFmt->iFmt_VOP2);
    } // decode_OP_VOP2__V_SUBREV_F16

    GPUStaticInst*
    Decoder::decode_OP_VOP2__V_MUL_F16(MachInst iFmt)
    {
        return new Inst_VOP2__V_MUL_F16(&iFmt->iFmt_VOP2);
    } // decode_OP_VOP2__V_MUL_F16

    GPUStaticInst*
    Decoder::decode_OP_VOP2__V_MAC_F16(MachInst iFmt)
    {
        return new Inst_VOP2__V_MAC_F16(&iFmt->iFmt_VOP2);
    } // decode_OP_VOP2__V_MAC_F16

    GPUStaticInst*
    Decoder::decode_OP_VOP2__V_MADMK_F16(MachInst iFmt)
    {
        return new Inst_VOP2__V_MADMK_F16(&iFmt->iFmt_VOP2);
    } // decode_OP_VOP2__V_MADMK_F16

    GPUStaticInst*
    Decoder::decode_OP_VOP2__V_MADAK_F16(MachInst iFmt)
    {
        return new Inst_VOP2__V_MADAK_F16(&iFmt->iFmt_VOP2);
    } // decode_OP_VOP2__V_MADAK_F16

    GPUStaticInst*
    Decoder::decode_OP_VOP2__V_ADD_U16(MachInst iFmt)
    {
        return new Inst_VOP2__V_ADD_U16(&iFmt->iFmt_VOP2);
    } // decode_OP_VOP2__V_ADD_U16

    GPUStaticInst*
    Decoder::decode_OP_VOP2__V_SUB_U16(MachInst iFmt)
    {
        return new Inst_VOP2__V_SUB_U16(&iFmt->iFmt_VOP2);
    } // decode_OP_VOP2__V_SUB_U16

    GPUStaticInst*
    Decoder::decode_OP_VOP2__V_SUBREV_U16(MachInst iFmt)
    {
        return new Inst_VOP2__V_SUBREV_U16(&iFmt->iFmt_VOP2);
    } // decode_OP_VOP2__V_SUBREV_U16

    GPUStaticInst*
    Decoder::decode_OP_VOP2__V_MUL_LO_U16(MachInst iFmt)
    {
        return new Inst_VOP2__V_MUL_LO_U16(&iFmt->iFmt_VOP2);
    } // decode_OP_VOP2__V_MUL_LO_U16

    GPUStaticInst*
    Decoder::decode_OP_VOP2__V_LSHLREV_B16(MachInst iFmt)
    {
        return new Inst_VOP2__V_LSHLREV_B16(&iFmt->iFmt_VOP2);
    } // decode_OP_VOP2__V_LSHLREV_B16

    GPUStaticInst*
    Decoder::decode_OP_VOP2__V_LSHRREV_B16(MachInst iFmt)
    {
        return new Inst_VOP2__V_LSHRREV_B16(&iFmt->iFmt_VOP2);
    } // decode_OP_VOP2__V_LSHRREV_B16

    GPUStaticInst*
    Decoder::decode_OP_VOP2__V_ASHRREV_I16(MachInst iFmt)
    {
        return new Inst_VOP2__V_ASHRREV_I16(&iFmt->iFmt_VOP2);
    } // decode_OP_VOP2__V_ASHRREV_I16

    GPUStaticInst*
    Decoder::decode_OP_VOP2__V_MAX_F16(MachInst iFmt)
    {
        return new Inst_VOP2__V_MAX_F16(&iFmt->iFmt_VOP2);
    } // decode_OP_VOP2__V_MAX_F16

    GPUStaticInst*
    Decoder::decode_OP_VOP2__V_MIN_F16(MachInst iFmt)
    {
        return new Inst_VOP2__V_MIN_F16(&iFmt->iFmt_VOP2);
    } // decode_OP_VOP2__V_MIN_F16

    GPUStaticInst*
    Decoder::decode_OP_VOP2__V_MAX_U16(MachInst iFmt)
    {
        return new Inst_VOP2__V_MAX_U16(&iFmt->iFmt_VOP2);
    } // decode_OP_VOP2__V_MAX_U16

    GPUStaticInst*
    Decoder::decode_OP_VOP2__V_MAX_I16(MachInst iFmt)
    {
        return new Inst_VOP2__V_MAX_I16(&iFmt->iFmt_VOP2);
    } // decode_OP_VOP2__V_MAX_I16

    GPUStaticInst*
    Decoder::decode_OP_VOP2__V_MIN_U16(MachInst iFmt)
    {
        return new Inst_VOP2__V_MIN_U16(&iFmt->iFmt_VOP2);
    } // decode_OP_VOP2__V_MIN_U16

    GPUStaticInst*
    Decoder::decode_OP_VOP2__V_MIN_I16(MachInst iFmt)
    {
        return new Inst_VOP2__V_MIN_I16(&iFmt->iFmt_VOP2);
    } // decode_OP_VOP2__V_MIN_I16

    GPUStaticInst*
    Decoder::decode_OP_VOP2__V_LDEXP_F16(MachInst iFmt)
    {
        return new Inst_VOP2__V_LDEXP_F16(&iFmt->iFmt_VOP2);
    } // decode_OP_VOP2__V_LDEXP_F16

    GPUStaticInst*
    Decoder::decode_OP_VOP2__V_ADD_U32(MachInst iFmt)
    {
        return new Inst_VOP2__V_ADD_U32(&iFmt->iFmt_VOP2);
    }

    GPUStaticInst*
    Decoder::decode_OP_VOP2__V_SUB_U32(MachInst iFmt)
    {
        return new Inst_VOP2__V_SUB_U32(&iFmt->iFmt_VOP2);
    }

    GPUStaticInst*
    Decoder::decode_OP_VOP2__V_SUBREV_U32(MachInst iFmt)
    {
        return new Inst_VOP2__V_SUBREV_U32(&iFmt->iFmt_VOP2);
    }

    GPUStaticInst*
    Decoder::decode_OP_VOP2__V_DOT2C_F32_F16(MachInst iFmt)
    {
        fatal("Trying to decode instruction without a class\n");
        return nullptr;
    }

    GPUStaticInst*
    Decoder::decode_OP_VOP2__V_DOT2C_I32_I16(MachInst iFmt)
    {
        fatal("Trying to decode instruction without a class\n");
        return nullptr;
    }

    GPUStaticInst*
    Decoder::decode_OP_VOP2__V_DOT4C_I32_I8(MachInst iFmt)
    {
        fatal("Trying to decode instruction without a class\n");
        return nullptr;
    }

    GPUStaticInst*
    Decoder::decode_OP_VOP2__V_DOT8C_I32_I4(MachInst iFmt)
    {
        fatal("Trying to decode instruction without a class\n");
        return nullptr;
    }

    GPUStaticInst*
    Decoder::decode_OP_VOP2__V_FMAC_F32(MachInst iFmt)
    {
        fatal("Trying to decode instruction without a class\n");
        return nullptr;
    }

    GPUStaticInst*
    Decoder::decode_OP_VOP2__V_PK_FMAC_F16(MachInst iFmt)
    {
        fatal("Trying to decode instruction without a class\n");
        return nullptr;
    }

    GPUStaticInst*
    Decoder::decode_OP_VOP2__V_XNOR_B32(MachInst iFmt)
    {
        fatal("Trying to decode instruction without a class\n");
        return nullptr;
    }

    GPUStaticInst*
    Decoder::decode_OP_SOP2__S_ADD_U32(MachInst iFmt)
    {
        return new Inst_SOP2__S_ADD_U32(&iFmt->iFmt_SOP2);
    } // decode_OP_SOP2__S_ADD_U32

    GPUStaticInst*
    Decoder::decode_OP_SOP2__S_SUB_U32(MachInst iFmt)
    {
        return new Inst_SOP2__S_SUB_U32(&iFmt->iFmt_SOP2);
    } // decode_OP_SOP2__S_SUB_U32

    GPUStaticInst*
    Decoder::decode_OP_SOP2__S_ADD_I32(MachInst iFmt)
    {
        return new Inst_SOP2__S_ADD_I32(&iFmt->iFmt_SOP2);
    } // decode_OP_SOP2__S_ADD_I32

    GPUStaticInst*
    Decoder::decode_OP_SOP2__S_SUB_I32(MachInst iFmt)
    {
        return new Inst_SOP2__S_SUB_I32(&iFmt->iFmt_SOP2);
    } // decode_OP_SOP2__S_SUB_I32

    GPUStaticInst*
    Decoder::decode_OP_SOP2__S_ADDC_U32(MachInst iFmt)
    {
        return new Inst_SOP2__S_ADDC_U32(&iFmt->iFmt_SOP2);
    } // decode_OP_SOP2__S_ADDC_U32

    GPUStaticInst*
    Decoder::decode_OP_SOP2__S_SUBB_U32(MachInst iFmt)
    {
        return new Inst_SOP2__S_SUBB_U32(&iFmt->iFmt_SOP2);
    } // decode_OP_SOP2__S_SUBB_U32

    GPUStaticInst*
    Decoder::decode_OP_SOP2__S_MIN_I32(MachInst iFmt)
    {
        return new Inst_SOP2__S_MIN_I32(&iFmt->iFmt_SOP2);
    } // decode_OP_SOP2__S_MIN_I32

    GPUStaticInst*
    Decoder::decode_OP_SOP2__S_MIN_U32(MachInst iFmt)
    {
        return new Inst_SOP2__S_MIN_U32(&iFmt->iFmt_SOP2);
    } // decode_OP_SOP2__S_MIN_U32

    GPUStaticInst*
    Decoder::decode_OP_SOP2__S_MAX_I32(MachInst iFmt)
    {
        return new Inst_SOP2__S_MAX_I32(&iFmt->iFmt_SOP2);
    } // decode_OP_SOP2__S_MAX_I32

    GPUStaticInst*
    Decoder::decode_OP_SOP2__S_MAX_U32(MachInst iFmt)
    {
        return new Inst_SOP2__S_MAX_U32(&iFmt->iFmt_SOP2);
    } // decode_OP_SOP2__S_MAX_U32

    GPUStaticInst*
    Decoder::decode_OP_SOP2__S_CSELECT_B32(MachInst iFmt)
    {
        return new Inst_SOP2__S_CSELECT_B32(&iFmt->iFmt_SOP2);
    } // decode_OP_SOP2__S_CSELECT_B32

    GPUStaticInst*
    Decoder::decode_OP_SOP2__S_CSELECT_B64(MachInst iFmt)
    {
        return new Inst_SOP2__S_CSELECT_B64(&iFmt->iFmt_SOP2);
    } // decode_OP_SOP2__S_CSELECT_B64

    GPUStaticInst*
    Decoder::decode_OP_SOP2__S_AND_B32(MachInst iFmt)
    {
        return new Inst_SOP2__S_AND_B32(&iFmt->iFmt_SOP2);
    } // decode_OP_SOP2__S_AND_B32

    GPUStaticInst*
    Decoder::decode_OP_SOP2__S_AND_B64(MachInst iFmt)
    {
        return new Inst_SOP2__S_AND_B64(&iFmt->iFmt_SOP2);
    } // decode_OP_SOP2__S_AND_B64

    GPUStaticInst*
    Decoder::decode_OP_SOP2__S_OR_B32(MachInst iFmt)
    {
        return new Inst_SOP2__S_OR_B32(&iFmt->iFmt_SOP2);
    } // decode_OP_SOP2__S_OR_B32

    GPUStaticInst*
    Decoder::decode_OP_SOP2__S_OR_B64(MachInst iFmt)
    {
        return new Inst_SOP2__S_OR_B64(&iFmt->iFmt_SOP2);
    } // decode_OP_SOP2__S_OR_B64

    GPUStaticInst*
    Decoder::decode_OP_SOP2__S_XOR_B32(MachInst iFmt)
    {
        return new Inst_SOP2__S_XOR_B32(&iFmt->iFmt_SOP2);
    } // decode_OP_SOP2__S_XOR_B32

    GPUStaticInst*
    Decoder::decode_OP_SOP2__S_XOR_B64(MachInst iFmt)
    {
        return new Inst_SOP2__S_XOR_B64(&iFmt->iFmt_SOP2);
    } // decode_OP_SOP2__S_XOR_B64

    GPUStaticInst*
    Decoder::decode_OP_SOP2__S_ANDN2_B32(MachInst iFmt)
    {
        return new Inst_SOP2__S_ANDN2_B32(&iFmt->iFmt_SOP2);
    } // decode_OP_SOP2__S_ANDN2_B32

    GPUStaticInst*
    Decoder::decode_OP_SOP2__S_ANDN2_B64(MachInst iFmt)
    {
        return new Inst_SOP2__S_ANDN2_B64(&iFmt->iFmt_SOP2);
    } // decode_OP_SOP2__S_ANDN2_B64

    GPUStaticInst*
    Decoder::decode_OP_SOP2__S_ORN2_B32(MachInst iFmt)
    {
        return new Inst_SOP2__S_ORN2_B32(&iFmt->iFmt_SOP2);
    } // decode_OP_SOP2__S_ORN2_B32

    GPUStaticInst*
    Decoder::decode_OP_SOP2__S_ORN2_B64(MachInst iFmt)
    {
        return new Inst_SOP2__S_ORN2_B64(&iFmt->iFmt_SOP2);
    } // decode_OP_SOP2__S_ORN2_B64

    GPUStaticInst*
    Decoder::decode_OP_SOP2__S_NAND_B32(MachInst iFmt)
    {
        return new Inst_SOP2__S_NAND_B32(&iFmt->iFmt_SOP2);
    } // decode_OP_SOP2__S_NAND_B32

    GPUStaticInst*
    Decoder::decode_OP_SOP2__S_NAND_B64(MachInst iFmt)
    {
        return new Inst_SOP2__S_NAND_B64(&iFmt->iFmt_SOP2);
    } // decode_OP_SOP2__S_NAND_B64

    GPUStaticInst*
    Decoder::decode_OP_SOP2__S_NOR_B32(MachInst iFmt)
    {
        return new Inst_SOP2__S_NOR_B32(&iFmt->iFmt_SOP2);
    } // decode_OP_SOP2__S_NOR_B32

    GPUStaticInst*
    Decoder::decode_OP_SOP2__S_NOR_B64(MachInst iFmt)
    {
        return new Inst_SOP2__S_NOR_B64(&iFmt->iFmt_SOP2);
    } // decode_OP_SOP2__S_NOR_B64

    GPUStaticInst*
    Decoder::decode_OP_SOP2__S_XNOR_B32(MachInst iFmt)
    {
        return new Inst_SOP2__S_XNOR_B32(&iFmt->iFmt_SOP2);
    } // decode_OP_SOP2__S_XNOR_B32

    GPUStaticInst*
    Decoder::decode_OP_SOP2__S_XNOR_B64(MachInst iFmt)
    {
        return new Inst_SOP2__S_XNOR_B64(&iFmt->iFmt_SOP2);
    } // decode_OP_SOP2__S_XNOR_B64

    GPUStaticInst*
    Decoder::decode_OP_SOP2__S_LSHL_B32(MachInst iFmt)
    {
        return new Inst_SOP2__S_LSHL_B32(&iFmt->iFmt_SOP2);
    } // decode_OP_SOP2__S_LSHL_B32

    GPUStaticInst*
    Decoder::decode_OP_SOP2__S_LSHL_B64(MachInst iFmt)
    {
        return new Inst_SOP2__S_LSHL_B64(&iFmt->iFmt_SOP2);
    } // decode_OP_SOP2__S_LSHL_B64

    GPUStaticInst*
    Decoder::decode_OP_SOP2__S_LSHR_B32(MachInst iFmt)
    {
        return new Inst_SOP2__S_LSHR_B32(&iFmt->iFmt_SOP2);
    } // decode_OP_SOP2__S_LSHR_B32

    GPUStaticInst*
    Decoder::decode_OP_SOP2__S_LSHR_B64(MachInst iFmt)
    {
        return new Inst_SOP2__S_LSHR_B64(&iFmt->iFmt_SOP2);
    } // decode_OP_SOP2__S_LSHR_B64

    GPUStaticInst*
    Decoder::decode_OP_SOP2__S_ASHR_I32(MachInst iFmt)
    {
        return new Inst_SOP2__S_ASHR_I32(&iFmt->iFmt_SOP2);
    } // decode_OP_SOP2__S_ASHR_I32

    GPUStaticInst*
    Decoder::decode_OP_SOP2__S_ASHR_I64(MachInst iFmt)
    {
        return new Inst_SOP2__S_ASHR_I64(&iFmt->iFmt_SOP2);
    } // decode_OP_SOP2__S_ASHR_I64

    GPUStaticInst*
    Decoder::decode_OP_SOP2__S_BFM_B32(MachInst iFmt)
    {
        return new Inst_SOP2__S_BFM_B32(&iFmt->iFmt_SOP2);
    } // decode_OP_SOP2__S_BFM_B32

    GPUStaticInst*
    Decoder::decode_OP_SOP2__S_BFM_B64(MachInst iFmt)
    {
        return new Inst_SOP2__S_BFM_B64(&iFmt->iFmt_SOP2);
    } // decode_OP_SOP2__S_BFM_B64

    GPUStaticInst*
    Decoder::decode_OP_SOP2__S_MUL_I32(MachInst iFmt)
    {
        return new Inst_SOP2__S_MUL_I32(&iFmt->iFmt_SOP2);
    } // decode_OP_SOP2__S_MUL_I32

    GPUStaticInst*
    Decoder::decode_OP_SOP2__S_BFE_U32(MachInst iFmt)
    {
        return new Inst_SOP2__S_BFE_U32(&iFmt->iFmt_SOP2);
    } // decode_OP_SOP2__S_BFE_U32

    GPUStaticInst*
    Decoder::decode_OP_SOP2__S_BFE_I32(MachInst iFmt)
    {
        return new Inst_SOP2__S_BFE_I32(&iFmt->iFmt_SOP2);
    } // decode_OP_SOP2__S_BFE_I32

    GPUStaticInst*
    Decoder::decode_OP_SOP2__S_BFE_U64(MachInst iFmt)
    {
        return new Inst_SOP2__S_BFE_U64(&iFmt->iFmt_SOP2);
    } // decode_OP_SOP2__S_BFE_U64

    GPUStaticInst*
    Decoder::decode_OP_SOP2__S_BFE_I64(MachInst iFmt)
    {
        return new Inst_SOP2__S_BFE_I64(&iFmt->iFmt_SOP2);
    } // decode_OP_SOP2__S_BFE_I64

    GPUStaticInst*
    Decoder::decode_OP_SOP2__S_CBRANCH_G_FORK(MachInst iFmt)
    {
        return new Inst_SOP2__S_CBRANCH_G_FORK(&iFmt->iFmt_SOP2);
    } // decode_OP_SOP2__S_CBRANCH_G_FORK

    GPUStaticInst*
    Decoder::decode_OP_SOP2__S_ABSDIFF_I32(MachInst iFmt)
    {
        return new Inst_SOP2__S_ABSDIFF_I32(&iFmt->iFmt_SOP2);
    } // decode_OP_SOP2__S_ABSDIFF_I32

    GPUStaticInst*
    Decoder::decode_OP_SOP2__S_RFE_RESTORE_B64(MachInst iFmt)
    {
        return new Inst_SOP2__S_RFE_RESTORE_B64(&iFmt->iFmt_SOP2);
    } // decode_OP_SOP2__S_RFE_RESTORE_B64

    GPUStaticInst*
    Decoder::decode_OP_SOP2__S_MUL_HI_U32(MachInst iFmt)
    {
        return new Inst_SOP2__S_MUL_HI_U32(&iFmt->iFmt_SOP2);
    }

    GPUStaticInst*
    Decoder::decode_OP_SOP2__S_MUL_HI_I32(MachInst iFmt)
    {
        return new Inst_SOP2__S_MUL_HI_I32(&iFmt->iFmt_SOP2);
    }

    GPUStaticInst*
    Decoder::decode_OP_SOP2__S_LSHL1_ADD_U32(MachInst iFmt)
    {
        fatal("Trying to decode instruction without a class\n");
        return nullptr;
    }

    GPUStaticInst*
    Decoder::decode_OP_SOP2__S_LSHL2_ADD_U32(MachInst iFmt)
    {
        fatal("Trying to decode instruction without a class\n");
        return nullptr;
    }

    GPUStaticInst*
    Decoder::decode_OP_SOP2__S_LSHL3_ADD_U32(MachInst iFmt)
    {
        fatal("Trying to decode instruction without a class\n");
        return nullptr;
    }

    GPUStaticInst*
    Decoder::decode_OP_SOP2__S_LSHL4_ADD_U32(MachInst iFmt)
    {
        fatal("Trying to decode instruction without a class\n");
        return nullptr;
    }

    GPUStaticInst*
    Decoder::decode_OP_SOP2__S_PACK_LL_B32_B16(MachInst iFmt)
    {
        fatal("Trying to decode instruction without a class\n");
        return nullptr;
    }

    GPUStaticInst*
    Decoder::decode_OP_SOP2__S_PACK_LH_B32_B16(MachInst iFmt)
    {
        fatal("Trying to decode instruction without a class\n");
        return nullptr;
    }

    GPUStaticInst*
    Decoder::decode_OP_SOP2__S_HH_B32_B16(MachInst iFmt)
    {
        fatal("Trying to decode instruction without a class\n");
        return nullptr;
    }

    GPUStaticInst*
    Decoder::decode_OP_SOPK__S_MOVK_I32(MachInst iFmt)
    {
        return new Inst_SOPK__S_MOVK_I32(&iFmt->iFmt_SOPK);
    } // decode_OP_SOPK__S_MOVK_I32

    GPUStaticInst*
    Decoder::decode_OP_SOPK__S_CMOVK_I32(MachInst iFmt)
    {
        return new Inst_SOPK__S_CMOVK_I32(&iFmt->iFmt_SOPK);
    } // decode_OP_SOPK__S_CMOVK_I32

    GPUStaticInst*
    Decoder::decode_OP_SOPK__S_CMPK_EQ_I32(MachInst iFmt)
    {
        return new Inst_SOPK__S_CMPK_EQ_I32(&iFmt->iFmt_SOPK);
    } // decode_OP_SOPK__S_CMPK_EQ_I32

    GPUStaticInst*
    Decoder::decode_OP_SOPK__S_CMPK_LG_I32(MachInst iFmt)
    {
        return new Inst_SOPK__S_CMPK_LG_I32(&iFmt->iFmt_SOPK);
    } // decode_OP_SOPK__S_CMPK_LG_I32

    GPUStaticInst*
    Decoder::decode_OP_SOPK__S_CMPK_GT_I32(MachInst iFmt)
    {
        return new Inst_SOPK__S_CMPK_GT_I32(&iFmt->iFmt_SOPK);
    } // decode_OP_SOPK__S_CMPK_GT_I32

    GPUStaticInst*
    Decoder::decode_OP_SOPK__S_CMPK_GE_I32(MachInst iFmt)
    {
        return new Inst_SOPK__S_CMPK_GE_I32(&iFmt->iFmt_SOPK);
    } // decode_OP_SOPK__S_CMPK_GE_I32

    GPUStaticInst*
    Decoder::decode_OP_SOPK__S_CMPK_LT_I32(MachInst iFmt)
    {
        return new Inst_SOPK__S_CMPK_LT_I32(&iFmt->iFmt_SOPK);
    } // decode_OP_SOPK__S_CMPK_LT_I32

    GPUStaticInst*
    Decoder::decode_OP_SOPK__S_CMPK_LE_I32(MachInst iFmt)
    {
        return new Inst_SOPK__S_CMPK_LE_I32(&iFmt->iFmt_SOPK);
    } // decode_OP_SOPK__S_CMPK_LE_I32

    GPUStaticInst*
    Decoder::decode_OP_SOPK__S_CMPK_EQ_U32(MachInst iFmt)
    {
        return new Inst_SOPK__S_CMPK_EQ_U32(&iFmt->iFmt_SOPK);
    } // decode_OP_SOPK__S_CMPK_EQ_U32

    GPUStaticInst*
    Decoder::decode_OP_SOPK__S_CMPK_LG_U32(MachInst iFmt)
    {
        return new Inst_SOPK__S_CMPK_LG_U32(&iFmt->iFmt_SOPK);
    } // decode_OP_SOPK__S_CMPK_LG_U32

    GPUStaticInst*
    Decoder::decode_OP_SOPK__S_CMPK_GT_U32(MachInst iFmt)
    {
        return new Inst_SOPK__S_CMPK_GT_U32(&iFmt->iFmt_SOPK);
    } // decode_OP_SOPK__S_CMPK_GT_U32

    GPUStaticInst*
    Decoder::decode_OP_SOPK__S_CMPK_GE_U32(MachInst iFmt)
    {
        return new Inst_SOPK__S_CMPK_GE_U32(&iFmt->iFmt_SOPK);
    } // decode_OP_SOPK__S_CMPK_GE_U32

    GPUStaticInst*
    Decoder::decode_OP_SOPK__S_CMPK_LT_U32(MachInst iFmt)
    {
        return new Inst_SOPK__S_CMPK_LT_U32(&iFmt->iFmt_SOPK);
    } // decode_OP_SOPK__S_CMPK_LT_U32

    GPUStaticInst*
    Decoder::decode_OP_SOPK__S_CMPK_LE_U32(MachInst iFmt)
    {
        return new Inst_SOPK__S_CMPK_LE_U32(&iFmt->iFmt_SOPK);
    } // decode_OP_SOPK__S_CMPK_LE_U32

    GPUStaticInst*
    Decoder::decode_OP_SOPK__S_ADDK_I32(MachInst iFmt)
    {
        return new Inst_SOPK__S_ADDK_I32(&iFmt->iFmt_SOPK);
    } // decode_OP_SOPK__S_ADDK_I32

    GPUStaticInst*
    Decoder::decode_OP_SOPK__S_MULK_I32(MachInst iFmt)
    {
        return new Inst_SOPK__S_MULK_I32(&iFmt->iFmt_SOPK);
    } // decode_OP_SOPK__S_MULK_I32

    GPUStaticInst*
    Decoder::decode_OP_SOPK__S_CBRANCH_I_FORK(MachInst iFmt)
    {
        return new Inst_SOPK__S_CBRANCH_I_FORK(&iFmt->iFmt_SOPK);
    } // decode_OP_SOPK__S_CBRANCH_I_FORK

    GPUStaticInst*
    Decoder::decode_OP_SOPK__S_GETREG_B32(MachInst iFmt)
    {
        return new Inst_SOPK__S_GETREG_B32(&iFmt->iFmt_SOPK);
    } // decode_OP_SOPK__S_GETREG_B32

    GPUStaticInst*
    Decoder::decode_OP_SOPK__S_SETREG_B32(MachInst iFmt)
    {
        return new Inst_SOPK__S_SETREG_B32(&iFmt->iFmt_SOPK);
    } // decode_OP_SOPK__S_SETREG_B32

    GPUStaticInst*
    Decoder::decode_OP_SOPK__S_SETREG_IMM32_B32(MachInst iFmt)
    {
        return new Inst_SOPK__S_SETREG_IMM32_B32(&iFmt->iFmt_SOPK);
    } // decode_OP_SOPK__S_SETREG_IMM32_B32

    GPUStaticInst*
    Decoder::decode_OP_SOPK__S_CALL_B64(MachInst iFmt)
    {
        fatal("Trying to decode instruction without a class\n");
        return nullptr;
    }

    GPUStaticInst*
    Decoder::decode_OP_EXP(MachInst iFmt)
    {
        return new Inst_EXP__EXP(&iFmt->iFmt_EXP);
    } // decode_OP_EXP

    GPUStaticInst*
    Decoder::decode_OPU_VOP3__V_CMP_CLASS_F32(MachInst iFmt)
    {
        return new Inst_VOP3__V_CMP_CLASS_F32(&iFmt->iFmt_VOP3A);
    } // decode_OPU_VOP3__V_CMP_CLASS_F32

    GPUStaticInst*
    Decoder::decode_OPU_VOP3__V_CMPX_CLASS_F32(MachInst iFmt)
    {
        return new Inst_VOP3__V_CMPX_CLASS_F32(&iFmt->iFmt_VOP3A);
    } // decode_OPU_VOP3__V_CMPX_CLASS_F32

    GPUStaticInst*
    Decoder::decode_OPU_VOP3__V_CMP_CLASS_F64(MachInst iFmt)
    {
        return new Inst_VOP3__V_CMP_CLASS_F64(&iFmt->iFmt_VOP3A);
    } // decode_OPU_VOP3__V_CMP_CLASS_F64

    GPUStaticInst*
    Decoder::decode_OPU_VOP3__V_CMPX_CLASS_F64(MachInst iFmt)
    {
        return new Inst_VOP3__V_CMPX_CLASS_F64(&iFmt->iFmt_VOP3A);
    } // decode_OPU_VOP3__V_CMPX_CLASS_F64

    GPUStaticInst*
    Decoder::decode_OPU_VOP3__V_CMP_CLASS_F16(MachInst iFmt)
    {
        return new Inst_VOP3__V_CMP_CLASS_F16(&iFmt->iFmt_VOP3A);
    } // decode_OPU_VOP3__V_CMP_CLASS_F16

    GPUStaticInst*
    Decoder::decode_OPU_VOP3__V_CMPX_CLASS_F16(MachInst iFmt)
    {
        return new Inst_VOP3__V_CMPX_CLASS_F16(&iFmt->iFmt_VOP3A);
    } // decode_OPU_VOP3__V_CMPX_CLASS_F16

    GPUStaticInst*
    Decoder::decode_OPU_VOP3__V_CMP_F_F16(MachInst iFmt)
    {
        return new Inst_VOP3__V_CMP_F_F16(&iFmt->iFmt_VOP3A);
    } // decode_OPU_VOP3__V_CMP_F_F16

    GPUStaticInst*
    Decoder::decode_OPU_VOP3__V_CMP_LT_F16(MachInst iFmt)
    {
        return new Inst_VOP3__V_CMP_LT_F16(&iFmt->iFmt_VOP3A);
    } // decode_OPU_VOP3__V_CMP_LT_F16

    GPUStaticInst*
    Decoder::decode_OPU_VOP3__V_CMP_EQ_F16(MachInst iFmt)
    {
        return new Inst_VOP3__V_CMP_EQ_F16(&iFmt->iFmt_VOP3A);
    } // decode_OPU_VOP3__V_CMP_EQ_F16

    GPUStaticInst*
    Decoder::decode_OPU_VOP3__V_CMP_LE_F16(MachInst iFmt)
    {
        return new Inst_VOP3__V_CMP_LE_F16(&iFmt->iFmt_VOP3A);
    } // decode_OPU_VOP3__V_CMP_LE_F16

    GPUStaticInst*
    Decoder::decode_OPU_VOP3__V_CMP_GT_F16(MachInst iFmt)
    {
        return new Inst_VOP3__V_CMP_GT_F16(&iFmt->iFmt_VOP3A);
    } // decode_OPU_VOP3__V_CMP_GT_F16

    GPUStaticInst*
    Decoder::decode_OPU_VOP3__V_CMP_LG_F16(MachInst iFmt)
    {
        return new Inst_VOP3__V_CMP_LG_F16(&iFmt->iFmt_VOP3A);
    } // decode_OPU_VOP3__V_CMP_LG_F16

    GPUStaticInst*
    Decoder::decode_OPU_VOP3__V_CMP_GE_F16(MachInst iFmt)
    {
        return new Inst_VOP3__V_CMP_GE_F16(&iFmt->iFmt_VOP3A);
    } // decode_OPU_VOP3__V_CMP_GE_F16

    GPUStaticInst*
    Decoder::decode_OPU_VOP3__V_CMP_O_F16(MachInst iFmt)
    {
        return new Inst_VOP3__V_CMP_O_F16(&iFmt->iFmt_VOP3A);
    } // decode_OPU_VOP3__V_CMP_O_F16

    GPUStaticInst*
    Decoder::decode_OPU_VOP3__V_CMP_U_F16(MachInst iFmt)
    {
        return new Inst_VOP3__V_CMP_U_F16(&iFmt->iFmt_VOP3A);
    } // decode_OPU_VOP3__V_CMP_U_F16

    GPUStaticInst*
    Decoder::decode_OPU_VOP3__V_CMP_NGE_F16(MachInst iFmt)
    {
        return new Inst_VOP3__V_CMP_NGE_F16(&iFmt->iFmt_VOP3A);
    } // decode_OPU_VOP3__V_CMP_NGE_F16

    GPUStaticInst*
    Decoder::decode_OPU_VOP3__V_CMP_NLG_F16(MachInst iFmt)
    {
        return new Inst_VOP3__V_CMP_NLG_F16(&iFmt->iFmt_VOP3A);
    } // decode_OPU_VOP3__V_CMP_NLG_F16

    GPUStaticInst*
    Decoder::decode_OPU_VOP3__V_CMP_NGT_F16(MachInst iFmt)
    {
        return new Inst_VOP3__V_CMP_NGT_F16(&iFmt->iFmt_VOP3A);
    } // decode_OPU_VOP3__V_CMP_NGT_F16

    GPUStaticInst*
    Decoder::decode_OPU_VOP3__V_CMP_NLE_F16(MachInst iFmt)
    {
        return new Inst_VOP3__V_CMP_NLE_F16(&iFmt->iFmt_VOP3A);
    } // decode_OPU_VOP3__V_CMP_NLE_F16

    GPUStaticInst*
    Decoder::decode_OPU_VOP3__V_CMP_NEQ_F16(MachInst iFmt)
    {
        return new Inst_VOP3__V_CMP_NEQ_F16(&iFmt->iFmt_VOP3A);
    } // decode_OPU_VOP3__V_CMP_NEQ_F16

    GPUStaticInst*
    Decoder::decode_OPU_VOP3__V_CMP_NLT_F16(MachInst iFmt)
    {
        return new Inst_VOP3__V_CMP_NLT_F16(&iFmt->iFmt_VOP3A);
    } // decode_OPU_VOP3__V_CMP_NLT_F16

    GPUStaticInst*
    Decoder::decode_OPU_VOP3__V_CMP_TRU_F16(MachInst iFmt)
    {
        return new Inst_VOP3__V_CMP_TRU_F16(&iFmt->iFmt_VOP3A);
    } // decode_OPU_VOP3__V_CMP_TRU_F16

    GPUStaticInst*
    Decoder::decode_OPU_VOP3__V_CMPX_F_F16(MachInst iFmt)
    {
        return new Inst_VOP3__V_CMPX_F_F16(&iFmt->iFmt_VOP3A);
    } // decode_OPU_VOP3__V_CMPX_F_F16

    GPUStaticInst*
    Decoder::decode_OPU_VOP3__V_CMPX_LT_F16(MachInst iFmt)
    {
        return new Inst_VOP3__V_CMPX_LT_F16(&iFmt->iFmt_VOP3A);
    } // decode_OPU_VOP3__V_CMPX_LT_F16

    GPUStaticInst*
    Decoder::decode_OPU_VOP3__V_CMPX_EQ_F16(MachInst iFmt)
    {
        return new Inst_VOP3__V_CMPX_EQ_F16(&iFmt->iFmt_VOP3A);
    } // decode_OPU_VOP3__V_CMPX_EQ_F16

    GPUStaticInst*
    Decoder::decode_OPU_VOP3__V_CMPX_LE_F16(MachInst iFmt)
    {
        return new Inst_VOP3__V_CMPX_LE_F16(&iFmt->iFmt_VOP3A);
    } // decode_OPU_VOP3__V_CMPX_LE_F16

    GPUStaticInst*
    Decoder::decode_OPU_VOP3__V_CMPX_GT_F16(MachInst iFmt)
    {
        return new Inst_VOP3__V_CMPX_GT_F16(&iFmt->iFmt_VOP3A);
    } // decode_OPU_VOP3__V_CMPX_GT_F16

    GPUStaticInst*
    Decoder::decode_OPU_VOP3__V_CMPX_LG_F16(MachInst iFmt)
    {
        return new Inst_VOP3__V_CMPX_LG_F16(&iFmt->iFmt_VOP3A);
    } // decode_OPU_VOP3__V_CMPX_LG_F16

    GPUStaticInst*
    Decoder::decode_OPU_VOP3__V_CMPX_GE_F16(MachInst iFmt)
    {
        return new Inst_VOP3__V_CMPX_GE_F16(&iFmt->iFmt_VOP3A);
    } // decode_OPU_VOP3__V_CMPX_GE_F16

    GPUStaticInst*
    Decoder::decode_OPU_VOP3__V_CMPX_O_F16(MachInst iFmt)
    {
        return new Inst_VOP3__V_CMPX_O_F16(&iFmt->iFmt_VOP3A);
    } // decode_OPU_VOP3__V_CMPX_O_F16

    GPUStaticInst*
    Decoder::decode_OPU_VOP3__V_CMPX_U_F16(MachInst iFmt)
    {
        return new Inst_VOP3__V_CMPX_U_F16(&iFmt->iFmt_VOP3A);
    } // decode_OPU_VOP3__V_CMPX_U_F16

    GPUStaticInst*
    Decoder::decode_OPU_VOP3__V_CMPX_NGE_F16(MachInst iFmt)
    {
        return new Inst_VOP3__V_CMPX_NGE_F16(&iFmt->iFmt_VOP3A);
    } // decode_OPU_VOP3__V_CMPX_NGE_F16

    GPUStaticInst*
    Decoder::decode_OPU_VOP3__V_CMPX_NLG_F16(MachInst iFmt)
    {
        return new Inst_VOP3__V_CMPX_NLG_F16(&iFmt->iFmt_VOP3A);
    } // decode_OPU_VOP3__V_CMPX_NLG_F16

    GPUStaticInst*
    Decoder::decode_OPU_VOP3__V_CMPX_NGT_F16(MachInst iFmt)
    {
        return new Inst_VOP3__V_CMPX_NGT_F16(&iFmt->iFmt_VOP3A);
    } // decode_OPU_VOP3__V_CMPX_NGT_F16

    GPUStaticInst*
    Decoder::decode_OPU_VOP3__V_CMPX_NLE_F16(MachInst iFmt)
    {
        return new Inst_VOP3__V_CMPX_NLE_F16(&iFmt->iFmt_VOP3A);
    } // decode_OPU_VOP3__V_CMPX_NLE_F16

    GPUStaticInst*
    Decoder::decode_OPU_VOP3__V_CMPX_NEQ_F16(MachInst iFmt)
    {
        return new Inst_VOP3__V_CMPX_NEQ_F16(&iFmt->iFmt_VOP3A);
    } // decode_OPU_VOP3__V_CMPX_NEQ_F16

    GPUStaticInst*
    Decoder::decode_OPU_VOP3__V_CMPX_NLT_F16(MachInst iFmt)
    {
        return new Inst_VOP3__V_CMPX_NLT_F16(&iFmt->iFmt_VOP3A);
    } // decode_OPU_VOP3__V_CMPX_NLT_F16

    GPUStaticInst*
    Decoder::decode_OPU_VOP3__V_CMPX_TRU_F16(MachInst iFmt)
    {
        return new Inst_VOP3__V_CMPX_TRU_F16(&iFmt->iFmt_VOP3A);
    } // decode_OPU_VOP3__V_CMPX_TRU_F16

    GPUStaticInst*
    Decoder::decode_OPU_VOP3__V_CMP_F_F32(MachInst iFmt)
    {
        return new Inst_VOP3__V_CMP_F_F32(&iFmt->iFmt_VOP3A);
    } // decode_OPU_VOP3__V_CMP_F_F32

    GPUStaticInst*
    Decoder::decode_OPU_VOP3__V_CMP_LT_F32(MachInst iFmt)
    {
        return new Inst_VOP3__V_CMP_LT_F32(&iFmt->iFmt_VOP3A);
    } // decode_OPU_VOP3__V_CMP_LT_F32

    GPUStaticInst*
    Decoder::decode_OPU_VOP3__V_CMP_EQ_F32(MachInst iFmt)
    {
        return new Inst_VOP3__V_CMP_EQ_F32(&iFmt->iFmt_VOP3A);
    } // decode_OPU_VOP3__V_CMP_EQ_F32

    GPUStaticInst*
    Decoder::decode_OPU_VOP3__V_CMP_LE_F32(MachInst iFmt)
    {
        return new Inst_VOP3__V_CMP_LE_F32(&iFmt->iFmt_VOP3A);
    } // decode_OPU_VOP3__V_CMP_LE_F32

    GPUStaticInst*
    Decoder::decode_OPU_VOP3__V_CMP_GT_F32(MachInst iFmt)
    {
        return new Inst_VOP3__V_CMP_GT_F32(&iFmt->iFmt_VOP3A);
    } // decode_OPU_VOP3__V_CMP_GT_F32

    GPUStaticInst*
    Decoder::decode_OPU_VOP3__V_CMP_LG_F32(MachInst iFmt)
    {
        return new Inst_VOP3__V_CMP_LG_F32(&iFmt->iFmt_VOP3A);
    } // decode_OPU_VOP3__V_CMP_LG_F32

    GPUStaticInst*
    Decoder::decode_OPU_VOP3__V_CMP_GE_F32(MachInst iFmt)
    {
        return new Inst_VOP3__V_CMP_GE_F32(&iFmt->iFmt_VOP3A);
    } // decode_OPU_VOP3__V_CMP_GE_F32

    GPUStaticInst*
    Decoder::decode_OPU_VOP3__V_CMP_O_F32(MachInst iFmt)
    {
        return new Inst_VOP3__V_CMP_O_F32(&iFmt->iFmt_VOP3A);
    } // decode_OPU_VOP3__V_CMP_O_F32

    GPUStaticInst*
    Decoder::decode_OPU_VOP3__V_CMP_U_F32(MachInst iFmt)
    {
        return new Inst_VOP3__V_CMP_U_F32(&iFmt->iFmt_VOP3A);
    } // decode_OPU_VOP3__V_CMP_U_F32

    GPUStaticInst*
    Decoder::decode_OPU_VOP3__V_CMP_NGE_F32(MachInst iFmt)
    {
        return new Inst_VOP3__V_CMP_NGE_F32(&iFmt->iFmt_VOP3A);
    } // decode_OPU_VOP3__V_CMP_NGE_F32

    GPUStaticInst*
    Decoder::decode_OPU_VOP3__V_CMP_NLG_F32(MachInst iFmt)
    {
        return new Inst_VOP3__V_CMP_NLG_F32(&iFmt->iFmt_VOP3A);
    } // decode_OPU_VOP3__V_CMP_NLG_F32

    GPUStaticInst*
    Decoder::decode_OPU_VOP3__V_CMP_NGT_F32(MachInst iFmt)
    {
        return new Inst_VOP3__V_CMP_NGT_F32(&iFmt->iFmt_VOP3A);
    } // decode_OPU_VOP3__V_CMP_NGT_F32

    GPUStaticInst*
    Decoder::decode_OPU_VOP3__V_CMP_NLE_F32(MachInst iFmt)
    {
        return new Inst_VOP3__V_CMP_NLE_F32(&iFmt->iFmt_VOP3A);
    } // decode_OPU_VOP3__V_CMP_NLE_F32

    GPUStaticInst*
    Decoder::decode_OPU_VOP3__V_CMP_NEQ_F32(MachInst iFmt)
    {
        return new Inst_VOP3__V_CMP_NEQ_F32(&iFmt->iFmt_VOP3A);
    } // decode_OPU_VOP3__V_CMP_NEQ_F32

    GPUStaticInst*
    Decoder::decode_OPU_VOP3__V_CMP_NLT_F32(MachInst iFmt)
    {
        return new Inst_VOP3__V_CMP_NLT_F32(&iFmt->iFmt_VOP3A);
    } // decode_OPU_VOP3__V_CMP_NLT_F32

    GPUStaticInst*
    Decoder::decode_OPU_VOP3__V_CMP_TRU_F32(MachInst iFmt)
    {
        return new Inst_VOP3__V_CMP_TRU_F32(&iFmt->iFmt_VOP3A);
    } // decode_OPU_VOP3__V_CMP_TRU_F32

    GPUStaticInst*
    Decoder::decode_OPU_VOP3__V_CMPX_F_F32(MachInst iFmt)
    {
        return new Inst_VOP3__V_CMPX_F_F32(&iFmt->iFmt_VOP3A);
    } // decode_OPU_VOP3__V_CMPX_F_F32

    GPUStaticInst*
    Decoder::decode_OPU_VOP3__V_CMPX_LT_F32(MachInst iFmt)
    {
        return new Inst_VOP3__V_CMPX_LT_F32(&iFmt->iFmt_VOP3A);
    } // decode_OPU_VOP3__V_CMPX_LT_F32

    GPUStaticInst*
    Decoder::decode_OPU_VOP3__V_CMPX_EQ_F32(MachInst iFmt)
    {
        return new Inst_VOP3__V_CMPX_EQ_F32(&iFmt->iFmt_VOP3A);
    } // decode_OPU_VOP3__V_CMPX_EQ_F32

    GPUStaticInst*
    Decoder::decode_OPU_VOP3__V_CMPX_LE_F32(MachInst iFmt)
    {
        return new Inst_VOP3__V_CMPX_LE_F32(&iFmt->iFmt_VOP3A);
    } // decode_OPU_VOP3__V_CMPX_LE_F32

    GPUStaticInst*
    Decoder::decode_OPU_VOP3__V_CMPX_GT_F32(MachInst iFmt)
    {
        return new Inst_VOP3__V_CMPX_GT_F32(&iFmt->iFmt_VOP3A);
    } // decode_OPU_VOP3__V_CMPX_GT_F32

    GPUStaticInst*
    Decoder::decode_OPU_VOP3__V_CMPX_LG_F32(MachInst iFmt)
    {
        return new Inst_VOP3__V_CMPX_LG_F32(&iFmt->iFmt_VOP3A);
    } // decode_OPU_VOP3__V_CMPX_LG_F32

    GPUStaticInst*
    Decoder::decode_OPU_VOP3__V_CMPX_GE_F32(MachInst iFmt)
    {
        return new Inst_VOP3__V_CMPX_GE_F32(&iFmt->iFmt_VOP3A);
    } // decode_OPU_VOP3__V_CMPX_GE_F32

    GPUStaticInst*
    Decoder::decode_OPU_VOP3__V_CMPX_O_F32(MachInst iFmt)
    {
        return new Inst_VOP3__V_CMPX_O_F32(&iFmt->iFmt_VOP3A);
    } // decode_OPU_VOP3__V_CMPX_O_F32

    GPUStaticInst*
    Decoder::decode_OPU_VOP3__V_CMPX_U_F32(MachInst iFmt)
    {
        return new Inst_VOP3__V_CMPX_U_F32(&iFmt->iFmt_VOP3A);
    } // decode_OPU_VOP3__V_CMPX_U_F32

    GPUStaticInst*
    Decoder::decode_OPU_VOP3__V_CMPX_NGE_F32(MachInst iFmt)
    {
        return new Inst_VOP3__V_CMPX_NGE_F32(&iFmt->iFmt_VOP3A);
    } // decode_OPU_VOP3__V_CMPX_NGE_F32

    GPUStaticInst*
    Decoder::decode_OPU_VOP3__V_CMPX_NLG_F32(MachInst iFmt)
    {
        return new Inst_VOP3__V_CMPX_NLG_F32(&iFmt->iFmt_VOP3A);
    } // decode_OPU_VOP3__V_CMPX_NLG_F32

    GPUStaticInst*
    Decoder::decode_OPU_VOP3__V_CMPX_NGT_F32(MachInst iFmt)
    {
        return new Inst_VOP3__V_CMPX_NGT_F32(&iFmt->iFmt_VOP3A);
    } // decode_OPU_VOP3__V_CMPX_NGT_F32

    GPUStaticInst*
    Decoder::decode_OPU_VOP3__V_CMPX_NLE_F32(MachInst iFmt)
    {
        return new Inst_VOP3__V_CMPX_NLE_F32(&iFmt->iFmt_VOP3A);
    } // decode_OPU_VOP3__V_CMPX_NLE_F32

    GPUStaticInst*
    Decoder::decode_OPU_VOP3__V_CMPX_NEQ_F32(MachInst iFmt)
    {
        return new Inst_VOP3__V_CMPX_NEQ_F32(&iFmt->iFmt_VOP3A);
    } // decode_OPU_VOP3__V_CMPX_NEQ_F32

    GPUStaticInst*
    Decoder::decode_OPU_VOP3__V_CMPX_NLT_F32(MachInst iFmt)
    {
        return new Inst_VOP3__V_CMPX_NLT_F32(&iFmt->iFmt_VOP3A);
    } // decode_OPU_VOP3__V_CMPX_NLT_F32

    GPUStaticInst*
    Decoder::decode_OPU_VOP3__V_CMPX_TRU_F32(MachInst iFmt)
    {
        return new Inst_VOP3__V_CMPX_TRU_F32(&iFmt->iFmt_VOP3A);
    } // decode_OPU_VOP3__V_CMPX_TRU_F32

    GPUStaticInst*
    Decoder::decode_OPU_VOP3__V_CMP_F_F64(MachInst iFmt)
    {
        return new Inst_VOP3__V_CMP_F_F64(&iFmt->iFmt_VOP3A);
    } // decode_OPU_VOP3__V_CMP_F_F64

    GPUStaticInst*
    Decoder::decode_OPU_VOP3__V_CMP_LT_F64(MachInst iFmt)
    {
        return new Inst_VOP3__V_CMP_LT_F64(&iFmt->iFmt_VOP3A);
    } // decode_OPU_VOP3__V_CMP_LT_F64

    GPUStaticInst*
    Decoder::decode_OPU_VOP3__V_CMP_EQ_F64(MachInst iFmt)
    {
        return new Inst_VOP3__V_CMP_EQ_F64(&iFmt->iFmt_VOP3A);
    } // decode_OPU_VOP3__V_CMP_EQ_F64

    GPUStaticInst*
    Decoder::decode_OPU_VOP3__V_CMP_LE_F64(MachInst iFmt)
    {
        return new Inst_VOP3__V_CMP_LE_F64(&iFmt->iFmt_VOP3A);
    } // decode_OPU_VOP3__V_CMP_LE_F64

    GPUStaticInst*
    Decoder::decode_OPU_VOP3__V_CMP_GT_F64(MachInst iFmt)
    {
        return new Inst_VOP3__V_CMP_GT_F64(&iFmt->iFmt_VOP3A);
    } // decode_OPU_VOP3__V_CMP_GT_F64

    GPUStaticInst*
    Decoder::decode_OPU_VOP3__V_CMP_LG_F64(MachInst iFmt)
    {
        return new Inst_VOP3__V_CMP_LG_F64(&iFmt->iFmt_VOP3A);
    } // decode_OPU_VOP3__V_CMP_LG_F64

    GPUStaticInst*
    Decoder::decode_OPU_VOP3__V_CMP_GE_F64(MachInst iFmt)
    {
        return new Inst_VOP3__V_CMP_GE_F64(&iFmt->iFmt_VOP3A);
    } // decode_OPU_VOP3__V_CMP_GE_F64

    GPUStaticInst*
    Decoder::decode_OPU_VOP3__V_CMP_O_F64(MachInst iFmt)
    {
        return new Inst_VOP3__V_CMP_O_F64(&iFmt->iFmt_VOP3A);
    } // decode_OPU_VOP3__V_CMP_O_F64

    GPUStaticInst*
    Decoder::decode_OPU_VOP3__V_CMP_U_F64(MachInst iFmt)
    {
        return new Inst_VOP3__V_CMP_U_F64(&iFmt->iFmt_VOP3A);
    } // decode_OPU_VOP3__V_CMP_U_F64

    GPUStaticInst*
    Decoder::decode_OPU_VOP3__V_CMP_NGE_F64(MachInst iFmt)
    {
        return new Inst_VOP3__V_CMP_NGE_F64(&iFmt->iFmt_VOP3A);
    } // decode_OPU_VOP3__V_CMP_NGE_F64

    GPUStaticInst*
    Decoder::decode_OPU_VOP3__V_CMP_NLG_F64(MachInst iFmt)
    {
        return new Inst_VOP3__V_CMP_NLG_F64(&iFmt->iFmt_VOP3A);
    } // decode_OPU_VOP3__V_CMP_NLG_F64

    GPUStaticInst*
    Decoder::decode_OPU_VOP3__V_CMP_NGT_F64(MachInst iFmt)
    {
        return new Inst_VOP3__V_CMP_NGT_F64(&iFmt->iFmt_VOP3A);
    } // decode_OPU_VOP3__V_CMP_NGT_F64

    GPUStaticInst*
    Decoder::decode_OPU_VOP3__V_CMP_NLE_F64(MachInst iFmt)
    {
        return new Inst_VOP3__V_CMP_NLE_F64(&iFmt->iFmt_VOP3A);
    } // decode_OPU_VOP3__V_CMP_NLE_F64

    GPUStaticInst*
    Decoder::decode_OPU_VOP3__V_CMP_NEQ_F64(MachInst iFmt)
    {
        return new Inst_VOP3__V_CMP_NEQ_F64(&iFmt->iFmt_VOP3A);
    } // decode_OPU_VOP3__V_CMP_NEQ_F64

    GPUStaticInst*
    Decoder::decode_OPU_VOP3__V_CMP_NLT_F64(MachInst iFmt)
    {
        return new Inst_VOP3__V_CMP_NLT_F64(&iFmt->iFmt_VOP3A);
    } // decode_OPU_VOP3__V_CMP_NLT_F64

    GPUStaticInst*
    Decoder::decode_OPU_VOP3__V_CMP_TRU_F64(MachInst iFmt)
    {
        return new Inst_VOP3__V_CMP_TRU_F64(&iFmt->iFmt_VOP3A);
    } // decode_OPU_VOP3__V_CMP_TRU_F64

    GPUStaticInst*
    Decoder::decode_OPU_VOP3__V_CMPX_F_F64(MachInst iFmt)
    {
        return new Inst_VOP3__V_CMPX_F_F64(&iFmt->iFmt_VOP3A);
    } // decode_OPU_VOP3__V_CMPX_F_F64

    GPUStaticInst*
    Decoder::decode_OPU_VOP3__V_CMPX_LT_F64(MachInst iFmt)
    {
        return new Inst_VOP3__V_CMPX_LT_F64(&iFmt->iFmt_VOP3A);
    } // decode_OPU_VOP3__V_CMPX_LT_F64

    GPUStaticInst*
    Decoder::decode_OPU_VOP3__V_CMPX_EQ_F64(MachInst iFmt)
    {
        return new Inst_VOP3__V_CMPX_EQ_F64(&iFmt->iFmt_VOP3A);
    } // decode_OPU_VOP3__V_CMPX_EQ_F64

    GPUStaticInst*
    Decoder::decode_OPU_VOP3__V_CMPX_LE_F64(MachInst iFmt)
    {
        return new Inst_VOP3__V_CMPX_LE_F64(&iFmt->iFmt_VOP3A);
    } // decode_OPU_VOP3__V_CMPX_LE_F64

    GPUStaticInst*
    Decoder::decode_OPU_VOP3__V_CMPX_GT_F64(MachInst iFmt)
    {
        return new Inst_VOP3__V_CMPX_GT_F64(&iFmt->iFmt_VOP3A);
    } // decode_OPU_VOP3__V_CMPX_GT_F64

    GPUStaticInst*
    Decoder::decode_OPU_VOP3__V_CMPX_LG_F64(MachInst iFmt)
    {
        return new Inst_VOP3__V_CMPX_LG_F64(&iFmt->iFmt_VOP3A);
    } // decode_OPU_VOP3__V_CMPX_LG_F64

    GPUStaticInst*
    Decoder::decode_OPU_VOP3__V_CMPX_GE_F64(MachInst iFmt)
    {
        return new Inst_VOP3__V_CMPX_GE_F64(&iFmt->iFmt_VOP3A);
    } // decode_OPU_VOP3__V_CMPX_GE_F64

    GPUStaticInst*
    Decoder::decode_OPU_VOP3__V_CMPX_O_F64(MachInst iFmt)
    {
        return new Inst_VOP3__V_CMPX_O_F64(&iFmt->iFmt_VOP3A);
    } // decode_OPU_VOP3__V_CMPX_O_F64

    GPUStaticInst*
    Decoder::decode_OPU_VOP3__V_CMPX_U_F64(MachInst iFmt)
    {
        return new Inst_VOP3__V_CMPX_U_F64(&iFmt->iFmt_VOP3A);
    } // decode_OPU_VOP3__V_CMPX_U_F64

    GPUStaticInst*
    Decoder::decode_OPU_VOP3__V_CMPX_NGE_F64(MachInst iFmt)
    {
        return new Inst_VOP3__V_CMPX_NGE_F64(&iFmt->iFmt_VOP3A);
    } // decode_OPU_VOP3__V_CMPX_NGE_F64

    GPUStaticInst*
    Decoder::decode_OPU_VOP3__V_CMPX_NLG_F64(MachInst iFmt)
    {
        return new Inst_VOP3__V_CMPX_NLG_F64(&iFmt->iFmt_VOP3A);
    } // decode_OPU_VOP3__V_CMPX_NLG_F64

    GPUStaticInst*
    Decoder::decode_OPU_VOP3__V_CMPX_NGT_F64(MachInst iFmt)
    {
        return new Inst_VOP3__V_CMPX_NGT_F64(&iFmt->iFmt_VOP3A);
    } // decode_OPU_VOP3__V_CMPX_NGT_F64

    GPUStaticInst*
    Decoder::decode_OPU_VOP3__V_CMPX_NLE_F64(MachInst iFmt)
    {
        return new Inst_VOP3__V_CMPX_NLE_F64(&iFmt->iFmt_VOP3A);
    } // decode_OPU_VOP3__V_CMPX_NLE_F64

    GPUStaticInst*
    Decoder::decode_OPU_VOP3__V_CMPX_NEQ_F64(MachInst iFmt)
    {
        return new Inst_VOP3__V_CMPX_NEQ_F64(&iFmt->iFmt_VOP3A);
    } // decode_OPU_VOP3__V_CMPX_NEQ_F64

    GPUStaticInst*
    Decoder::decode_OPU_VOP3__V_CMPX_NLT_F64(MachInst iFmt)
    {
        return new Inst_VOP3__V_CMPX_NLT_F64(&iFmt->iFmt_VOP3A);
    } // decode_OPU_VOP3__V_CMPX_NLT_F64

    GPUStaticInst*
    Decoder::decode_OPU_VOP3__V_CMPX_TRU_F64(MachInst iFmt)
    {
        return new Inst_VOP3__V_CMPX_TRU_F64(&iFmt->iFmt_VOP3A);
    } // decode_OPU_VOP3__V_CMPX_TRU_F64

    GPUStaticInst*
    Decoder::decode_OPU_VOP3__V_CMP_F_I16(MachInst iFmt)
    {
        return new Inst_VOP3__V_CMP_F_I16(&iFmt->iFmt_VOP3A);
    } // decode_OPU_VOP3__V_CMP_F_I16

    GPUStaticInst*
    Decoder::decode_OPU_VOP3__V_CMP_LT_I16(MachInst iFmt)
    {
        return new Inst_VOP3__V_CMP_LT_I16(&iFmt->iFmt_VOP3A);
    } // decode_OPU_VOP3__V_CMP_LT_I16

    GPUStaticInst*
    Decoder::decode_OPU_VOP3__V_CMP_EQ_I16(MachInst iFmt)
    {
        return new Inst_VOP3__V_CMP_EQ_I16(&iFmt->iFmt_VOP3A);
    } // decode_OPU_VOP3__V_CMP_EQ_I16

    GPUStaticInst*
    Decoder::decode_OPU_VOP3__V_CMP_LE_I16(MachInst iFmt)
    {
        return new Inst_VOP3__V_CMP_LE_I16(&iFmt->iFmt_VOP3A);
    } // decode_OPU_VOP3__V_CMP_LE_I16

    GPUStaticInst*
    Decoder::decode_OPU_VOP3__V_CMP_GT_I16(MachInst iFmt)
    {
        return new Inst_VOP3__V_CMP_GT_I16(&iFmt->iFmt_VOP3A);
    } // decode_OPU_VOP3__V_CMP_GT_I16

    GPUStaticInst*
    Decoder::decode_OPU_VOP3__V_CMP_NE_I16(MachInst iFmt)
    {
        return new Inst_VOP3__V_CMP_NE_I16(&iFmt->iFmt_VOP3A);
    } // decode_OPU_VOP3__V_CMP_NE_I16

    GPUStaticInst*
    Decoder::decode_OPU_VOP3__V_CMP_GE_I16(MachInst iFmt)
    {
        return new Inst_VOP3__V_CMP_GE_I16(&iFmt->iFmt_VOP3A);
    } // decode_OPU_VOP3__V_CMP_GE_I16

    GPUStaticInst*
    Decoder::decode_OPU_VOP3__V_CMP_T_I16(MachInst iFmt)
    {
        return new Inst_VOP3__V_CMP_T_I16(&iFmt->iFmt_VOP3A);
    } // decode_OPU_VOP3__V_CMP_T_I16

    GPUStaticInst*
    Decoder::decode_OPU_VOP3__V_CMP_F_U16(MachInst iFmt)
    {
        return new Inst_VOP3__V_CMP_F_U16(&iFmt->iFmt_VOP3A);
    } // decode_OPU_VOP3__V_CMP_F_U16

    GPUStaticInst*
    Decoder::decode_OPU_VOP3__V_CMP_LT_U16(MachInst iFmt)
    {
        return new Inst_VOP3__V_CMP_LT_U16(&iFmt->iFmt_VOP3A);
    } // decode_OPU_VOP3__V_CMP_LT_U16

    GPUStaticInst*
    Decoder::decode_OPU_VOP3__V_CMP_EQ_U16(MachInst iFmt)
    {
        return new Inst_VOP3__V_CMP_EQ_U16(&iFmt->iFmt_VOP3A);
    } // decode_OPU_VOP3__V_CMP_EQ_U16

    GPUStaticInst*
    Decoder::decode_OPU_VOP3__V_CMP_LE_U16(MachInst iFmt)
    {
        return new Inst_VOP3__V_CMP_LE_U16(&iFmt->iFmt_VOP3A);
    } // decode_OPU_VOP3__V_CMP_LE_U16

    GPUStaticInst*
    Decoder::decode_OPU_VOP3__V_CMP_GT_U16(MachInst iFmt)
    {
        return new Inst_VOP3__V_CMP_GT_U16(&iFmt->iFmt_VOP3A);
    } // decode_OPU_VOP3__V_CMP_GT_U16

    GPUStaticInst*
    Decoder::decode_OPU_VOP3__V_CMP_NE_U16(MachInst iFmt)
    {
        return new Inst_VOP3__V_CMP_NE_U16(&iFmt->iFmt_VOP3A);
    } // decode_OPU_VOP3__V_CMP_NE_U16

    GPUStaticInst*
    Decoder::decode_OPU_VOP3__V_CMP_GE_U16(MachInst iFmt)
    {
        return new Inst_VOP3__V_CMP_GE_U16(&iFmt->iFmt_VOP3A);
    } // decode_OPU_VOP3__V_CMP_GE_U16

    GPUStaticInst*
    Decoder::decode_OPU_VOP3__V_CMP_T_U16(MachInst iFmt)
    {
        return new Inst_VOP3__V_CMP_T_U16(&iFmt->iFmt_VOP3A);
    } // decode_OPU_VOP3__V_CMP_T_U16

    GPUStaticInst*
    Decoder::decode_OPU_VOP3__V_CMPX_F_I16(MachInst iFmt)
    {
        return new Inst_VOP3__V_CMPX_F_I16(&iFmt->iFmt_VOP3A);
    } // decode_OPU_VOP3__V_CMPX_F_I16

    GPUStaticInst*
    Decoder::decode_OPU_VOP3__V_CMPX_LT_I16(MachInst iFmt)
    {
        return new Inst_VOP3__V_CMPX_LT_I16(&iFmt->iFmt_VOP3A);
    } // decode_OPU_VOP3__V_CMPX_LT_I16

    GPUStaticInst*
    Decoder::decode_OPU_VOP3__V_CMPX_EQ_I16(MachInst iFmt)
    {
        return new Inst_VOP3__V_CMPX_EQ_I16(&iFmt->iFmt_VOP3A);
    } // decode_OPU_VOP3__V_CMPX_EQ_I16

    GPUStaticInst*
    Decoder::decode_OPU_VOP3__V_CMPX_LE_I16(MachInst iFmt)
    {
        return new Inst_VOP3__V_CMPX_LE_I16(&iFmt->iFmt_VOP3A);
    } // decode_OPU_VOP3__V_CMPX_LE_I16

    GPUStaticInst*
    Decoder::decode_OPU_VOP3__V_CMPX_GT_I16(MachInst iFmt)
    {
        return new Inst_VOP3__V_CMPX_GT_I16(&iFmt->iFmt_VOP3A);
    } // decode_OPU_VOP3__V_CMPX_GT_I16

    GPUStaticInst*
    Decoder::decode_OPU_VOP3__V_CMPX_NE_I16(MachInst iFmt)
    {
        return new Inst_VOP3__V_CMPX_NE_I16(&iFmt->iFmt_VOP3A);
    } // decode_OPU_VOP3__V_CMPX_NE_I16

    GPUStaticInst*
    Decoder::decode_OPU_VOP3__V_CMPX_GE_I16(MachInst iFmt)
    {
        return new Inst_VOP3__V_CMPX_GE_I16(&iFmt->iFmt_VOP3A);
    } // decode_OPU_VOP3__V_CMPX_GE_I16

    GPUStaticInst*
    Decoder::decode_OPU_VOP3__V_CMPX_T_I16(MachInst iFmt)
    {
        return new Inst_VOP3__V_CMPX_T_I16(&iFmt->iFmt_VOP3A);
    } // decode_OPU_VOP3__V_CMPX_T_I16

    GPUStaticInst*
    Decoder::decode_OPU_VOP3__V_CMPX_F_U16(MachInst iFmt)
    {
        return new Inst_VOP3__V_CMPX_F_U16(&iFmt->iFmt_VOP3A);
    } // decode_OPU_VOP3__V_CMPX_F_U16

    GPUStaticInst*
    Decoder::decode_OPU_VOP3__V_CMPX_LT_U16(MachInst iFmt)
    {
        return new Inst_VOP3__V_CMPX_LT_U16(&iFmt->iFmt_VOP3A);
    } // decode_OPU_VOP3__V_CMPX_LT_U16

    GPUStaticInst*
    Decoder::decode_OPU_VOP3__V_CMPX_EQ_U16(MachInst iFmt)
    {
        return new Inst_VOP3__V_CMPX_EQ_U16(&iFmt->iFmt_VOP3A);
    } // decode_OPU_VOP3__V_CMPX_EQ_U16

    GPUStaticInst*
    Decoder::decode_OPU_VOP3__V_CMPX_LE_U16(MachInst iFmt)
    {
        return new Inst_VOP3__V_CMPX_LE_U16(&iFmt->iFmt_VOP3A);
    } // decode_OPU_VOP3__V_CMPX_LE_U16

    GPUStaticInst*
    Decoder::decode_OPU_VOP3__V_CMPX_GT_U16(MachInst iFmt)
    {
        return new Inst_VOP3__V_CMPX_GT_U16(&iFmt->iFmt_VOP3A);
    } // decode_OPU_VOP3__V_CMPX_GT_U16

    GPUStaticInst*
    Decoder::decode_OPU_VOP3__V_CMPX_NE_U16(MachInst iFmt)
    {
        return new Inst_VOP3__V_CMPX_NE_U16(&iFmt->iFmt_VOP3A);
    } // decode_OPU_VOP3__V_CMPX_NE_U16

    GPUStaticInst*
    Decoder::decode_OPU_VOP3__V_CMPX_GE_U16(MachInst iFmt)
    {
        return new Inst_VOP3__V_CMPX_GE_U16(&iFmt->iFmt_VOP3A);
    } // decode_OPU_VOP3__V_CMPX_GE_U16

    GPUStaticInst*
    Decoder::decode_OPU_VOP3__V_CMPX_T_U16(MachInst iFmt)
    {
        return new Inst_VOP3__V_CMPX_T_U16(&iFmt->iFmt_VOP3A);
    } // decode_OPU_VOP3__V_CMPX_T_U16

    GPUStaticInst*
    Decoder::decode_OPU_VOP3__V_CMP_F_I32(MachInst iFmt)
    {
        return new Inst_VOP3__V_CMP_F_I32(&iFmt->iFmt_VOP3A);
    } // decode_OPU_VOP3__V_CMP_F_I32

    GPUStaticInst*
    Decoder::decode_OPU_VOP3__V_CMP_LT_I32(MachInst iFmt)
    {
        return new Inst_VOP3__V_CMP_LT_I32(&iFmt->iFmt_VOP3A);
    } // decode_OPU_VOP3__V_CMP_LT_I32

    GPUStaticInst*
    Decoder::decode_OPU_VOP3__V_CMP_EQ_I32(MachInst iFmt)
    {
        return new Inst_VOP3__V_CMP_EQ_I32(&iFmt->iFmt_VOP3A);
    } // decode_OPU_VOP3__V_CMP_EQ_I32

    GPUStaticInst*
    Decoder::decode_OPU_VOP3__V_CMP_LE_I32(MachInst iFmt)
    {
        return new Inst_VOP3__V_CMP_LE_I32(&iFmt->iFmt_VOP3A);
    } // decode_OPU_VOP3__V_CMP_LE_I32

    GPUStaticInst*
    Decoder::decode_OPU_VOP3__V_CMP_GT_I32(MachInst iFmt)
    {
        return new Inst_VOP3__V_CMP_GT_I32(&iFmt->iFmt_VOP3A);
    } // decode_OPU_VOP3__V_CMP_GT_I32

    GPUStaticInst*
    Decoder::decode_OPU_VOP3__V_CMP_NE_I32(MachInst iFmt)
    {
        return new Inst_VOP3__V_CMP_NE_I32(&iFmt->iFmt_VOP3A);
    } // decode_OPU_VOP3__V_CMP_NE_I32

    GPUStaticInst*
    Decoder::decode_OPU_VOP3__V_CMP_GE_I32(MachInst iFmt)
    {
        return new Inst_VOP3__V_CMP_GE_I32(&iFmt->iFmt_VOP3A);
    } // decode_OPU_VOP3__V_CMP_GE_I32

    GPUStaticInst*
    Decoder::decode_OPU_VOP3__V_CMP_T_I32(MachInst iFmt)
    {
        return new Inst_VOP3__V_CMP_T_I32(&iFmt->iFmt_VOP3A);
    } // decode_OPU_VOP3__V_CMP_T_I32

    GPUStaticInst*
    Decoder::decode_OPU_VOP3__V_CMP_F_U32(MachInst iFmt)
    {
        return new Inst_VOP3__V_CMP_F_U32(&iFmt->iFmt_VOP3A);
    } // decode_OPU_VOP3__V_CMP_F_U32

    GPUStaticInst*
    Decoder::decode_OPU_VOP3__V_CMP_LT_U32(MachInst iFmt)
    {
        return new Inst_VOP3__V_CMP_LT_U32(&iFmt->iFmt_VOP3A);
    } // decode_OPU_VOP3__V_CMP_LT_U32

    GPUStaticInst*
    Decoder::decode_OPU_VOP3__V_CMP_EQ_U32(MachInst iFmt)
    {
        return new Inst_VOP3__V_CMP_EQ_U32(&iFmt->iFmt_VOP3A);
    } // decode_OPU_VOP3__V_CMP_EQ_U32

    GPUStaticInst*
    Decoder::decode_OPU_VOP3__V_CMP_LE_U32(MachInst iFmt)
    {
        return new Inst_VOP3__V_CMP_LE_U32(&iFmt->iFmt_VOP3A);
    } // decode_OPU_VOP3__V_CMP_LE_U32

    GPUStaticInst*
    Decoder::decode_OPU_VOP3__V_CMP_GT_U32(MachInst iFmt)
    {
        return new Inst_VOP3__V_CMP_GT_U32(&iFmt->iFmt_VOP3A);
    } // decode_OPU_VOP3__V_CMP_GT_U32

    GPUStaticInst*
    Decoder::decode_OPU_VOP3__V_CMP_NE_U32(MachInst iFmt)
    {
        return new Inst_VOP3__V_CMP_NE_U32(&iFmt->iFmt_VOP3A);
    } // decode_OPU_VOP3__V_CMP_NE_U32

    GPUStaticInst*
    Decoder::decode_OPU_VOP3__V_CMP_GE_U32(MachInst iFmt)
    {
        return new Inst_VOP3__V_CMP_GE_U32(&iFmt->iFmt_VOP3A);
    } // decode_OPU_VOP3__V_CMP_GE_U32

    GPUStaticInst*
    Decoder::decode_OPU_VOP3__V_CMP_T_U32(MachInst iFmt)
    {
        return new Inst_VOP3__V_CMP_T_U32(&iFmt->iFmt_VOP3A);
    } // decode_OPU_VOP3__V_CMP_T_U32

    GPUStaticInst*
    Decoder::decode_OPU_VOP3__V_CMPX_F_I32(MachInst iFmt)
    {
        return new Inst_VOP3__V_CMPX_F_I32(&iFmt->iFmt_VOP3A);
    } // decode_OPU_VOP3__V_CMPX_F_I32

    GPUStaticInst*
    Decoder::decode_OPU_VOP3__V_CMPX_LT_I32(MachInst iFmt)
    {
        return new Inst_VOP3__V_CMPX_LT_I32(&iFmt->iFmt_VOP3A);
    } // decode_OPU_VOP3__V_CMPX_LT_I32

    GPUStaticInst*
    Decoder::decode_OPU_VOP3__V_CMPX_EQ_I32(MachInst iFmt)
    {
        return new Inst_VOP3__V_CMPX_EQ_I32(&iFmt->iFmt_VOP3A);
    } // decode_OPU_VOP3__V_CMPX_EQ_I32

    GPUStaticInst*
    Decoder::decode_OPU_VOP3__V_CMPX_LE_I32(MachInst iFmt)
    {
        return new Inst_VOP3__V_CMPX_LE_I32(&iFmt->iFmt_VOP3A);
    } // decode_OPU_VOP3__V_CMPX_LE_I32

    GPUStaticInst*
    Decoder::decode_OPU_VOP3__V_CMPX_GT_I32(MachInst iFmt)
    {
        return new Inst_VOP3__V_CMPX_GT_I32(&iFmt->iFmt_VOP3A);
    } // decode_OPU_VOP3__V_CMPX_GT_I32

    GPUStaticInst*
    Decoder::decode_OPU_VOP3__V_CMPX_NE_I32(MachInst iFmt)
    {
        return new Inst_VOP3__V_CMPX_NE_I32(&iFmt->iFmt_VOP3A);
    } // decode_OPU_VOP3__V_CMPX_NE_I32

    GPUStaticInst*
    Decoder::decode_OPU_VOP3__V_CMPX_GE_I32(MachInst iFmt)
    {
        return new Inst_VOP3__V_CMPX_GE_I32(&iFmt->iFmt_VOP3A);
    } // decode_OPU_VOP3__V_CMPX_GE_I32

    GPUStaticInst*
    Decoder::decode_OPU_VOP3__V_CMPX_T_I32(MachInst iFmt)
    {
        return new Inst_VOP3__V_CMPX_T_I32(&iFmt->iFmt_VOP3A);
    } // decode_OPU_VOP3__V_CMPX_T_I32

    GPUStaticInst*
    Decoder::decode_OPU_VOP3__V_CMPX_F_U32(MachInst iFmt)
    {
        return new Inst_VOP3__V_CMPX_F_U32(&iFmt->iFmt_VOP3A);
    } // decode_OPU_VOP3__V_CMPX_F_U32

    GPUStaticInst*
    Decoder::decode_OPU_VOP3__V_CMPX_LT_U32(MachInst iFmt)
    {
        return new Inst_VOP3__V_CMPX_LT_U32(&iFmt->iFmt_VOP3A);
    } // decode_OPU_VOP3__V_CMPX_LT_U32

    GPUStaticInst*
    Decoder::decode_OPU_VOP3__V_CMPX_EQ_U32(MachInst iFmt)
    {
        return new Inst_VOP3__V_CMPX_EQ_U32(&iFmt->iFmt_VOP3A);
    } // decode_OPU_VOP3__V_CMPX_EQ_U32

    GPUStaticInst*
    Decoder::decode_OPU_VOP3__V_CMPX_LE_U32(MachInst iFmt)
    {
        return new Inst_VOP3__V_CMPX_LE_U32(&iFmt->iFmt_VOP3A);
    } // decode_OPU_VOP3__V_CMPX_LE_U32

    GPUStaticInst*
    Decoder::decode_OPU_VOP3__V_CMPX_GT_U32(MachInst iFmt)
    {
        return new Inst_VOP3__V_CMPX_GT_U32(&iFmt->iFmt_VOP3A);
    } // decode_OPU_VOP3__V_CMPX_GT_U32

    GPUStaticInst*
    Decoder::decode_OPU_VOP3__V_CMPX_NE_U32(MachInst iFmt)
    {
        return new Inst_VOP3__V_CMPX_NE_U32(&iFmt->iFmt_VOP3A);
    } // decode_OPU_VOP3__V_CMPX_NE_U32

    GPUStaticInst*
    Decoder::decode_OPU_VOP3__V_CMPX_GE_U32(MachInst iFmt)
    {
        return new Inst_VOP3__V_CMPX_GE_U32(&iFmt->iFmt_VOP3A);
    } // decode_OPU_VOP3__V_CMPX_GE_U32

    GPUStaticInst*
    Decoder::decode_OPU_VOP3__V_CMPX_T_U32(MachInst iFmt)
    {
        return new Inst_VOP3__V_CMPX_T_U32(&iFmt->iFmt_VOP3A);
    } // decode_OPU_VOP3__V_CMPX_T_U32

    GPUStaticInst*
    Decoder::decode_OPU_VOP3__V_CMP_F_I64(MachInst iFmt)
    {
        return new Inst_VOP3__V_CMP_F_I64(&iFmt->iFmt_VOP3A);
    } // decode_OPU_VOP3__V_CMP_F_I64

    GPUStaticInst*
    Decoder::decode_OPU_VOP3__V_CMP_LT_I64(MachInst iFmt)
    {
        return new Inst_VOP3__V_CMP_LT_I64(&iFmt->iFmt_VOP3A);
    } // decode_OPU_VOP3__V_CMP_LT_I64

    GPUStaticInst*
    Decoder::decode_OPU_VOP3__V_CMP_EQ_I64(MachInst iFmt)
    {
        return new Inst_VOP3__V_CMP_EQ_I64(&iFmt->iFmt_VOP3A);
    } // decode_OPU_VOP3__V_CMP_EQ_I64

    GPUStaticInst*
    Decoder::decode_OPU_VOP3__V_CMP_LE_I64(MachInst iFmt)
    {
        return new Inst_VOP3__V_CMP_LE_I64(&iFmt->iFmt_VOP3A);
    } // decode_OPU_VOP3__V_CMP_LE_I64

    GPUStaticInst*
    Decoder::decode_OPU_VOP3__V_CMP_GT_I64(MachInst iFmt)
    {
        return new Inst_VOP3__V_CMP_GT_I64(&iFmt->iFmt_VOP3A);
    } // decode_OPU_VOP3__V_CMP_GT_I64

    GPUStaticInst*
    Decoder::decode_OPU_VOP3__V_CMP_NE_I64(MachInst iFmt)
    {
        return new Inst_VOP3__V_CMP_NE_I64(&iFmt->iFmt_VOP3A);
    } // decode_OPU_VOP3__V_CMP_NE_I64

    GPUStaticInst*
    Decoder::decode_OPU_VOP3__V_CMP_GE_I64(MachInst iFmt)
    {
        return new Inst_VOP3__V_CMP_GE_I64(&iFmt->iFmt_VOP3A);
    } // decode_OPU_VOP3__V_CMP_GE_I64

    GPUStaticInst*
    Decoder::decode_OPU_VOP3__V_CMP_T_I64(MachInst iFmt)
    {
        return new Inst_VOP3__V_CMP_T_I64(&iFmt->iFmt_VOP3A);
    } // decode_OPU_VOP3__V_CMP_T_I64

    GPUStaticInst*
    Decoder::decode_OPU_VOP3__V_CMP_F_U64(MachInst iFmt)
    {
        return new Inst_VOP3__V_CMP_F_U64(&iFmt->iFmt_VOP3A);
    } // decode_OPU_VOP3__V_CMP_F_U64

    GPUStaticInst*
    Decoder::decode_OPU_VOP3__V_CMP_LT_U64(MachInst iFmt)
    {
        return new Inst_VOP3__V_CMP_LT_U64(&iFmt->iFmt_VOP3A);
    } // decode_OPU_VOP3__V_CMP_LT_U64

    GPUStaticInst*
    Decoder::decode_OPU_VOP3__V_CMP_EQ_U64(MachInst iFmt)
    {
        return new Inst_VOP3__V_CMP_EQ_U64(&iFmt->iFmt_VOP3A);
    } // decode_OPU_VOP3__V_CMP_EQ_U64

    GPUStaticInst*
    Decoder::decode_OPU_VOP3__V_CMP_LE_U64(MachInst iFmt)
    {
        return new Inst_VOP3__V_CMP_LE_U64(&iFmt->iFmt_VOP3A);
    } // decode_OPU_VOP3__V_CMP_LE_U64

    GPUStaticInst*
    Decoder::decode_OPU_VOP3__V_CMP_GT_U64(MachInst iFmt)
    {
        return new Inst_VOP3__V_CMP_GT_U64(&iFmt->iFmt_VOP3A);
    } // decode_OPU_VOP3__V_CMP_GT_U64

    GPUStaticInst*
    Decoder::decode_OPU_VOP3__V_CMP_NE_U64(MachInst iFmt)
    {
        return new Inst_VOP3__V_CMP_NE_U64(&iFmt->iFmt_VOP3A);
    } // decode_OPU_VOP3__V_CMP_NE_U64

    GPUStaticInst*
    Decoder::decode_OPU_VOP3__V_CMP_GE_U64(MachInst iFmt)
    {
        return new Inst_VOP3__V_CMP_GE_U64(&iFmt->iFmt_VOP3A);
    } // decode_OPU_VOP3__V_CMP_GE_U64

    GPUStaticInst*
    Decoder::decode_OPU_VOP3__V_CMP_T_U64(MachInst iFmt)
    {
        return new Inst_VOP3__V_CMP_T_U64(&iFmt->iFmt_VOP3A);
    } // decode_OPU_VOP3__V_CMP_T_U64

    GPUStaticInst*
    Decoder::decode_OPU_VOP3__V_CMPX_F_I64(MachInst iFmt)
    {
        return new Inst_VOP3__V_CMPX_F_I64(&iFmt->iFmt_VOP3A);
    } // decode_OPU_VOP3__V_CMPX_F_I64

    GPUStaticInst*
    Decoder::decode_OPU_VOP3__V_CMPX_LT_I64(MachInst iFmt)
    {
        return new Inst_VOP3__V_CMPX_LT_I64(&iFmt->iFmt_VOP3A);
    } // decode_OPU_VOP3__V_CMPX_LT_I64

    GPUStaticInst*
    Decoder::decode_OPU_VOP3__V_CMPX_EQ_I64(MachInst iFmt)
    {
        return new Inst_VOP3__V_CMPX_EQ_I64(&iFmt->iFmt_VOP3A);
    } // decode_OPU_VOP3__V_CMPX_EQ_I64

    GPUStaticInst*
    Decoder::decode_OPU_VOP3__V_CMPX_LE_I64(MachInst iFmt)
    {
        return new Inst_VOP3__V_CMPX_LE_I64(&iFmt->iFmt_VOP3A);
    } // decode_OPU_VOP3__V_CMPX_LE_I64

    GPUStaticInst*
    Decoder::decode_OPU_VOP3__V_CMPX_GT_I64(MachInst iFmt)
    {
        return new Inst_VOP3__V_CMPX_GT_I64(&iFmt->iFmt_VOP3A);
    } // decode_OPU_VOP3__V_CMPX_GT_I64

    GPUStaticInst*
    Decoder::decode_OPU_VOP3__V_CMPX_NE_I64(MachInst iFmt)
    {
        return new Inst_VOP3__V_CMPX_NE_I64(&iFmt->iFmt_VOP3A);
    } // decode_OPU_VOP3__V_CMPX_NE_I64

    GPUStaticInst*
    Decoder::decode_OPU_VOP3__V_CMPX_GE_I64(MachInst iFmt)
    {
        return new Inst_VOP3__V_CMPX_GE_I64(&iFmt->iFmt_VOP3A);
    } // decode_OPU_VOP3__V_CMPX_GE_I64

    GPUStaticInst*
    Decoder::decode_OPU_VOP3__V_CMPX_T_I64(MachInst iFmt)
    {
        return new Inst_VOP3__V_CMPX_T_I64(&iFmt->iFmt_VOP3A);
    } // decode_OPU_VOP3__V_CMPX_T_I64

    GPUStaticInst*
    Decoder::decode_OPU_VOP3__V_CMPX_F_U64(MachInst iFmt)
    {
        return new Inst_VOP3__V_CMPX_F_U64(&iFmt->iFmt_VOP3A);
    } // decode_OPU_VOP3__V_CMPX_F_U64

    GPUStaticInst*
    Decoder::decode_OPU_VOP3__V_CMPX_LT_U64(MachInst iFmt)
    {
        return new Inst_VOP3__V_CMPX_LT_U64(&iFmt->iFmt_VOP3A);
    } // decode_OPU_VOP3__V_CMPX_LT_U64

    GPUStaticInst*
    Decoder::decode_OPU_VOP3__V_CMPX_EQ_U64(MachInst iFmt)
    {
        return new Inst_VOP3__V_CMPX_EQ_U64(&iFmt->iFmt_VOP3A);
    } // decode_OPU_VOP3__V_CMPX_EQ_U64

    GPUStaticInst*
    Decoder::decode_OPU_VOP3__V_CMPX_LE_U64(MachInst iFmt)
    {
        return new Inst_VOP3__V_CMPX_LE_U64(&iFmt->iFmt_VOP3A);
    } // decode_OPU_VOP3__V_CMPX_LE_U64

    GPUStaticInst*
    Decoder::decode_OPU_VOP3__V_CMPX_GT_U64(MachInst iFmt)
    {
        return new Inst_VOP3__V_CMPX_GT_U64(&iFmt->iFmt_VOP3A);
    } // decode_OPU_VOP3__V_CMPX_GT_U64

    GPUStaticInst*
    Decoder::decode_OPU_VOP3__V_CMPX_NE_U64(MachInst iFmt)
    {
        return new Inst_VOP3__V_CMPX_NE_U64(&iFmt->iFmt_VOP3A);
    } // decode_OPU_VOP3__V_CMPX_NE_U64

    GPUStaticInst*
    Decoder::decode_OPU_VOP3__V_CMPX_GE_U64(MachInst iFmt)
    {
        return new Inst_VOP3__V_CMPX_GE_U64(&iFmt->iFmt_VOP3A);
    } // decode_OPU_VOP3__V_CMPX_GE_U64

    GPUStaticInst*
    Decoder::decode_OPU_VOP3__V_CMPX_T_U64(MachInst iFmt)
    {
        return new Inst_VOP3__V_CMPX_T_U64(&iFmt->iFmt_VOP3A);
    } // decode_OPU_VOP3__V_CMPX_T_U64

    GPUStaticInst*
    Decoder::decode_OPU_VOP3__V_CNDMASK_B32(MachInst iFmt)
    {
        return new Inst_VOP3__V_CNDMASK_B32(&iFmt->iFmt_VOP3A);
    } // decode_OPU_VOP3__V_CNDMASK_B32

    GPUStaticInst*
    Decoder::decode_OPU_VOP3__V_ADD_F32(MachInst iFmt)
    {
        return new Inst_VOP3__V_ADD_F32(&iFmt->iFmt_VOP3A);
    } // decode_OPU_VOP3__V_ADD_F32

    GPUStaticInst*
    Decoder::decode_OPU_VOP3__V_SUB_F32(MachInst iFmt)
    {
        return new Inst_VOP3__V_SUB_F32(&iFmt->iFmt_VOP3A);
    } // decode_OPU_VOP3__V_SUB_F32

    GPUStaticInst*
    Decoder::decode_OPU_VOP3__V_SUBREV_F32(MachInst iFmt)
    {
        return new Inst_VOP3__V_SUBREV_F32(&iFmt->iFmt_VOP3A);
    } // decode_OPU_VOP3__V_SUBREV_F32

    GPUStaticInst*
    Decoder::decode_OPU_VOP3__V_MUL_LEGACY_F32(MachInst iFmt)
    {
        return new Inst_VOP3__V_MUL_LEGACY_F32(&iFmt->iFmt_VOP3A);
    } // decode_OPU_VOP3__V_MUL_LEGACY_F32

    GPUStaticInst*
    Decoder::decode_OPU_VOP3__V_MUL_F32(MachInst iFmt)
    {
        return new Inst_VOP3__V_MUL_F32(&iFmt->iFmt_VOP3A);
    } // decode_OPU_VOP3__V_MUL_F32

    GPUStaticInst*
    Decoder::decode_OPU_VOP3__V_MUL_I32_I24(MachInst iFmt)
    {
        return new Inst_VOP3__V_MUL_I32_I24(&iFmt->iFmt_VOP3A);
    } // decode_OPU_VOP3__V_MUL_I32_I24

    GPUStaticInst*
    Decoder::decode_OPU_VOP3__V_MUL_HI_I32_I24(MachInst iFmt)
    {
        return new Inst_VOP3__V_MUL_HI_I32_I24(&iFmt->iFmt_VOP3A);
    } // decode_OPU_VOP3__V_MUL_HI_I32_I24

    GPUStaticInst*
    Decoder::decode_OPU_VOP3__V_MUL_U32_U24(MachInst iFmt)
    {
        return new Inst_VOP3__V_MUL_U32_U24(&iFmt->iFmt_VOP3A);
    } // decode_OPU_VOP3__V_MUL_U32_U24

    GPUStaticInst*
    Decoder::decode_OPU_VOP3__V_MUL_HI_U32_U24(MachInst iFmt)
    {
        return new Inst_VOP3__V_MUL_HI_U32_U24(&iFmt->iFmt_VOP3A);
    } // decode_OPU_VOP3__V_MUL_HI_U32_U24

    GPUStaticInst*
    Decoder::decode_OPU_VOP3__V_MIN_F32(MachInst iFmt)
    {
        return new Inst_VOP3__V_MIN_F32(&iFmt->iFmt_VOP3A);
    } // decode_OPU_VOP3__V_MIN_F32

    GPUStaticInst*
    Decoder::decode_OPU_VOP3__V_MAX_F32(MachInst iFmt)
    {
        return new Inst_VOP3__V_MAX_F32(&iFmt->iFmt_VOP3A);
    } // decode_OPU_VOP3__V_MAX_F32

    GPUStaticInst*
    Decoder::decode_OPU_VOP3__V_MIN_I32(MachInst iFmt)
    {
        return new Inst_VOP3__V_MIN_I32(&iFmt->iFmt_VOP3A);
    } // decode_OPU_VOP3__V_MIN_I32

    GPUStaticInst*
    Decoder::decode_OPU_VOP3__V_MAX_I32(MachInst iFmt)
    {
        return new Inst_VOP3__V_MAX_I32(&iFmt->iFmt_VOP3A);
    } // decode_OPU_VOP3__V_MAX_I32

    GPUStaticInst*
    Decoder::decode_OPU_VOP3__V_MIN_U32(MachInst iFmt)
    {
        return new Inst_VOP3__V_MIN_U32(&iFmt->iFmt_VOP3A);
    } // decode_OPU_VOP3__V_MIN_U32

    GPUStaticInst*
    Decoder::decode_OPU_VOP3__V_MAX_U32(MachInst iFmt)
    {
        return new Inst_VOP3__V_MAX_U32(&iFmt->iFmt_VOP3A);
    } // decode_OPU_VOP3__V_MAX_U32

    GPUStaticInst*
    Decoder::decode_OPU_VOP3__V_LSHRREV_B32(MachInst iFmt)
    {
        return new Inst_VOP3__V_LSHRREV_B32(&iFmt->iFmt_VOP3A);
    } // decode_OPU_VOP3__V_LSHRREV_B32

    GPUStaticInst*
    Decoder::decode_OPU_VOP3__V_ASHRREV_I32(MachInst iFmt)
    {
        return new Inst_VOP3__V_ASHRREV_I32(&iFmt->iFmt_VOP3A);
    } // decode_OPU_VOP3__V_ASHRREV_I32

    GPUStaticInst*
    Decoder::decode_OPU_VOP3__V_LSHLREV_B32(MachInst iFmt)
    {
        return new Inst_VOP3__V_LSHLREV_B32(&iFmt->iFmt_VOP3A);
    } // decode_OPU_VOP3__V_LSHLREV_B32

    GPUStaticInst*
    Decoder::decode_OPU_VOP3__V_AND_B32(MachInst iFmt)
    {
        return new Inst_VOP3__V_AND_B32(&iFmt->iFmt_VOP3A);
    } // decode_OPU_VOP3__V_AND_B32

    GPUStaticInst*
    Decoder::decode_OPU_VOP3__V_OR_B32(MachInst iFmt)
    {
        return new Inst_VOP3__V_OR_B32(&iFmt->iFmt_VOP3A);
    } // decode_OPU_VOP3__V_OR_B32

    GPUStaticInst*
    Decoder::decode_OPU_VOP3__V_XOR_B32(MachInst iFmt)
    {
        return new Inst_VOP3__V_XOR_B32(&iFmt->iFmt_VOP3A);
    } // decode_OPU_VOP3__V_XOR_B32

    GPUStaticInst*
    Decoder::decode_OPU_VOP3__V_MAC_F32(MachInst iFmt)
    {
        return new Inst_VOP3__V_MAC_F32(&iFmt->iFmt_VOP3A);
    } // decode_OPU_VOP3__V_MAC_F32

    GPUStaticInst*
    Decoder::decode_OPU_VOP3__V_ADD_CO_U32(MachInst iFmt)
    {
        return new Inst_VOP3__V_ADD_CO_U32(&iFmt->iFmt_VOP3B);
    } // decode_OPU_VOP3__V_ADD_CO_U32

    GPUStaticInst*
    Decoder::decode_OPU_VOP3__V_SUB_CO_U32(MachInst iFmt)
    {
        return new Inst_VOP3__V_SUB_CO_U32(&iFmt->iFmt_VOP3B);
    } // decode_OPU_VOP3__V_SUB_CO_U32

    GPUStaticInst*
    Decoder::decode_OPU_VOP3__V_SUBREV_CO_U32(MachInst iFmt)
    {
        return new Inst_VOP3__V_SUBREV_CO_U32(&iFmt->iFmt_VOP3B);
    } // decode_OPU_VOP3__V_SUBREV_CO_U32

    GPUStaticInst*
    Decoder::decode_OPU_VOP3__V_ADDC_CO_U32(MachInst iFmt)
    {
        return new Inst_VOP3__V_ADDC_CO_U32(&iFmt->iFmt_VOP3B);
    } // decode_OPU_VOP3__V_ADDC_CO_U32

    GPUStaticInst*
    Decoder::decode_OPU_VOP3__V_SUBB_CO_U32(MachInst iFmt)
    {
        return new Inst_VOP3__V_SUBB_CO_U32(&iFmt->iFmt_VOP3B);
    } // decode_OPU_VOP3__V_SUBB_CO_U32

    GPUStaticInst*
    Decoder::decode_OPU_VOP3__V_SUBBREV_CO_U32(MachInst iFmt)
    {
        return new Inst_VOP3__V_SUBBREV_CO_U32(&iFmt->iFmt_VOP3B);
    } // decode_OPU_VOP3__V_SUBBREV_CO_U32

    GPUStaticInst*
    Decoder::decode_OPU_VOP3__V_ADD_F16(MachInst iFmt)
    {
        return new Inst_VOP3__V_ADD_F16(&iFmt->iFmt_VOP3A);
    } // decode_OPU_VOP3__V_ADD_F16

    GPUStaticInst*
    Decoder::decode_OPU_VOP3__V_SUB_F16(MachInst iFmt)
    {
        return new Inst_VOP3__V_SUB_F16(&iFmt->iFmt_VOP3A);
    } // decode_OPU_VOP3__V_SUB_F16

    GPUStaticInst*
    Decoder::decode_OPU_VOP3__V_SUBREV_F16(MachInst iFmt)
    {
        return new Inst_VOP3__V_SUBREV_F16(&iFmt->iFmt_VOP3A);
    } // decode_OPU_VOP3__V_SUBREV_F16

    GPUStaticInst*
    Decoder::decode_OPU_VOP3__V_MUL_F16(MachInst iFmt)
    {
        return new Inst_VOP3__V_MUL_F16(&iFmt->iFmt_VOP3A);
    } // decode_OPU_VOP3__V_MUL_F16

    GPUStaticInst*
    Decoder::decode_OPU_VOP3__V_MAC_F16(MachInst iFmt)
    {
        return new Inst_VOP3__V_MAC_F16(&iFmt->iFmt_VOP3A);
    } // decode_OPU_VOP3__V_MAC_F16

    GPUStaticInst*
    Decoder::decode_OPU_VOP3__V_ADD_U16(MachInst iFmt)
    {
        return new Inst_VOP3__V_ADD_U16(&iFmt->iFmt_VOP3A);
    } // decode_OPU_VOP3__V_ADD_U16

    GPUStaticInst*
    Decoder::decode_OPU_VOP3__V_SUB_U16(MachInst iFmt)
    {
        return new Inst_VOP3__V_SUB_U16(&iFmt->iFmt_VOP3A);
    } // decode_OPU_VOP3__V_SUB_U16

    GPUStaticInst*
    Decoder::decode_OPU_VOP3__V_SUBREV_U16(MachInst iFmt)
    {
        return new Inst_VOP3__V_SUBREV_U16(&iFmt->iFmt_VOP3A);
    } // decode_OPU_VOP3__V_SUBREV_U16

    GPUStaticInst*
    Decoder::decode_OPU_VOP3__V_MUL_LO_U16(MachInst iFmt)
    {
        return new Inst_VOP3__V_MUL_LO_U16(&iFmt->iFmt_VOP3A);
    } // decode_OPU_VOP3__V_MUL_LO_U16

    GPUStaticInst*
    Decoder::decode_OPU_VOP3__V_LSHLREV_B16(MachInst iFmt)
    {
        return new Inst_VOP3__V_LSHLREV_B16(&iFmt->iFmt_VOP3A);
    } // decode_OPU_VOP3__V_LSHLREV_B16

    GPUStaticInst*
    Decoder::decode_OPU_VOP3__V_LSHRREV_B16(MachInst iFmt)
    {
        return new Inst_VOP3__V_LSHRREV_B16(&iFmt->iFmt_VOP3A);
    } // decode_OPU_VOP3__V_LSHRREV_B16

    GPUStaticInst*
    Decoder::decode_OPU_VOP3__V_ASHRREV_I16(MachInst iFmt)
    {
        return new Inst_VOP3__V_ASHRREV_I16(&iFmt->iFmt_VOP3A);
    } // decode_OPU_VOP3__V_ASHRREV_I16

    GPUStaticInst*
    Decoder::decode_OPU_VOP3__V_MAX_F16(MachInst iFmt)
    {
        return new Inst_VOP3__V_MAX_F16(&iFmt->iFmt_VOP3A);
    } // decode_OPU_VOP3__V_MAX_F16

    GPUStaticInst*
    Decoder::decode_OPU_VOP3__V_MIN_F16(MachInst iFmt)
    {
        return new Inst_VOP3__V_MIN_F16(&iFmt->iFmt_VOP3A);
    } // decode_OPU_VOP3__V_MIN_F16

    GPUStaticInst*
    Decoder::decode_OPU_VOP3__V_MAX_U16(MachInst iFmt)
    {
        return new Inst_VOP3__V_MAX_U16(&iFmt->iFmt_VOP3A);
    } // decode_OPU_VOP3__V_MAX_U16

    GPUStaticInst*
    Decoder::decode_OPU_VOP3__V_MAX_I16(MachInst iFmt)
    {
        return new Inst_VOP3__V_MAX_I16(&iFmt->iFmt_VOP3A);
    } // decode_OPU_VOP3__V_MAX_I16

    GPUStaticInst*
    Decoder::decode_OPU_VOP3__V_MIN_U16(MachInst iFmt)
    {
        return new Inst_VOP3__V_MIN_U16(&iFmt->iFmt_VOP3A);
    } // decode_OPU_VOP3__V_MIN_U16

    GPUStaticInst*
    Decoder::decode_OPU_VOP3__V_MIN_I16(MachInst iFmt)
    {
        return new Inst_VOP3__V_MIN_I16(&iFmt->iFmt_VOP3A);
    } // decode_OPU_VOP3__V_MIN_I16

    GPUStaticInst*
    Decoder::decode_OPU_VOP3__V_LDEXP_F16(MachInst iFmt)
    {
        return new Inst_VOP3__V_LDEXP_F16(&iFmt->iFmt_VOP3A);
    } // decode_OPU_VOP3__V_LDEXP_F16

    GPUStaticInst*
    Decoder::decode_OPU_VOP3__V_ADD_U32(MachInst iFmt)
    {
        return new Inst_VOP3__V_ADD_U32(&iFmt->iFmt_VOP3A);
    } // decode_OPU_VOP3__V_ADD_U32

    GPUStaticInst*
    Decoder::decode_OPU_VOP3__V_SUB_U32(MachInst iFmt)
    {
        return new Inst_VOP3__V_SUB_U32(&iFmt->iFmt_VOP3A);
    } // decode_OPU_VOP3__V_SUB_U32

    GPUStaticInst*
    Decoder::decode_OPU_VOP3__V_SUBREV_U32(MachInst iFmt)
    {
        return new Inst_VOP3__V_SUBREV_U32(&iFmt->iFmt_VOP3A);
    } // decode_OPU_VOP3__V_SUBREV_U32

    GPUStaticInst*
    Decoder::decode_OPU_VOP3__V_NOP(MachInst iFmt)
    {
        return new Inst_VOP3__V_NOP(&iFmt->iFmt_VOP3A);
    } // decode_OPU_VOP3__V_NOP

    GPUStaticInst*
    Decoder::decode_OPU_VOP3__V_MOV_B32(MachInst iFmt)
    {
        return new Inst_VOP3__V_MOV_B32(&iFmt->iFmt_VOP3A);
    } // decode_OPU_VOP3__V_MOV_B32

    GPUStaticInst*
    Decoder::decode_OPU_VOP3__V_CVT_I32_F64(MachInst iFmt)
    {
        return new Inst_VOP3__V_CVT_I32_F64(&iFmt->iFmt_VOP3A);
    } // decode_OPU_VOP3__V_CVT_I32_F64

    GPUStaticInst*
    Decoder::decode_OPU_VOP3__V_CVT_F64_I32(MachInst iFmt)
    {
        return new Inst_VOP3__V_CVT_F64_I32(&iFmt->iFmt_VOP3A);
    } // decode_OPU_VOP3__V_CVT_F64_I32

    GPUStaticInst*
    Decoder::decode_OPU_VOP3__V_CVT_F32_I32(MachInst iFmt)
    {
        return new Inst_VOP3__V_CVT_F32_I32(&iFmt->iFmt_VOP3A);
    } // decode_OPU_VOP3__V_CVT_F32_I32

    GPUStaticInst*
    Decoder::decode_OPU_VOP3__V_CVT_F32_U32(MachInst iFmt)
    {
        return new Inst_VOP3__V_CVT_F32_U32(&iFmt->iFmt_VOP3A);
    } // decode_OPU_VOP3__V_CVT_F32_U32

    GPUStaticInst*
    Decoder::decode_OPU_VOP3__V_CVT_U32_F32(MachInst iFmt)
    {
        return new Inst_VOP3__V_CVT_U32_F32(&iFmt->iFmt_VOP3A);
    } // decode_OPU_VOP3__V_CVT_U32_F32

    GPUStaticInst*
    Decoder::decode_OPU_VOP3__V_CVT_I32_F32(MachInst iFmt)
    {
        return new Inst_VOP3__V_CVT_I32_F32(&iFmt->iFmt_VOP3A);
    } // decode_OPU_VOP3__V_CVT_I32_F32

    GPUStaticInst*
    Decoder::decode_OPU_VOP3__V_MOV_FED_B32(MachInst iFmt)
    {
        return new Inst_VOP3__V_MOV_FED_B32(&iFmt->iFmt_VOP3A);
    } // decode_OPU_VOP3__V_MOV_FED_B32

    GPUStaticInst*
    Decoder::decode_OPU_VOP3__V_CVT_F16_F32(MachInst iFmt)
    {
        return new Inst_VOP3__V_CVT_F16_F32(&iFmt->iFmt_VOP3A);
    } // decode_OPU_VOP3__V_CVT_F16_F32

    GPUStaticInst*
    Decoder::decode_OPU_VOP3__V_CVT_F32_F16(MachInst iFmt)
    {
        return new Inst_VOP3__V_CVT_F32_F16(&iFmt->iFmt_VOP3A);
    } // decode_OPU_VOP3__V_CVT_F32_F16

    GPUStaticInst*
    Decoder::decode_OPU_VOP3__V_CVT_RPI_I32_F32(MachInst iFmt)
    {
        return new Inst_VOP3__V_CVT_RPI_I32_F32(&iFmt->iFmt_VOP3A);
    } // decode_OPU_VOP3__V_CVT_RPI_I32_F32

    GPUStaticInst*
    Decoder::decode_OPU_VOP3__V_CVT_FLR_I32_F32(MachInst iFmt)
    {
        return new Inst_VOP3__V_CVT_FLR_I32_F32(&iFmt->iFmt_VOP3A);
    } // decode_OPU_VOP3__V_CVT_FLR_I32_F32

    GPUStaticInst*
    Decoder::decode_OPU_VOP3__V_CVT_OFF_F32_I4(MachInst iFmt)
    {
        return new Inst_VOP3__V_CVT_OFF_F32_I4(&iFmt->iFmt_VOP3A);
    } // decode_OPU_VOP3__V_CVT_OFF_F32_I4

    GPUStaticInst*
    Decoder::decode_OPU_VOP3__V_CVT_F32_F64(MachInst iFmt)
    {
        return new Inst_VOP3__V_CVT_F32_F64(&iFmt->iFmt_VOP3A);
    } // decode_OPU_VOP3__V_CVT_F32_F64

    GPUStaticInst*
    Decoder::decode_OPU_VOP3__V_CVT_F64_F32(MachInst iFmt)
    {
        return new Inst_VOP3__V_CVT_F64_F32(&iFmt->iFmt_VOP3A);
    } // decode_OPU_VOP3__V_CVT_F64_F32

    GPUStaticInst*
    Decoder::decode_OPU_VOP3__V_CVT_F32_UBYTE0(MachInst iFmt)
    {
        return new Inst_VOP3__V_CVT_F32_UBYTE0(&iFmt->iFmt_VOP3A);
    } // decode_OPU_VOP3__V_CVT_F32_UBYTE0

    GPUStaticInst*
    Decoder::decode_OPU_VOP3__V_CVT_F32_UBYTE1(MachInst iFmt)
    {
        return new Inst_VOP3__V_CVT_F32_UBYTE1(&iFmt->iFmt_VOP3A);
    } // decode_OPU_VOP3__V_CVT_F32_UBYTE1

    GPUStaticInst*
    Decoder::decode_OPU_VOP3__V_CVT_F32_UBYTE2(MachInst iFmt)
    {
        return new Inst_VOP3__V_CVT_F32_UBYTE2(&iFmt->iFmt_VOP3A);
    } // decode_OPU_VOP3__V_CVT_F32_UBYTE2

    GPUStaticInst*
    Decoder::decode_OPU_VOP3__V_CVT_F32_UBYTE3(MachInst iFmt)
    {
        return new Inst_VOP3__V_CVT_F32_UBYTE3(&iFmt->iFmt_VOP3A);
    } // decode_OPU_VOP3__V_CVT_F32_UBYTE3

    GPUStaticInst*
    Decoder::decode_OPU_VOP3__V_CVT_U32_F64(MachInst iFmt)
    {
        return new Inst_VOP3__V_CVT_U32_F64(&iFmt->iFmt_VOP3A);
    } // decode_OPU_VOP3__V_CVT_U32_F64

    GPUStaticInst*
    Decoder::decode_OPU_VOP3__V_CVT_F64_U32(MachInst iFmt)
    {
        return new Inst_VOP3__V_CVT_F64_U32(&iFmt->iFmt_VOP3A);
    } // decode_OPU_VOP3__V_CVT_F64_U32

    GPUStaticInst*
    Decoder::decode_OPU_VOP3__V_TRUNC_F64(MachInst iFmt)
    {
        return new Inst_VOP3__V_TRUNC_F64(&iFmt->iFmt_VOP3A);
    } // decode_OPU_VOP3__V_TRUNC_F64

    GPUStaticInst*
    Decoder::decode_OPU_VOP3__V_CEIL_F64(MachInst iFmt)
    {
        return new Inst_VOP3__V_CEIL_F64(&iFmt->iFmt_VOP3A);
    } // decode_OPU_VOP3__V_CEIL_F64

    GPUStaticInst*
    Decoder::decode_OPU_VOP3__V_RNDNE_F64(MachInst iFmt)
    {
        return new Inst_VOP3__V_RNDNE_F64(&iFmt->iFmt_VOP3A);
    } // decode_OPU_VOP3__V_RNDNE_F64

    GPUStaticInst*
    Decoder::decode_OPU_VOP3__V_FLOOR_F64(MachInst iFmt)
    {
        return new Inst_VOP3__V_FLOOR_F64(&iFmt->iFmt_VOP3A);
    } // decode_OPU_VOP3__V_FLOOR_F64

    GPUStaticInst*
    Decoder::decode_OPU_VOP3__V_FRACT_F32(MachInst iFmt)
    {
        return new Inst_VOP3__V_FRACT_F32(&iFmt->iFmt_VOP3A);
    } // decode_OPU_VOP3__V_FRACT_F32

    GPUStaticInst*
    Decoder::decode_OPU_VOP3__V_TRUNC_F32(MachInst iFmt)
    {
        return new Inst_VOP3__V_TRUNC_F32(&iFmt->iFmt_VOP3A);
    } // decode_OPU_VOP3__V_TRUNC_F32

    GPUStaticInst*
    Decoder::decode_OPU_VOP3__V_CEIL_F32(MachInst iFmt)
    {
        return new Inst_VOP3__V_CEIL_F32(&iFmt->iFmt_VOP3A);
    } // decode_OPU_VOP3__V_CEIL_F32

    GPUStaticInst*
    Decoder::decode_OPU_VOP3__V_RNDNE_F32(MachInst iFmt)
    {
        return new Inst_VOP3__V_RNDNE_F32(&iFmt->iFmt_VOP3A);
    } // decode_OPU_VOP3__V_RNDNE_F32

    GPUStaticInst*
    Decoder::decode_OPU_VOP3__V_FLOOR_F32(MachInst iFmt)
    {
        return new Inst_VOP3__V_FLOOR_F32(&iFmt->iFmt_VOP3A);
    } // decode_OPU_VOP3__V_FLOOR_F32

    GPUStaticInst*
    Decoder::decode_OPU_VOP3__V_EXP_F32(MachInst iFmt)
    {
        return new Inst_VOP3__V_EXP_F32(&iFmt->iFmt_VOP3A);
    } // decode_OPU_VOP3__V_EXP_F32

    GPUStaticInst*
    Decoder::decode_OPU_VOP3__V_LOG_F32(MachInst iFmt)
    {
        return new Inst_VOP3__V_LOG_F32(&iFmt->iFmt_VOP3A);
    } // decode_OPU_VOP3__V_LOG_F32

    GPUStaticInst*
    Decoder::decode_OPU_VOP3__V_RCP_F32(MachInst iFmt)
    {
        return new Inst_VOP3__V_RCP_F32(&iFmt->iFmt_VOP3A);
    } // decode_OPU_VOP3__V_RCP_F32

    GPUStaticInst*
    Decoder::decode_OPU_VOP3__V_RCP_IFLAG_F32(MachInst iFmt)
    {
        return new Inst_VOP3__V_RCP_IFLAG_F32(&iFmt->iFmt_VOP3A);
    } // decode_OPU_VOP3__V_RCP_IFLAG_F32

    GPUStaticInst*
    Decoder::decode_OPU_VOP3__V_RSQ_F32(MachInst iFmt)
    {
        return new Inst_VOP3__V_RSQ_F32(&iFmt->iFmt_VOP3A);
    } // decode_OPU_VOP3__V_RSQ_F32

    GPUStaticInst*
    Decoder::decode_OPU_VOP3__V_RCP_F64(MachInst iFmt)
    {
        return new Inst_VOP3__V_RCP_F64(&iFmt->iFmt_VOP3A);
    } // decode_OPU_VOP3__V_RCP_F64

    GPUStaticInst*
    Decoder::decode_OPU_VOP3__V_RSQ_F64(MachInst iFmt)
    {
        return new Inst_VOP3__V_RSQ_F64(&iFmt->iFmt_VOP3A);
    } // decode_OPU_VOP3__V_RSQ_F64

    GPUStaticInst*
    Decoder::decode_OPU_VOP3__V_SQRT_F32(MachInst iFmt)
    {
        return new Inst_VOP3__V_SQRT_F32(&iFmt->iFmt_VOP3A);
    } // decode_OPU_VOP3__V_SQRT_F32

    GPUStaticInst*
    Decoder::decode_OPU_VOP3__V_SQRT_F64(MachInst iFmt)
    {
        return new Inst_VOP3__V_SQRT_F64(&iFmt->iFmt_VOP3A);
    } // decode_OPU_VOP3__V_SQRT_F64

    GPUStaticInst*
    Decoder::decode_OPU_VOP3__V_SIN_F32(MachInst iFmt)
    {
        return new Inst_VOP3__V_SIN_F32(&iFmt->iFmt_VOP3A);
    } // decode_OPU_VOP3__V_SIN_F32

    GPUStaticInst*
    Decoder::decode_OPU_VOP3__V_COS_F32(MachInst iFmt)
    {
        return new Inst_VOP3__V_COS_F32(&iFmt->iFmt_VOP3A);
    } // decode_OPU_VOP3__V_COS_F32

    GPUStaticInst*
    Decoder::decode_OPU_VOP3__V_NOT_B32(MachInst iFmt)
    {
        return new Inst_VOP3__V_NOT_B32(&iFmt->iFmt_VOP3A);
    } // decode_OPU_VOP3__V_NOT_B32

    GPUStaticInst*
    Decoder::decode_OPU_VOP3__V_BFREV_B32(MachInst iFmt)
    {
        return new Inst_VOP3__V_BFREV_B32(&iFmt->iFmt_VOP3A);
    } // decode_OPU_VOP3__V_BFREV_B32

    GPUStaticInst*
    Decoder::decode_OPU_VOP3__V_FFBH_U32(MachInst iFmt)
    {
        return new Inst_VOP3__V_FFBH_U32(&iFmt->iFmt_VOP3A);
    } // decode_OPU_VOP3__V_FFBH_U32

    GPUStaticInst*
    Decoder::decode_OPU_VOP3__V_FFBL_B32(MachInst iFmt)
    {
        return new Inst_VOP3__V_FFBL_B32(&iFmt->iFmt_VOP3A);
    } // decode_OPU_VOP3__V_FFBL_B32

    GPUStaticInst*
    Decoder::decode_OPU_VOP3__V_FFBH_I32(MachInst iFmt)
    {
        return new Inst_VOP3__V_FFBH_I32(&iFmt->iFmt_VOP3A);
    } // decode_OPU_VOP3__V_FFBH_I32

    GPUStaticInst*
    Decoder::decode_OPU_VOP3__V_FREXP_EXP_I32_F64(MachInst iFmt)
    {
        return new Inst_VOP3__V_FREXP_EXP_I32_F64(&iFmt->iFmt_VOP3A);
    } // decode_OPU_VOP3__V_FREXP_EXP_I32_F64

    GPUStaticInst*
    Decoder::decode_OPU_VOP3__V_FREXP_MANT_F64(MachInst iFmt)
    {
        return new Inst_VOP3__V_FREXP_MANT_F64(&iFmt->iFmt_VOP3A);
    } // decode_OPU_VOP3__V_FREXP_MANT_F64

    GPUStaticInst*
    Decoder::decode_OPU_VOP3__V_FRACT_F64(MachInst iFmt)
    {
        return new Inst_VOP3__V_FRACT_F64(&iFmt->iFmt_VOP3A);
    } // decode_OPU_VOP3__V_FRACT_F64

    GPUStaticInst*
    Decoder::decode_OPU_VOP3__V_FREXP_EXP_I32_F32(MachInst iFmt)
    {
        return new Inst_VOP3__V_FREXP_EXP_I32_F32(&iFmt->iFmt_VOP3A);
    } // decode_OPU_VOP3__V_FREXP_EXP_I32_F32

    GPUStaticInst*
    Decoder::decode_OPU_VOP3__V_FREXP_MANT_F32(MachInst iFmt)
    {
        return new Inst_VOP3__V_FREXP_MANT_F32(&iFmt->iFmt_VOP3A);
    } // decode_OPU_VOP3__V_FREXP_MANT_F32

    GPUStaticInst*
    Decoder::decode_OPU_VOP3__V_CLREXCP(MachInst iFmt)
    {
        return new Inst_VOP3__V_CLREXCP(&iFmt->iFmt_VOP3A);
    } // decode_OPU_VOP3__V_CLREXCP

    GPUStaticInst*
    Decoder::decode_OPU_VOP3__V_CVT_F16_U16(MachInst iFmt)
    {
        return new Inst_VOP3__V_CVT_F16_U16(&iFmt->iFmt_VOP3A);
    } // decode_OPU_VOP3__V_CVT_F16_U16

    GPUStaticInst*
    Decoder::decode_OPU_VOP3__V_CVT_F16_I16(MachInst iFmt)
    {
        return new Inst_VOP3__V_CVT_F16_I16(&iFmt->iFmt_VOP3A);
    } // decode_OPU_VOP3__V_CVT_F16_I16

    GPUStaticInst*
    Decoder::decode_OPU_VOP3__V_CVT_U16_F16(MachInst iFmt)
    {
        return new Inst_VOP3__V_CVT_U16_F16(&iFmt->iFmt_VOP3A);
    } // decode_OPU_VOP3__V_CVT_U16_F16

    GPUStaticInst*
    Decoder::decode_OPU_VOP3__V_CVT_I16_F16(MachInst iFmt)
    {
        return new Inst_VOP3__V_CVT_I16_F16(&iFmt->iFmt_VOP3A);
    } // decode_OPU_VOP3__V_CVT_I16_F16

    GPUStaticInst*
    Decoder::decode_OPU_VOP3__V_RCP_F16(MachInst iFmt)
    {
        return new Inst_VOP3__V_RCP_F16(&iFmt->iFmt_VOP3A);
    } // decode_OPU_VOP3__V_RCP_F16

    GPUStaticInst*
    Decoder::decode_OPU_VOP3__V_SQRT_F16(MachInst iFmt)
    {
        return new Inst_VOP3__V_SQRT_F16(&iFmt->iFmt_VOP3A);
    } // decode_OPU_VOP3__V_SQRT_F16

    GPUStaticInst*
    Decoder::decode_OPU_VOP3__V_RSQ_F16(MachInst iFmt)
    {
        return new Inst_VOP3__V_RSQ_F16(&iFmt->iFmt_VOP3A);
    } // decode_OPU_VOP3__V_RSQ_F16

    GPUStaticInst*
    Decoder::decode_OPU_VOP3__V_LOG_F16(MachInst iFmt)
    {
        return new Inst_VOP3__V_LOG_F16(&iFmt->iFmt_VOP3A);
    } // decode_OPU_VOP3__V_LOG_F16

    GPUStaticInst*
    Decoder::decode_OPU_VOP3__V_EXP_F16(MachInst iFmt)
    {
        return new Inst_VOP3__V_EXP_F16(&iFmt->iFmt_VOP3A);
    } // decode_OPU_VOP3__V_EXP_F16

    GPUStaticInst*
    Decoder::decode_OPU_VOP3__V_FREXP_MANT_F16(MachInst iFmt)
    {
        return new Inst_VOP3__V_FREXP_MANT_F16(&iFmt->iFmt_VOP3A);
    } // decode_OPU_VOP3__V_FREXP_MANT_F16

    GPUStaticInst*
    Decoder::decode_OPU_VOP3__V_FREXP_EXP_I16_F16(MachInst iFmt)
    {
        return new Inst_VOP3__V_FREXP_EXP_I16_F16(&iFmt->iFmt_VOP3A);
    } // decode_OPU_VOP3__V_FREXP_EXP_I16_F16

    GPUStaticInst*
    Decoder::decode_OPU_VOP3__V_FLOOR_F16(MachInst iFmt)
    {
        return new Inst_VOP3__V_FLOOR_F16(&iFmt->iFmt_VOP3A);
    } // decode_OPU_VOP3__V_FLOOR_F16

    GPUStaticInst*
    Decoder::decode_OPU_VOP3__V_CEIL_F16(MachInst iFmt)
    {
        return new Inst_VOP3__V_CEIL_F16(&iFmt->iFmt_VOP3A);
    } // decode_OPU_VOP3__V_CEIL_F16

    GPUStaticInst*
    Decoder::decode_OPU_VOP3__V_TRUNC_F16(MachInst iFmt)
    {
        return new Inst_VOP3__V_TRUNC_F16(&iFmt->iFmt_VOP3A);
    } // decode_OPU_VOP3__V_TRUNC_F16

    GPUStaticInst*
    Decoder::decode_OPU_VOP3__V_RNDNE_F16(MachInst iFmt)
    {
        return new Inst_VOP3__V_RNDNE_F16(&iFmt->iFmt_VOP3A);
    } // decode_OPU_VOP3__V_RNDNE_F16

    GPUStaticInst*
    Decoder::decode_OPU_VOP3__V_FRACT_F16(MachInst iFmt)
    {
        return new Inst_VOP3__V_FRACT_F16(&iFmt->iFmt_VOP3A);
    } // decode_OPU_VOP3__V_FRACT_F16

    GPUStaticInst*
    Decoder::decode_OPU_VOP3__V_SIN_F16(MachInst iFmt)
    {
        return new Inst_VOP3__V_SIN_F16(&iFmt->iFmt_VOP3A);
    } // decode_OPU_VOP3__V_SIN_F16

    GPUStaticInst*
    Decoder::decode_OPU_VOP3__V_COS_F16(MachInst iFmt)
    {
        return new Inst_VOP3__V_COS_F16(&iFmt->iFmt_VOP3A);
    } // decode_OPU_VOP3__V_COS_F16

    GPUStaticInst*
    Decoder::decode_OPU_VOP3__V_EXP_LEGACY_F32(MachInst iFmt)
    {
        return new Inst_VOP3__V_EXP_LEGACY_F32(&iFmt->iFmt_VOP3A);
    } // decode_OPU_VOP3__V_EXP_LEGACY_F32

    GPUStaticInst*
    Decoder::decode_OPU_VOP3__V_LOG_LEGACY_F32(MachInst iFmt)
    {
        return new Inst_VOP3__V_LOG_LEGACY_F32(&iFmt->iFmt_VOP3A);
    } // decode_OPU_VOP3__V_LOG_LEGACY_F32

    GPUStaticInst*
    Decoder::decode_OPU_VOP3__V_MAD_LEGACY_F32(MachInst iFmt)
    {
        return new Inst_VOP3__V_MAD_LEGACY_F32(&iFmt->iFmt_VOP3A);
    } // decode_OPU_VOP3__V_MAD_LEGACY_F32

    GPUStaticInst*
    Decoder::decode_OPU_VOP3__V_MAD_F32(MachInst iFmt)
    {
        return new Inst_VOP3__V_MAD_F32(&iFmt->iFmt_VOP3A);
    } // decode_OPU_VOP3__V_MAD_F32

    GPUStaticInst*
    Decoder::decode_OPU_VOP3__V_MAD_I32_I24(MachInst iFmt)
    {
        return new Inst_VOP3__V_MAD_I32_I24(&iFmt->iFmt_VOP3A);
    } // decode_OPU_VOP3__V_MAD_I32_I24

    GPUStaticInst*
    Decoder::decode_OPU_VOP3__V_MAD_U32_U24(MachInst iFmt)
    {
        return new Inst_VOP3__V_MAD_U32_U24(&iFmt->iFmt_VOP3A);
    } // decode_OPU_VOP3__V_MAD_U32_U24

    GPUStaticInst*
    Decoder::decode_OPU_VOP3__V_CUBEID_F32(MachInst iFmt)
    {
        return new Inst_VOP3__V_CUBEID_F32(&iFmt->iFmt_VOP3A);
    } // decode_OPU_VOP3__V_CUBEID_F32

    GPUStaticInst*
    Decoder::decode_OPU_VOP3__V_CUBESC_F32(MachInst iFmt)
    {
        return new Inst_VOP3__V_CUBESC_F32(&iFmt->iFmt_VOP3A);
    } // decode_OPU_VOP3__V_CUBESC_F32

    GPUStaticInst*
    Decoder::decode_OPU_VOP3__V_CUBETC_F32(MachInst iFmt)
    {
        return new Inst_VOP3__V_CUBETC_F32(&iFmt->iFmt_VOP3A);
    } // decode_OPU_VOP3__V_CUBETC_F32

    GPUStaticInst*
    Decoder::decode_OPU_VOP3__V_CUBEMA_F32(MachInst iFmt)
    {
        return new Inst_VOP3__V_CUBEMA_F32(&iFmt->iFmt_VOP3A);
    } // decode_OPU_VOP3__V_CUBEMA_F32

    GPUStaticInst*
    Decoder::decode_OPU_VOP3__V_BFE_U32(MachInst iFmt)
    {
        return new Inst_VOP3__V_BFE_U32(&iFmt->iFmt_VOP3A);
    } // decode_OPU_VOP3__V_BFE_U32

    GPUStaticInst*
    Decoder::decode_OPU_VOP3__V_BFE_I32(MachInst iFmt)
    {
        return new Inst_VOP3__V_BFE_I32(&iFmt->iFmt_VOP3A);
    } // decode_OPU_VOP3__V_BFE_I32

    GPUStaticInst*
    Decoder::decode_OPU_VOP3__V_BFI_B32(MachInst iFmt)
    {
        return new Inst_VOP3__V_BFI_B32(&iFmt->iFmt_VOP3A);
    } // decode_OPU_VOP3__V_BFI_B32

    GPUStaticInst*
    Decoder::decode_OPU_VOP3__V_FMA_F32(MachInst iFmt)
    {
        return new Inst_VOP3__V_FMA_F32(&iFmt->iFmt_VOP3A);
    } // decode_OPU_VOP3__V_FMA_F32

    GPUStaticInst*
    Decoder::decode_OPU_VOP3__V_FMA_F64(MachInst iFmt)
    {
        return new Inst_VOP3__V_FMA_F64(&iFmt->iFmt_VOP3A);
    } // decode_OPU_VOP3__V_FMA_F64

    GPUStaticInst*
    Decoder::decode_OPU_VOP3__V_LERP_U8(MachInst iFmt)
    {
        return new Inst_VOP3__V_LERP_U8(&iFmt->iFmt_VOP3A);
    } // decode_OPU_VOP3__V_LERP_U8

    GPUStaticInst*
    Decoder::decode_OPU_VOP3__V_ALIGNBIT_B32(MachInst iFmt)
    {
        return new Inst_VOP3__V_ALIGNBIT_B32(&iFmt->iFmt_VOP3A);
    } // decode_OPU_VOP3__V_ALIGNBIT_B32

    GPUStaticInst*
    Decoder::decode_OPU_VOP3__V_ALIGNBYTE_B32(MachInst iFmt)
    {
        return new Inst_VOP3__V_ALIGNBYTE_B32(&iFmt->iFmt_VOP3A);
    } // decode_OPU_VOP3__V_ALIGNBYTE_B32

    GPUStaticInst*
    Decoder::decode_OPU_VOP3__V_MIN3_F32(MachInst iFmt)
    {
        return new Inst_VOP3__V_MIN3_F32(&iFmt->iFmt_VOP3A);
    } // decode_OPU_VOP3__V_MIN3_F32

    GPUStaticInst*
    Decoder::decode_OPU_VOP3__V_MIN3_I32(MachInst iFmt)
    {
        return new Inst_VOP3__V_MIN3_I32(&iFmt->iFmt_VOP3A);
    } // decode_OPU_VOP3__V_MIN3_I32

    GPUStaticInst*
    Decoder::decode_OPU_VOP3__V_MIN3_U32(MachInst iFmt)
    {
        return new Inst_VOP3__V_MIN3_U32(&iFmt->iFmt_VOP3A);
    } // decode_OPU_VOP3__V_MIN3_U32

    GPUStaticInst*
    Decoder::decode_OPU_VOP3__V_MAX3_F32(MachInst iFmt)
    {
        return new Inst_VOP3__V_MAX3_F32(&iFmt->iFmt_VOP3A);
    } // decode_OPU_VOP3__V_MAX3_F32

    GPUStaticInst*
    Decoder::decode_OPU_VOP3__V_MAX3_I32(MachInst iFmt)
    {
        return new Inst_VOP3__V_MAX3_I32(&iFmt->iFmt_VOP3A);
    } // decode_OPU_VOP3__V_MAX3_I32

    GPUStaticInst*
    Decoder::decode_OPU_VOP3__V_MAX3_U32(MachInst iFmt)
    {
        return new Inst_VOP3__V_MAX3_U32(&iFmt->iFmt_VOP3A);
    } // decode_OPU_VOP3__V_MAX3_U32

    GPUStaticInst*
    Decoder::decode_OPU_VOP3__V_MED3_F32(MachInst iFmt)
    {
        return new Inst_VOP3__V_MED3_F32(&iFmt->iFmt_VOP3A);
    } // decode_OPU_VOP3__V_MED3_F32

    GPUStaticInst*
    Decoder::decode_OPU_VOP3__V_MED3_I32(MachInst iFmt)
    {
        return new Inst_VOP3__V_MED3_I32(&iFmt->iFmt_VOP3A);
    } // decode_OPU_VOP3__V_MED3_I32

    GPUStaticInst*
    Decoder::decode_OPU_VOP3__V_MED3_U32(MachInst iFmt)
    {
        return new Inst_VOP3__V_MED3_U32(&iFmt->iFmt_VOP3A);
    } // decode_OPU_VOP3__V_MED3_U32

    GPUStaticInst*
    Decoder::decode_OPU_VOP3__V_SAD_U8(MachInst iFmt)
    {
        return new Inst_VOP3__V_SAD_U8(&iFmt->iFmt_VOP3A);
    } // decode_OPU_VOP3__V_SAD_U8

    GPUStaticInst*
    Decoder::decode_OPU_VOP3__V_SAD_HI_U8(MachInst iFmt)
    {
        return new Inst_VOP3__V_SAD_HI_U8(&iFmt->iFmt_VOP3A);
    } // decode_OPU_VOP3__V_SAD_HI_U8

    GPUStaticInst*
    Decoder::decode_OPU_VOP3__V_SAD_U16(MachInst iFmt)
    {
        return new Inst_VOP3__V_SAD_U16(&iFmt->iFmt_VOP3A);
    } // decode_OPU_VOP3__V_SAD_U16

    GPUStaticInst*
    Decoder::decode_OPU_VOP3__V_SAD_U32(MachInst iFmt)
    {
        return new Inst_VOP3__V_SAD_U32(&iFmt->iFmt_VOP3A);
    } // decode_OPU_VOP3__V_SAD_U32

    GPUStaticInst*
    Decoder::decode_OPU_VOP3__V_CVT_PK_U8_F32(MachInst iFmt)
    {
        return new Inst_VOP3__V_CVT_PK_U8_F32(&iFmt->iFmt_VOP3A);
    } // decode_OPU_VOP3__V_CVT_PK_U8_F32

    GPUStaticInst*
    Decoder::decode_OPU_VOP3__V_DIV_FIXUP_F32(MachInst iFmt)
    {
        return new Inst_VOP3__V_DIV_FIXUP_F32(&iFmt->iFmt_VOP3A);
    } // decode_OPU_VOP3__V_DIV_FIXUP_F32

    GPUStaticInst*
    Decoder::decode_OPU_VOP3__V_DIV_FIXUP_F64(MachInst iFmt)
    {
        return new Inst_VOP3__V_DIV_FIXUP_F64(&iFmt->iFmt_VOP3A);
    } // decode_OPU_VOP3__V_DIV_FIXUP_F64

    GPUStaticInst*
    Decoder::decode_OPU_VOP3__V_DIV_SCALE_F32(MachInst iFmt)
    {
        return new Inst_VOP3__V_DIV_SCALE_F32(&iFmt->iFmt_VOP3B);
    } // decode_OPU_VOP3__V_DIV_SCALE_F32

    GPUStaticInst*
    Decoder::decode_OPU_VOP3__V_DIV_SCALE_F64(MachInst iFmt)
    {
        return new Inst_VOP3__V_DIV_SCALE_F64(&iFmt->iFmt_VOP3B);
    } // decode_OPU_VOP3__V_DIV_SCALE_F64

    GPUStaticInst*
    Decoder::decode_OPU_VOP3__V_DIV_FMAS_F32(MachInst iFmt)
    {
        return new Inst_VOP3__V_DIV_FMAS_F32(&iFmt->iFmt_VOP3A);
    } // decode_OPU_VOP3__V_DIV_FMAS_F32

    GPUStaticInst*
    Decoder::decode_OPU_VOP3__V_DIV_FMAS_F64(MachInst iFmt)
    {
        return new Inst_VOP3__V_DIV_FMAS_F64(&iFmt->iFmt_VOP3A);
    } // decode_OPU_VOP3__V_DIV_FMAS_F64

    GPUStaticInst*
    Decoder::decode_OPU_VOP3__V_MSAD_U8(MachInst iFmt)
    {
        return new Inst_VOP3__V_MSAD_U8(&iFmt->iFmt_VOP3A);
    } // decode_OPU_VOP3__V_MSAD_U8

    GPUStaticInst*
    Decoder::decode_OPU_VOP3__V_QSAD_PK_U16_U8(MachInst iFmt)
    {
        return new Inst_VOP3__V_QSAD_PK_U16_U8(&iFmt->iFmt_VOP3A);
    } // decode_OPU_VOP3__V_QSAD_PK_U16_U8

    GPUStaticInst*
    Decoder::decode_OPU_VOP3__V_MQSAD_PK_U16_U8(MachInst iFmt)
    {
        return new Inst_VOP3__V_MQSAD_PK_U16_U8(&iFmt->iFmt_VOP3A);
    } // decode_OPU_VOP3__V_MQSAD_PK_U16_U8

    GPUStaticInst*
    Decoder::decode_OPU_VOP3__V_MQSAD_U32_U8(MachInst iFmt)
    {
        return new Inst_VOP3__V_MQSAD_U32_U8(&iFmt->iFmt_VOP3A);
    } // decode_OPU_VOP3__V_MQSAD_U32_U8

    GPUStaticInst*
    Decoder::decode_OPU_VOP3__V_MAD_U64_U32(MachInst iFmt)
    {
        return new Inst_VOP3__V_MAD_U64_U32(&iFmt->iFmt_VOP3B);
    } // decode_OPU_VOP3__V_MAD_U64_U32

    GPUStaticInst*
    Decoder::decode_OPU_VOP3__V_MAD_I64_I32(MachInst iFmt)
    {
        return new Inst_VOP3__V_MAD_I64_I32(&iFmt->iFmt_VOP3B);
    } // decode_OPU_VOP3__V_MAD_I64_I32

    GPUStaticInst*
    Decoder::decode_OPU_VOP3__V_MAD_LEGACY_F16(MachInst iFmt)
    {
        return new Inst_VOP3__V_MAD_F16(&iFmt->iFmt_VOP3A);
    } // decode_OPU_VOP3__V_MAD_LEGACY_F16

    GPUStaticInst*
    Decoder::decode_OPU_VOP3__V_MAD_LEGACY_U16(MachInst iFmt)
    {
        return new Inst_VOP3__V_MAD_U16(&iFmt->iFmt_VOP3A);
    } // decode_OPU_VOP3__V_MAD_LEGACY_U16

    GPUStaticInst*
    Decoder::decode_OPU_VOP3__V_MAD_LEGACY_I16(MachInst iFmt)
    {
        return new Inst_VOP3__V_MAD_I16(&iFmt->iFmt_VOP3A);
    } // decode_OPU_VOP3__V_MAD_LEGACY_I16

    GPUStaticInst*
    Decoder::decode_OPU_VOP3__V_PERM_B32(MachInst iFmt)
    {
        return new Inst_VOP3__V_PERM_B32(&iFmt->iFmt_VOP3A);
    } // decode_OPU_VOP3__V_PERM_B32

    GPUStaticInst*
    Decoder::decode_OPU_VOP3__V_FMA_LEGACY_F16(MachInst iFmt)
    {
        return new Inst_VOP3__V_FMA_F16(&iFmt->iFmt_VOP3A);
    } // decode_OPU_VOP3__V_FMA_LEGACY_F16

    GPUStaticInst*
    Decoder::decode_OPU_VOP3__V_DIV_FIXUP_LEGACY_F16(MachInst iFmt)
    {
        return new Inst_VOP3__V_DIV_FIXUP_F16(&iFmt->iFmt_VOP3A);
    } // decode_OPU_VOP3__V_DIV_FIXUP_LEGACY_F16

    GPUStaticInst*
    Decoder::decode_OPU_VOP3__V_CVT_PKACCUM_U8_F32(MachInst iFmt)
    {
        return new Inst_VOP3__V_CVT_PKACCUM_U8_F32(&iFmt->iFmt_VOP3A);
    } // decode_OPU_VOP3__V_CVT_PKACCUM_U8_F32

    GPUStaticInst*
    Decoder::decode_OPU_VOP3__V_MAD_U32_U16(MachInst iFmt)
    {
        fatal("Trying to decode instruction without a class\n");
        return nullptr;
    }

    GPUStaticInst*
    Decoder::decode_OPU_VOP3__V_MAD_I32_I16(MachInst iFmt)
    {
        fatal("Trying to decode instruction without a class\n");
        return nullptr;
    }

    GPUStaticInst*
    Decoder::decode_OPU_VOP3__V_XAD_U32(MachInst iFmt)
    {
        return new Inst_VOP3__V_XAD_U32(&iFmt->iFmt_VOP3A);
    }

    GPUStaticInst*
    Decoder::decode_OPU_VOP3__V_MIN3_F16(MachInst iFmt)
    {
        fatal("Trying to decode instruction without a class\n");
        return nullptr;
    }

    GPUStaticInst*
    Decoder::decode_OPU_VOP3__V_MIN3_I16(MachInst iFmt)
    {
        fatal("Trying to decode instruction without a class\n");
        return nullptr;
    }

    GPUStaticInst*
    Decoder::decode_OPU_VOP3__V_MIN3_U16(MachInst iFmt)
    {
        fatal("Trying to decode instruction without a class\n");
        return nullptr;
    }

    GPUStaticInst*
    Decoder::decode_OPU_VOP3__V_MAX3_F16(MachInst iFmt)
    {
        fatal("Trying to decode instruction without a class\n");
        return nullptr;
    }

    GPUStaticInst*
    Decoder::decode_OPU_VOP3__V_MAX3_I16(MachInst iFmt)
    {
        fatal("Trying to decode instruction without a class\n");
        return nullptr;
    }

    GPUStaticInst*
    Decoder::decode_OPU_VOP3__V_MAX3_U16(MachInst iFmt)
    {
        fatal("Trying to decode instruction without a class\n");
        return nullptr;
    }

    GPUStaticInst*
    Decoder::decode_OPU_VOP3__V_MED3_F16(MachInst iFmt)
    {
        fatal("Trying to decode instruction without a class\n");
        return nullptr;
    }

    GPUStaticInst*
    Decoder::decode_OPU_VOP3__V_MED3_I16(MachInst iFmt)
    {
        fatal("Trying to decode instruction without a class\n");
        return nullptr;
    }

    GPUStaticInst*
    Decoder::decode_OPU_VOP3__V_MED3_U16(MachInst iFmt)
    {
        fatal("Trying to decode instruction without a class\n");
        return nullptr;
    }

    GPUStaticInst*
    Decoder::decode_OPU_VOP3__V_LSHL_ADD_U32(MachInst iFmt)
    {
        return new Inst_VOP3__V_LSHL_ADD_U32(&iFmt->iFmt_VOP3A);
    }

    GPUStaticInst*
    Decoder::decode_OPU_VOP3__V_ADD_LSHL_U32(MachInst iFmt)
    {
        return new Inst_VOP3__V_ADD_LSHL_U32(&iFmt->iFmt_VOP3A);
    }

    GPUStaticInst*
    Decoder::decode_OPU_VOP3__V_ADD3_U32(MachInst iFmt)
    {
        return new Inst_VOP3__V_ADD3_U32(&iFmt->iFmt_VOP3A);
    }

    GPUStaticInst*
    Decoder::decode_OPU_VOP3__V_LSHL_OR_B32(MachInst iFmt)
    {
        return new Inst_VOP3__V_LSHL_OR_B32(&iFmt->iFmt_VOP3A);
    }

    GPUStaticInst*
    Decoder::decode_OPU_VOP3__V_AND_OR_B32(MachInst iFmt)
    {
        return new Inst_VOP3__V_AND_OR_B32(&iFmt->iFmt_VOP3A);
    }

    GPUStaticInst*
    Decoder::decode_OPU_VOP3__V_OR3_B32(MachInst iFmt)
    {
<<<<<<< HEAD
        return new Inst_VOP3__V_OR_B32(&iFmt->iFmt_VOP3A);
=======
        return new Inst_VOP3__V_OR3_B32(&iFmt->iFmt_VOP3A);
>>>>>>> 85eb9938
    }

    GPUStaticInst*
    Decoder::decode_OPU_VOP3__V_MAD_F16(MachInst iFmt)
    {
        return new Inst_VOP3__V_MAD_F16(&iFmt->iFmt_VOP3A);
    }

    GPUStaticInst*
    Decoder::decode_OPU_VOP3__V_MAD_U16(MachInst iFmt)
    {
        return new Inst_VOP3__V_MAD_U16(&iFmt->iFmt_VOP3A);
    }

    GPUStaticInst*
    Decoder::decode_OPU_VOP3__V_MAD_I16(MachInst iFmt)
    {
        return new Inst_VOP3__V_MAD_I16(&iFmt->iFmt_VOP3A);
    }

    GPUStaticInst*
    Decoder::decode_OPU_VOP3__V_FMA_F16(MachInst iFmt)
    {
        return new Inst_VOP3__V_FMA_F16(&iFmt->iFmt_VOP3A);
    }

    GPUStaticInst*
    Decoder::decode_OPU_VOP3__V_DIV_FIXUP_F16(MachInst iFmt)
    {
        return new Inst_VOP3__V_DIV_FIXUP_F16(&iFmt->iFmt_VOP3A);
    }

    GPUStaticInst*
    Decoder::decode_OPU_VOP3__V_INTERP_P1_F32(MachInst iFmt)
    {
        return new Inst_VOP3__V_INTERP_P1_F32(&iFmt->iFmt_VOP3A);
    } // decode_OPU_VOP3__V_INTERP_P1_F32

    GPUStaticInst*
    Decoder::decode_OPU_VOP3__V_INTERP_P2_F32(MachInst iFmt)
    {
        return new Inst_VOP3__V_INTERP_P2_F32(&iFmt->iFmt_VOP3A);
    } // decode_OPU_VOP3__V_INTERP_P2_F32

    GPUStaticInst*
    Decoder::decode_OPU_VOP3__V_INTERP_MOV_F32(MachInst iFmt)
    {
        return new Inst_VOP3__V_INTERP_MOV_F32(&iFmt->iFmt_VOP3A);
    } // decode_OPU_VOP3__V_INTERP_MOV_F32

    GPUStaticInst*
    Decoder::decode_OPU_VOP3__V_INTERP_P1LL_F16(MachInst iFmt)
    {
        return new Inst_VOP3__V_INTERP_P1LL_F16(&iFmt->iFmt_VOP3A);
    } // decode_OPU_VOP3__V_INTERP_P1LL_F16

    GPUStaticInst*
    Decoder::decode_OPU_VOP3__V_INTERP_P1LV_F16(MachInst iFmt)
    {
        return new Inst_VOP3__V_INTERP_P1LV_F16(&iFmt->iFmt_VOP3A);
    } // decode_OPU_VOP3__V_INTERP_P1LV_F16

    GPUStaticInst*
    Decoder::decode_OPU_VOP3__V_INTERP_P2_LEGACY_F16(MachInst iFmt)
    {
        fatal("Trying to decode instruction without a class\n");
        return nullptr;
    }

    GPUStaticInst*
    Decoder::decode_OPU_VOP3__V_INTERP_P2_F16(MachInst iFmt)
    {
        return new Inst_VOP3__V_INTERP_P2_F16(&iFmt->iFmt_VOP3A);
    } // decode_OPU_VOP3__V_INTERP_P2_F16

    GPUStaticInst*
    Decoder::decode_OPU_VOP3__V_ADD_F64(MachInst iFmt)
    {
        return new Inst_VOP3__V_ADD_F64(&iFmt->iFmt_VOP3A);
    } // decode_OPU_VOP3__V_ADD_F64

    GPUStaticInst*
    Decoder::decode_OPU_VOP3__V_MUL_F64(MachInst iFmt)
    {
        return new Inst_VOP3__V_MUL_F64(&iFmt->iFmt_VOP3A);
    } // decode_OPU_VOP3__V_MUL_F64

    GPUStaticInst*
    Decoder::decode_OPU_VOP3__V_MIN_F64(MachInst iFmt)
    {
        return new Inst_VOP3__V_MIN_F64(&iFmt->iFmt_VOP3A);
    } // decode_OPU_VOP3__V_MIN_F64

    GPUStaticInst*
    Decoder::decode_OPU_VOP3__V_MAX_F64(MachInst iFmt)
    {
        return new Inst_VOP3__V_MAX_F64(&iFmt->iFmt_VOP3A);
    } // decode_OPU_VOP3__V_MAX_F64

    GPUStaticInst*
    Decoder::decode_OPU_VOP3__V_LDEXP_F64(MachInst iFmt)
    {
        return new Inst_VOP3__V_LDEXP_F64(&iFmt->iFmt_VOP3A);
    } // decode_OPU_VOP3__V_LDEXP_F64

    GPUStaticInst*
    Decoder::decode_OPU_VOP3__V_MUL_LO_U32(MachInst iFmt)
    {
        return new Inst_VOP3__V_MUL_LO_U32(&iFmt->iFmt_VOP3A);
    } // decode_OPU_VOP3__V_MUL_LO_U32

    GPUStaticInst*
    Decoder::decode_OPU_VOP3__V_MUL_HI_U32(MachInst iFmt)
    {
        return new Inst_VOP3__V_MUL_HI_U32(&iFmt->iFmt_VOP3A);
    } // decode_OPU_VOP3__V_MUL_HI_U32

    GPUStaticInst*
    Decoder::decode_OPU_VOP3__V_MUL_HI_I32(MachInst iFmt)
    {
        return new Inst_VOP3__V_MUL_HI_I32(&iFmt->iFmt_VOP3A);
    } // decode_OPU_VOP3__V_MUL_HI_I32

    GPUStaticInst*
    Decoder::decode_OPU_VOP3__V_LDEXP_F32(MachInst iFmt)
    {
        return new Inst_VOP3__V_LDEXP_F32(&iFmt->iFmt_VOP3A);
    } // decode_OPU_VOP3__V_LDEXP_F32

    GPUStaticInst*
    Decoder::decode_OPU_VOP3__V_READLANE_B32(MachInst iFmt)
    {
        return new Inst_VOP3__V_READLANE_B32(&iFmt->iFmt_VOP3A);
    } // decode_OPU_VOP3__V_READLANE_B32

    GPUStaticInst*
    Decoder::decode_OPU_VOP3__V_WRITELANE_B32(MachInst iFmt)
    {
        return new Inst_VOP3__V_WRITELANE_B32(&iFmt->iFmt_VOP3A);
    } // decode_OPU_VOP3__V_WRITELANE_B32

    GPUStaticInst*
    Decoder::decode_OPU_VOP3__V_BCNT_U32_B32(MachInst iFmt)
    {
        return new Inst_VOP3__V_BCNT_U32_B32(&iFmt->iFmt_VOP3A);
    } // decode_OPU_VOP3__V_BCNT_U32_B32

    GPUStaticInst*
    Decoder::decode_OPU_VOP3__V_MBCNT_LO_U32_B32(MachInst iFmt)
    {
        return new Inst_VOP3__V_MBCNT_LO_U32_B32(&iFmt->iFmt_VOP3A);
    } // decode_OPU_VOP3__V_MBCNT_LO_U32_B32

    GPUStaticInst*
    Decoder::decode_OPU_VOP3__V_MBCNT_HI_U32_B32(MachInst iFmt)
    {
        return new Inst_VOP3__V_MBCNT_HI_U32_B32(&iFmt->iFmt_VOP3A);
    } // decode_OPU_VOP3__V_MBCNT_HI_U32_B32

    GPUStaticInst*
    Decoder::decode_OPU_VOP3__V_LSHLREV_B64(MachInst iFmt)
    {
        return new Inst_VOP3__V_LSHLREV_B64(&iFmt->iFmt_VOP3A);
    } // decode_OPU_VOP3__V_LSHLREV_B64

    GPUStaticInst*
    Decoder::decode_OPU_VOP3__V_LSHRREV_B64(MachInst iFmt)
    {
        return new Inst_VOP3__V_LSHRREV_B64(&iFmt->iFmt_VOP3A);
    } // decode_OPU_VOP3__V_LSHRREV_B64

    GPUStaticInst*
    Decoder::decode_OPU_VOP3__V_ASHRREV_I64(MachInst iFmt)
    {
        return new Inst_VOP3__V_ASHRREV_I64(&iFmt->iFmt_VOP3A);
    } // decode_OPU_VOP3__V_ASHRREV_I64

    GPUStaticInst*
    Decoder::decode_OPU_VOP3__V_TRIG_PREOP_F64(MachInst iFmt)
    {
        return new Inst_VOP3__V_TRIG_PREOP_F64(&iFmt->iFmt_VOP3A);
    } // decode_OPU_VOP3__V_TRIG_PREOP_F64

    GPUStaticInst*
    Decoder::decode_OPU_VOP3__V_BFM_B32(MachInst iFmt)
    {
        return new Inst_VOP3__V_BFM_B32(&iFmt->iFmt_VOP3A);
    } // decode_OPU_VOP3__V_BFM_B32

    GPUStaticInst*
    Decoder::decode_OPU_VOP3__V_CVT_PKNORM_I16_F32(MachInst iFmt)
    {
        return new Inst_VOP3__V_CVT_PKNORM_I16_F32(&iFmt->iFmt_VOP3A);
    } // decode_OPU_VOP3__V_CVT_PKNORM_I16_F32

    GPUStaticInst*
    Decoder::decode_OPU_VOP3__V_CVT_PKNORM_U16_F32(MachInst iFmt)
    {
        return new Inst_VOP3__V_CVT_PKNORM_U16_F32(&iFmt->iFmt_VOP3A);
    } // decode_OPU_VOP3__V_CVT_PKNORM_U16_F32

    GPUStaticInst*
    Decoder::decode_OPU_VOP3__V_CVT_PKRTZ_F16_F32(MachInst iFmt)
    {
        return new Inst_VOP3__V_CVT_PKRTZ_F16_F32(&iFmt->iFmt_VOP3A);
    } // decode_OPU_VOP3__V_CVT_PKRTZ_F16_F32

    GPUStaticInst*
    Decoder::decode_OPU_VOP3__V_CVT_PK_U16_U32(MachInst iFmt)
    {
        return new Inst_VOP3__V_CVT_PK_U16_U32(&iFmt->iFmt_VOP3A);
    } // decode_OPU_VOP3__V_CVT_PK_U16_U32

    GPUStaticInst*
    Decoder::decode_OPU_VOP3__V_CVT_PK_I16_I32(MachInst iFmt)
    {
        return new Inst_VOP3__V_CVT_PK_I16_I32(&iFmt->iFmt_VOP3A);
    } // decode_OPU_VOP3__V_CVT_PK_I16_I32

    GPUStaticInst*
    Decoder::decode_OPU_VOP3__V_PKNORM_I16_F16(MachInst iFmt)
    {
        fatal("Trying to decode instruction without a class\n");
        return nullptr;
    }

    GPUStaticInst*
    Decoder::decode_OPU_VOP3__V_PKNORM_U16_F16(MachInst iFmt)
    {
        fatal("Trying to decode instruction without a class\n");
        return nullptr;
    }

    GPUStaticInst*
    Decoder::decode_OPU_VOP3__V_ADD_I32(MachInst iFmt)
    {
        fatal("Trying to decode instruction without a class\n");
        return nullptr;
    }

    GPUStaticInst*
    Decoder::decode_OPU_VOP3__V_SUB_I32(MachInst iFmt)
    {
        fatal("Trying to decode instruction without a class\n");
        return nullptr;
    }

    GPUStaticInst*
    Decoder::decode_OPU_VOP3__V_ADD_I16(MachInst iFmt)
    {
        fatal("Trying to decode instruction without a class\n");
        return nullptr;
    }

    GPUStaticInst*
    Decoder::decode_OPU_VOP3__V_SUB_I16(MachInst iFmt)
    {
        fatal("Trying to decode instruction without a class\n");
        return nullptr;
    }

    GPUStaticInst*
    Decoder::decode_OPU_VOP3__V_PACK_B32_F16(MachInst iFmt)
    {
        fatal("Trying to decode instruction without a class\n");
        return nullptr;
    }

    GPUStaticInst*
    Decoder::decode_OP_DS__DS_ADD_U32(MachInst iFmt)
    {
        return new Inst_DS__DS_ADD_U32(&iFmt->iFmt_DS);
    } // decode_OP_DS__DS_ADD_U32

    GPUStaticInst*
    Decoder::decode_OP_DS__DS_SUB_U32(MachInst iFmt)
    {
        return new Inst_DS__DS_SUB_U32(&iFmt->iFmt_DS);
    } // decode_OP_DS__DS_SUB_U32

    GPUStaticInst*
    Decoder::decode_OP_DS__DS_RSUB_U32(MachInst iFmt)
    {
        return new Inst_DS__DS_RSUB_U32(&iFmt->iFmt_DS);
    } // decode_OP_DS__DS_RSUB_U32

    GPUStaticInst*
    Decoder::decode_OP_DS__DS_INC_U32(MachInst iFmt)
    {
        return new Inst_DS__DS_INC_U32(&iFmt->iFmt_DS);
    } // decode_OP_DS__DS_INC_U32

    GPUStaticInst*
    Decoder::decode_OP_DS__DS_DEC_U32(MachInst iFmt)
    {
        return new Inst_DS__DS_DEC_U32(&iFmt->iFmt_DS);
    } // decode_OP_DS__DS_DEC_U32

    GPUStaticInst*
    Decoder::decode_OP_DS__DS_MIN_I32(MachInst iFmt)
    {
        return new Inst_DS__DS_MIN_I32(&iFmt->iFmt_DS);
    } // decode_OP_DS__DS_MIN_I32

    GPUStaticInst*
    Decoder::decode_OP_DS__DS_MAX_I32(MachInst iFmt)
    {
        return new Inst_DS__DS_MAX_I32(&iFmt->iFmt_DS);
    } // decode_OP_DS__DS_MAX_I32

    GPUStaticInst*
    Decoder::decode_OP_DS__DS_MIN_U32(MachInst iFmt)
    {
        return new Inst_DS__DS_MIN_U32(&iFmt->iFmt_DS);
    } // decode_OP_DS__DS_MIN_U32

    GPUStaticInst*
    Decoder::decode_OP_DS__DS_MAX_U32(MachInst iFmt)
    {
        return new Inst_DS__DS_MAX_U32(&iFmt->iFmt_DS);
    } // decode_OP_DS__DS_MAX_U32

    GPUStaticInst*
    Decoder::decode_OP_DS__DS_AND_B32(MachInst iFmt)
    {
        return new Inst_DS__DS_AND_B32(&iFmt->iFmt_DS);
    } // decode_OP_DS__DS_AND_B32

    GPUStaticInst*
    Decoder::decode_OP_DS__DS_OR_B32(MachInst iFmt)
    {
        return new Inst_DS__DS_OR_B32(&iFmt->iFmt_DS);
    } // decode_OP_DS__DS_OR_B32

    GPUStaticInst*
    Decoder::decode_OP_DS__DS_XOR_B32(MachInst iFmt)
    {
        return new Inst_DS__DS_XOR_B32(&iFmt->iFmt_DS);
    } // decode_OP_DS__DS_XOR_B32

    GPUStaticInst*
    Decoder::decode_OP_DS__DS_MSKOR_B32(MachInst iFmt)
    {
        return new Inst_DS__DS_MSKOR_B32(&iFmt->iFmt_DS);
    } // decode_OP_DS__DS_MSKOR_B32

    GPUStaticInst*
    Decoder::decode_OP_DS__DS_WRITE_B32(MachInst iFmt)
    {
        return new Inst_DS__DS_WRITE_B32(&iFmt->iFmt_DS);
    } // decode_OP_DS__DS_WRITE_B32

    GPUStaticInst*
    Decoder::decode_OP_DS__DS_WRITE2_B32(MachInst iFmt)
    {
        return new Inst_DS__DS_WRITE2_B32(&iFmt->iFmt_DS);
    } // decode_OP_DS__DS_WRITE2_B32

    GPUStaticInst*
    Decoder::decode_OP_DS__DS_WRITE2ST64_B32(MachInst iFmt)
    {
        return new Inst_DS__DS_WRITE2ST64_B32(&iFmt->iFmt_DS);
    } // decode_OP_DS__DS_WRITE2ST64_B32

    GPUStaticInst*
    Decoder::decode_OP_DS__DS_CMPST_B32(MachInst iFmt)
    {
        return new Inst_DS__DS_CMPST_B32(&iFmt->iFmt_DS);
    } // decode_OP_DS__DS_CMPST_B32

    GPUStaticInst*
    Decoder::decode_OP_DS__DS_CMPST_F32(MachInst iFmt)
    {
        return new Inst_DS__DS_CMPST_F32(&iFmt->iFmt_DS);
    } // decode_OP_DS__DS_CMPST_F32

    GPUStaticInst*
    Decoder::decode_OP_DS__DS_MIN_F32(MachInst iFmt)
    {
        return new Inst_DS__DS_MIN_F32(&iFmt->iFmt_DS);
    } // decode_OP_DS__DS_MIN_F32

    GPUStaticInst*
    Decoder::decode_OP_DS__DS_MAX_F32(MachInst iFmt)
    {
        return new Inst_DS__DS_MAX_F32(&iFmt->iFmt_DS);
    } // decode_OP_DS__DS_MAX_F32

    GPUStaticInst*
    Decoder::decode_OP_DS__DS_NOP(MachInst iFmt)
    {
        return new Inst_DS__DS_NOP(&iFmt->iFmt_DS);
    } // decode_OP_DS__DS_NOP

    GPUStaticInst*
    Decoder::decode_OP_DS__DS_ADD_F32(MachInst iFmt)
    {
        return new Inst_DS__DS_ADD_F32(&iFmt->iFmt_DS);
    } // decode_OP_DS__DS_ADD_F32

    GPUStaticInst*
    Decoder::decode_OP_DS__DS_WRITE_ADDTID_B32(MachInst iFmt)
    {
        fatal("Trying to decode instruction without a class\n");
        return nullptr;
    }

    GPUStaticInst*
    Decoder::decode_OP_DS__DS_WRITE_B8(MachInst iFmt)
    {
        return new Inst_DS__DS_WRITE_B8(&iFmt->iFmt_DS);
    } // decode_OP_DS__DS_WRITE_B8

    GPUStaticInst*
    Decoder::decode_OP_DS__DS_WRITE_B16(MachInst iFmt)
    {
        return new Inst_DS__DS_WRITE_B16(&iFmt->iFmt_DS);
    } // decode_OP_DS__DS_WRITE_B16

    GPUStaticInst*
    Decoder::decode_OP_DS__DS_ADD_RTN_U32(MachInst iFmt)
    {
        return new Inst_DS__DS_ADD_RTN_U32(&iFmt->iFmt_DS);
    } // decode_OP_DS__DS_ADD_RTN_U32

    GPUStaticInst*
    Decoder::decode_OP_DS__DS_SUB_RTN_U32(MachInst iFmt)
    {
        return new Inst_DS__DS_SUB_RTN_U32(&iFmt->iFmt_DS);
    } // decode_OP_DS__DS_SUB_RTN_U32

    GPUStaticInst*
    Decoder::decode_OP_DS__DS_RSUB_RTN_U32(MachInst iFmt)
    {
        return new Inst_DS__DS_RSUB_RTN_U32(&iFmt->iFmt_DS);
    } // decode_OP_DS__DS_RSUB_RTN_U32

    GPUStaticInst*
    Decoder::decode_OP_DS__DS_INC_RTN_U32(MachInst iFmt)
    {
        return new Inst_DS__DS_INC_RTN_U32(&iFmt->iFmt_DS);
    } // decode_OP_DS__DS_INC_RTN_U32

    GPUStaticInst*
    Decoder::decode_OP_DS__DS_DEC_RTN_U32(MachInst iFmt)
    {
        return new Inst_DS__DS_DEC_RTN_U32(&iFmt->iFmt_DS);
    } // decode_OP_DS__DS_DEC_RTN_U32

    GPUStaticInst*
    Decoder::decode_OP_DS__DS_MIN_RTN_I32(MachInst iFmt)
    {
        return new Inst_DS__DS_MIN_RTN_I32(&iFmt->iFmt_DS);
    } // decode_OP_DS__DS_MIN_RTN_I32

    GPUStaticInst*
    Decoder::decode_OP_DS__DS_MAX_RTN_I32(MachInst iFmt)
    {
        return new Inst_DS__DS_MAX_RTN_I32(&iFmt->iFmt_DS);
    } // decode_OP_DS__DS_MAX_RTN_I32

    GPUStaticInst*
    Decoder::decode_OP_DS__DS_MIN_RTN_U32(MachInst iFmt)
    {
        return new Inst_DS__DS_MIN_RTN_U32(&iFmt->iFmt_DS);
    } // decode_OP_DS__DS_MIN_RTN_U32

    GPUStaticInst*
    Decoder::decode_OP_DS__DS_MAX_RTN_U32(MachInst iFmt)
    {
        return new Inst_DS__DS_MAX_RTN_U32(&iFmt->iFmt_DS);
    } // decode_OP_DS__DS_MAX_RTN_U32

    GPUStaticInst*
    Decoder::decode_OP_DS__DS_AND_RTN_B32(MachInst iFmt)
    {
        return new Inst_DS__DS_AND_RTN_B32(&iFmt->iFmt_DS);
    } // decode_OP_DS__DS_AND_RTN_B32

    GPUStaticInst*
    Decoder::decode_OP_DS__DS_OR_RTN_B32(MachInst iFmt)
    {
        return new Inst_DS__DS_OR_RTN_B32(&iFmt->iFmt_DS);
    } // decode_OP_DS__DS_OR_RTN_B32

    GPUStaticInst*
    Decoder::decode_OP_DS__DS_XOR_RTN_B32(MachInst iFmt)
    {
        return new Inst_DS__DS_XOR_RTN_B32(&iFmt->iFmt_DS);
    } // decode_OP_DS__DS_XOR_RTN_B32

    GPUStaticInst*
    Decoder::decode_OP_DS__DS_MSKOR_RTN_B32(MachInst iFmt)
    {
        return new Inst_DS__DS_MSKOR_RTN_B32(&iFmt->iFmt_DS);
    } // decode_OP_DS__DS_MSKOR_RTN_B32

    GPUStaticInst*
    Decoder::decode_OP_DS__DS_WRXCHG_RTN_B32(MachInst iFmt)
    {
        return new Inst_DS__DS_WRXCHG_RTN_B32(&iFmt->iFmt_DS);
    } // decode_OP_DS__DS_WRXCHG_RTN_B32

    GPUStaticInst*
    Decoder::decode_OP_DS__DS_WRXCHG2_RTN_B32(MachInst iFmt)
    {
        return new Inst_DS__DS_WRXCHG2_RTN_B32(&iFmt->iFmt_DS);
    } // decode_OP_DS__DS_WRXCHG2_RTN_B32

    GPUStaticInst*
    Decoder::decode_OP_DS__DS_WRXCHG2ST64_RTN_B32(MachInst iFmt)
    {
        return new Inst_DS__DS_WRXCHG2ST64_RTN_B32(&iFmt->iFmt_DS);
    } // decode_OP_DS__DS_WRXCHG2ST64_RTN_B32

    GPUStaticInst*
    Decoder::decode_OP_DS__DS_CMPST_RTN_B32(MachInst iFmt)
    {
        return new Inst_DS__DS_CMPST_RTN_B32(&iFmt->iFmt_DS);
    } // decode_OP_DS__DS_CMPST_RTN_B32

    GPUStaticInst*
    Decoder::decode_OP_DS__DS_CMPST_RTN_F32(MachInst iFmt)
    {
        return new Inst_DS__DS_CMPST_RTN_F32(&iFmt->iFmt_DS);
    } // decode_OP_DS__DS_CMPST_RTN_F32

    GPUStaticInst*
    Decoder::decode_OP_DS__DS_MIN_RTN_F32(MachInst iFmt)
    {
        return new Inst_DS__DS_MIN_RTN_F32(&iFmt->iFmt_DS);
    } // decode_OP_DS__DS_MIN_RTN_F32

    GPUStaticInst*
    Decoder::decode_OP_DS__DS_MAX_RTN_F32(MachInst iFmt)
    {
        return new Inst_DS__DS_MAX_RTN_F32(&iFmt->iFmt_DS);
    } // decode_OP_DS__DS_MAX_RTN_F32

    GPUStaticInst*
    Decoder::decode_OP_DS__DS_WRAP_RTN_B32(MachInst iFmt)
    {
        return new Inst_DS__DS_WRAP_RTN_B32(&iFmt->iFmt_DS);
    } // decode_OP_DS__DS_WRAP_RTN_B32

    GPUStaticInst*
    Decoder::decode_OP_DS__DS_ADD_RTN_F32(MachInst iFmt)
    {
        return new Inst_DS__DS_ADD_RTN_F32(&iFmt->iFmt_DS);
    } // decode_OP_DS__DS_ADD_RTN_F32

    GPUStaticInst*
    Decoder::decode_OP_DS__DS_READ_B32(MachInst iFmt)
    {
        return new Inst_DS__DS_READ_B32(&iFmt->iFmt_DS);
    } // decode_OP_DS__DS_READ_B32

    GPUStaticInst*
    Decoder::decode_OP_DS__DS_READ2_B32(MachInst iFmt)
    {
        return new Inst_DS__DS_READ2_B32(&iFmt->iFmt_DS);
    } // decode_OP_DS__DS_READ2_B32

    GPUStaticInst*
    Decoder::decode_OP_DS__DS_READ2ST64_B32(MachInst iFmt)
    {
        return new Inst_DS__DS_READ2ST64_B32(&iFmt->iFmt_DS);
    } // decode_OP_DS__DS_READ2ST64_B32

    GPUStaticInst*
    Decoder::decode_OP_DS__DS_READ_I8(MachInst iFmt)
    {
        return new Inst_DS__DS_READ_I8(&iFmt->iFmt_DS);
    } // decode_OP_DS__DS_READ_I8

    GPUStaticInst*
    Decoder::decode_OP_DS__DS_READ_U8(MachInst iFmt)
    {
        return new Inst_DS__DS_READ_U8(&iFmt->iFmt_DS);
    } // decode_OP_DS__DS_READ_U8

    GPUStaticInst*
    Decoder::decode_OP_DS__DS_READ_I16(MachInst iFmt)
    {
        return new Inst_DS__DS_READ_I16(&iFmt->iFmt_DS);
    } // decode_OP_DS__DS_READ_I16

    GPUStaticInst*
    Decoder::decode_OP_DS__DS_READ_U16(MachInst iFmt)
    {
        return new Inst_DS__DS_READ_U16(&iFmt->iFmt_DS);
    } // decode_OP_DS__DS_READ_U16

    GPUStaticInst*
    Decoder::decode_OP_DS__DS_SWIZZLE_B32(MachInst iFmt)
    {
        return new Inst_DS__DS_SWIZZLE_B32(&iFmt->iFmt_DS);
    } // decode_OP_DS__DS_SWIZZLE_B32

    GPUStaticInst*
    Decoder::decode_OP_DS__DS_PERMUTE_B32(MachInst iFmt)
    {
        return new Inst_DS__DS_PERMUTE_B32(&iFmt->iFmt_DS);
    } // decode_OP_DS__DS_PERMUTE_B32

    GPUStaticInst*
    Decoder::decode_OP_DS__DS_BPERMUTE_B32(MachInst iFmt)
    {
        return new Inst_DS__DS_BPERMUTE_B32(&iFmt->iFmt_DS);
    } // decode_OP_DS__DS_BPERMUTE_B32

    GPUStaticInst*
    Decoder::decode_OP_DS__DS_ADD_U64(MachInst iFmt)
    {
        return new Inst_DS__DS_ADD_U64(&iFmt->iFmt_DS);
    } // decode_OP_DS__DS_ADD_U64

    GPUStaticInst*
    Decoder::decode_OP_DS__DS_SUB_U64(MachInst iFmt)
    {
        return new Inst_DS__DS_SUB_U64(&iFmt->iFmt_DS);
    } // decode_OP_DS__DS_SUB_U64

    GPUStaticInst*
    Decoder::decode_OP_DS__DS_RSUB_U64(MachInst iFmt)
    {
        return new Inst_DS__DS_RSUB_U64(&iFmt->iFmt_DS);
    } // decode_OP_DS__DS_RSUB_U64

    GPUStaticInst*
    Decoder::decode_OP_DS__DS_INC_U64(MachInst iFmt)
    {
        return new Inst_DS__DS_INC_U64(&iFmt->iFmt_DS);
    } // decode_OP_DS__DS_INC_U64

    GPUStaticInst*
    Decoder::decode_OP_DS__DS_DEC_U64(MachInst iFmt)
    {
        return new Inst_DS__DS_DEC_U64(&iFmt->iFmt_DS);
    } // decode_OP_DS__DS_DEC_U64

    GPUStaticInst*
    Decoder::decode_OP_DS__DS_MIN_I64(MachInst iFmt)
    {
        return new Inst_DS__DS_MIN_I64(&iFmt->iFmt_DS);
    } // decode_OP_DS__DS_MIN_I64

    GPUStaticInst*
    Decoder::decode_OP_DS__DS_MAX_I64(MachInst iFmt)
    {
        return new Inst_DS__DS_MAX_I64(&iFmt->iFmt_DS);
    } // decode_OP_DS__DS_MAX_I64

    GPUStaticInst*
    Decoder::decode_OP_DS__DS_MIN_U64(MachInst iFmt)
    {
        return new Inst_DS__DS_MIN_U64(&iFmt->iFmt_DS);
    } // decode_OP_DS__DS_MIN_U64

    GPUStaticInst*
    Decoder::decode_OP_DS__DS_MAX_U64(MachInst iFmt)
    {
        return new Inst_DS__DS_MAX_U64(&iFmt->iFmt_DS);
    } // decode_OP_DS__DS_MAX_U64

    GPUStaticInst*
    Decoder::decode_OP_DS__DS_AND_B64(MachInst iFmt)
    {
        return new Inst_DS__DS_AND_B64(&iFmt->iFmt_DS);
    } // decode_OP_DS__DS_AND_B64

    GPUStaticInst*
    Decoder::decode_OP_DS__DS_OR_B64(MachInst iFmt)
    {
        return new Inst_DS__DS_OR_B64(&iFmt->iFmt_DS);
    } // decode_OP_DS__DS_OR_B64

    GPUStaticInst*
    Decoder::decode_OP_DS__DS_XOR_B64(MachInst iFmt)
    {
        return new Inst_DS__DS_XOR_B64(&iFmt->iFmt_DS);
    } // decode_OP_DS__DS_XOR_B64

    GPUStaticInst*
    Decoder::decode_OP_DS__DS_MSKOR_B64(MachInst iFmt)
    {
        return new Inst_DS__DS_MSKOR_B64(&iFmt->iFmt_DS);
    } // decode_OP_DS__DS_MSKOR_B64

    GPUStaticInst*
    Decoder::decode_OP_DS__DS_WRITE_B64(MachInst iFmt)
    {
        return new Inst_DS__DS_WRITE_B64(&iFmt->iFmt_DS);
    } // decode_OP_DS__DS_WRITE_B64

    GPUStaticInst*
    Decoder::decode_OP_DS__DS_WRITE2_B64(MachInst iFmt)
    {
        return new Inst_DS__DS_WRITE2_B64(&iFmt->iFmt_DS);
    } // decode_OP_DS__DS_WRITE2_B64

    GPUStaticInst*
    Decoder::decode_OP_DS__DS_WRITE2ST64_B64(MachInst iFmt)
    {
        return new Inst_DS__DS_WRITE2ST64_B64(&iFmt->iFmt_DS);
    } // decode_OP_DS__DS_WRITE2ST64_B64

    GPUStaticInst*
    Decoder::decode_OP_DS__DS_CMPST_B64(MachInst iFmt)
    {
        return new Inst_DS__DS_CMPST_B64(&iFmt->iFmt_DS);
    } // decode_OP_DS__DS_CMPST_B64

    GPUStaticInst*
    Decoder::decode_OP_DS__DS_CMPST_F64(MachInst iFmt)
    {
        return new Inst_DS__DS_CMPST_F64(&iFmt->iFmt_DS);
    } // decode_OP_DS__DS_CMPST_F64

    GPUStaticInst*
    Decoder::decode_OP_DS__DS_MIN_F64(MachInst iFmt)
    {
        return new Inst_DS__DS_MIN_F64(&iFmt->iFmt_DS);
    } // decode_OP_DS__DS_MIN_F64

    GPUStaticInst*
    Decoder::decode_OP_DS__DS_MAX_F64(MachInst iFmt)
    {
        return new Inst_DS__DS_MAX_F64(&iFmt->iFmt_DS);
    } // decode_OP_DS__DS_MAX_F64

    GPUStaticInst*
    Decoder::decode_OP_DS__DS_WRITE_B8_D16_HI(MachInst iFmt)
    {
        return new Inst_DS__DS_WRITE_B8_D16_HI(&iFmt->iFmt_DS);
    }

    GPUStaticInst*
    Decoder::decode_OP_DS__DS_WRITE_B16_D16_HI(MachInst iFmt)
    {
        fatal("Trying to decode instruction without a class\n");
        return nullptr;
    }

    GPUStaticInst*
    Decoder::decode_OP_DS__DS_READ_U8_D16(MachInst iFmt)
    {
        fatal("Trying to decode instruction without a class\n");
        return nullptr;
    }

    GPUStaticInst*
    Decoder::decode_OP_DS__DS_READ_U8_D16_HI(MachInst iFmt)
    {
        fatal("Trying to decode instruction without a class\n");
        return nullptr;
    }

    GPUStaticInst*
    Decoder::decode_OP_DS__DS_READ_I8_D16(MachInst iFmt)
    {
        fatal("Trying to decode instruction without a class\n");
        return nullptr;
    }

    GPUStaticInst*
    Decoder::decode_OP_DS__DS_READ_I8_D16_HI(MachInst iFmt)
    {
        fatal("Trying to decode instruction without a class\n");
        return nullptr;
    }

    GPUStaticInst*
    Decoder::decode_OP_DS__DS_READ_U16_D16(MachInst iFmt)
    {
        fatal("Trying to decode instruction without a class\n");
        return nullptr;
    }

    GPUStaticInst*
    Decoder::decode_OP_DS__DS_READ_U16_D16_HI(MachInst iFmt)
    {
        fatal("Trying to decode instruction without a class\n");
        return nullptr;
    }

    GPUStaticInst*
    Decoder::decode_OP_DS__DS_ADD_RTN_U64(MachInst iFmt)
    {
        return new Inst_DS__DS_ADD_RTN_U64(&iFmt->iFmt_DS);
    } // decode_OP_DS__DS_ADD_RTN_U64

    GPUStaticInst*
    Decoder::decode_OP_DS__DS_SUB_RTN_U64(MachInst iFmt)
    {
        return new Inst_DS__DS_SUB_RTN_U64(&iFmt->iFmt_DS);
    } // decode_OP_DS__DS_SUB_RTN_U64

    GPUStaticInst*
    Decoder::decode_OP_DS__DS_RSUB_RTN_U64(MachInst iFmt)
    {
        return new Inst_DS__DS_RSUB_RTN_U64(&iFmt->iFmt_DS);
    } // decode_OP_DS__DS_RSUB_RTN_U64

    GPUStaticInst*
    Decoder::decode_OP_DS__DS_INC_RTN_U64(MachInst iFmt)
    {
        return new Inst_DS__DS_INC_RTN_U64(&iFmt->iFmt_DS);
    } // decode_OP_DS__DS_INC_RTN_U64

    GPUStaticInst*
    Decoder::decode_OP_DS__DS_DEC_RTN_U64(MachInst iFmt)
    {
        return new Inst_DS__DS_DEC_RTN_U64(&iFmt->iFmt_DS);
    } // decode_OP_DS__DS_DEC_RTN_U64

    GPUStaticInst*
    Decoder::decode_OP_DS__DS_MIN_RTN_I64(MachInst iFmt)
    {
        return new Inst_DS__DS_MIN_RTN_I64(&iFmt->iFmt_DS);
    } // decode_OP_DS__DS_MIN_RTN_I64

    GPUStaticInst*
    Decoder::decode_OP_DS__DS_MAX_RTN_I64(MachInst iFmt)
    {
        return new Inst_DS__DS_MAX_RTN_I64(&iFmt->iFmt_DS);
    } // decode_OP_DS__DS_MAX_RTN_I64

    GPUStaticInst*
    Decoder::decode_OP_DS__DS_MIN_RTN_U64(MachInst iFmt)
    {
        return new Inst_DS__DS_MIN_RTN_U64(&iFmt->iFmt_DS);
    } // decode_OP_DS__DS_MIN_RTN_U64

    GPUStaticInst*
    Decoder::decode_OP_DS__DS_MAX_RTN_U64(MachInst iFmt)
    {
        return new Inst_DS__DS_MAX_RTN_U64(&iFmt->iFmt_DS);
    } // decode_OP_DS__DS_MAX_RTN_U64

    GPUStaticInst*
    Decoder::decode_OP_DS__DS_AND_RTN_B64(MachInst iFmt)
    {
        return new Inst_DS__DS_AND_RTN_B64(&iFmt->iFmt_DS);
    } // decode_OP_DS__DS_AND_RTN_B64

    GPUStaticInst*
    Decoder::decode_OP_DS__DS_OR_RTN_B64(MachInst iFmt)
    {
        return new Inst_DS__DS_OR_RTN_B64(&iFmt->iFmt_DS);
    } // decode_OP_DS__DS_OR_RTN_B64

    GPUStaticInst*
    Decoder::decode_OP_DS__DS_XOR_RTN_B64(MachInst iFmt)
    {
        return new Inst_DS__DS_XOR_RTN_B64(&iFmt->iFmt_DS);
    } // decode_OP_DS__DS_XOR_RTN_B64

    GPUStaticInst*
    Decoder::decode_OP_DS__DS_MSKOR_RTN_B64(MachInst iFmt)
    {
        return new Inst_DS__DS_MSKOR_RTN_B64(&iFmt->iFmt_DS);
    } // decode_OP_DS__DS_MSKOR_RTN_B64

    GPUStaticInst*
    Decoder::decode_OP_DS__DS_WRXCHG_RTN_B64(MachInst iFmt)
    {
        return new Inst_DS__DS_WRXCHG_RTN_B64(&iFmt->iFmt_DS);
    } // decode_OP_DS__DS_WRXCHG_RTN_B64

    GPUStaticInst*
    Decoder::decode_OP_DS__DS_WRXCHG2_RTN_B64(MachInst iFmt)
    {
        return new Inst_DS__DS_WRXCHG2_RTN_B64(&iFmt->iFmt_DS);
    } // decode_OP_DS__DS_WRXCHG2_RTN_B64

    GPUStaticInst*
    Decoder::decode_OP_DS__DS_WRXCHG2ST64_RTN_B64(MachInst iFmt)
    {
        return new Inst_DS__DS_WRXCHG2ST64_RTN_B64(&iFmt->iFmt_DS);
    } // decode_OP_DS__DS_WRXCHG2ST64_RTN_B64

    GPUStaticInst*
    Decoder::decode_OP_DS__DS_CMPST_RTN_B64(MachInst iFmt)
    {
        return new Inst_DS__DS_CMPST_RTN_B64(&iFmt->iFmt_DS);
    } // decode_OP_DS__DS_CMPST_RTN_B64

    GPUStaticInst*
    Decoder::decode_OP_DS__DS_CMPST_RTN_F64(MachInst iFmt)
    {
        return new Inst_DS__DS_CMPST_RTN_F64(&iFmt->iFmt_DS);
    } // decode_OP_DS__DS_CMPST_RTN_F64

    GPUStaticInst*
    Decoder::decode_OP_DS__DS_MIN_RTN_F64(MachInst iFmt)
    {
        return new Inst_DS__DS_MIN_RTN_F64(&iFmt->iFmt_DS);
    } // decode_OP_DS__DS_MIN_RTN_F64

    GPUStaticInst*
    Decoder::decode_OP_DS__DS_MAX_RTN_F64(MachInst iFmt)
    {
        return new Inst_DS__DS_MAX_RTN_F64(&iFmt->iFmt_DS);
    } // decode_OP_DS__DS_MAX_RTN_F64

    GPUStaticInst*
    Decoder::decode_OP_DS__DS_READ_B64(MachInst iFmt)
    {
        return new Inst_DS__DS_READ_B64(&iFmt->iFmt_DS);
    } // decode_OP_DS__DS_READ_B64

    GPUStaticInst*
    Decoder::decode_OP_DS__DS_READ2_B64(MachInst iFmt)
    {
        return new Inst_DS__DS_READ2_B64(&iFmt->iFmt_DS);
    } // decode_OP_DS__DS_READ2_B64

    GPUStaticInst*
    Decoder::decode_OP_DS__DS_READ2ST64_B64(MachInst iFmt)
    {
        return new Inst_DS__DS_READ2ST64_B64(&iFmt->iFmt_DS);
    } // decode_OP_DS__DS_READ2ST64_B64

    GPUStaticInst*
    Decoder::decode_OP_DS__DS_CONDXCHG32_RTN_B64(MachInst iFmt)
    {
        return new Inst_DS__DS_CONDXCHG32_RTN_B64(&iFmt->iFmt_DS);
    } // decode_OP_DS__DS_CONDXCHG32_RTN_B64

    GPUStaticInst*
    Decoder::decode_OP_DS__DS_ADD_SRC2_U32(MachInst iFmt)
    {
        return new Inst_DS__DS_ADD_SRC2_U32(&iFmt->iFmt_DS);
    } // decode_OP_DS__DS_ADD_SRC2_U32

    GPUStaticInst*
    Decoder::decode_OP_DS__DS_SUB_SRC2_U32(MachInst iFmt)
    {
        return new Inst_DS__DS_SUB_SRC2_U32(&iFmt->iFmt_DS);
    } // decode_OP_DS__DS_SUB_SRC2_U32

    GPUStaticInst*
    Decoder::decode_OP_DS__DS_RSUB_SRC2_U32(MachInst iFmt)
    {
        return new Inst_DS__DS_RSUB_SRC2_U32(&iFmt->iFmt_DS);
    } // decode_OP_DS__DS_RSUB_SRC2_U32

    GPUStaticInst*
    Decoder::decode_OP_DS__DS_INC_SRC2_U32(MachInst iFmt)
    {
        return new Inst_DS__DS_INC_SRC2_U32(&iFmt->iFmt_DS);
    } // decode_OP_DS__DS_INC_SRC2_U32

    GPUStaticInst*
    Decoder::decode_OP_DS__DS_DEC_SRC2_U32(MachInst iFmt)
    {
        return new Inst_DS__DS_DEC_SRC2_U32(&iFmt->iFmt_DS);
    } // decode_OP_DS__DS_DEC_SRC2_U32

    GPUStaticInst*
    Decoder::decode_OP_DS__DS_MIN_SRC2_I32(MachInst iFmt)
    {
        return new Inst_DS__DS_MIN_SRC2_I32(&iFmt->iFmt_DS);
    } // decode_OP_DS__DS_MIN_SRC2_I32

    GPUStaticInst*
    Decoder::decode_OP_DS__DS_MAX_SRC2_I32(MachInst iFmt)
    {
        return new Inst_DS__DS_MAX_SRC2_I32(&iFmt->iFmt_DS);
    } // decode_OP_DS__DS_MAX_SRC2_I32

    GPUStaticInst*
    Decoder::decode_OP_DS__DS_MIN_SRC2_U32(MachInst iFmt)
    {
        return new Inst_DS__DS_MIN_SRC2_U32(&iFmt->iFmt_DS);
    } // decode_OP_DS__DS_MIN_SRC2_U32

    GPUStaticInst*
    Decoder::decode_OP_DS__DS_MAX_SRC2_U32(MachInst iFmt)
    {
        return new Inst_DS__DS_MAX_SRC2_U32(&iFmt->iFmt_DS);
    } // decode_OP_DS__DS_MAX_SRC2_U32

    GPUStaticInst*
    Decoder::decode_OP_DS__DS_AND_SRC2_B32(MachInst iFmt)
    {
        return new Inst_DS__DS_AND_SRC2_B32(&iFmt->iFmt_DS);
    } // decode_OP_DS__DS_AND_SRC2_B32

    GPUStaticInst*
    Decoder::decode_OP_DS__DS_OR_SRC2_B32(MachInst iFmt)
    {
        return new Inst_DS__DS_OR_SRC2_B32(&iFmt->iFmt_DS);
    } // decode_OP_DS__DS_OR_SRC2_B32

    GPUStaticInst*
    Decoder::decode_OP_DS__DS_XOR_SRC2_B32(MachInst iFmt)
    {
        return new Inst_DS__DS_XOR_SRC2_B32(&iFmt->iFmt_DS);
    } // decode_OP_DS__DS_XOR_SRC2_B32

    GPUStaticInst*
    Decoder::decode_OP_DS__DS_WRITE_SRC2_B32(MachInst iFmt)
    {
        return new Inst_DS__DS_WRITE_SRC2_B32(&iFmt->iFmt_DS);
    } // decode_OP_DS__DS_WRITE_SRC2_B32

    GPUStaticInst*
    Decoder::decode_OP_DS__DS_MIN_SRC2_F32(MachInst iFmt)
    {
        return new Inst_DS__DS_MIN_SRC2_F32(&iFmt->iFmt_DS);
    } // decode_OP_DS__DS_MIN_SRC2_F32

    GPUStaticInst*
    Decoder::decode_OP_DS__DS_MAX_SRC2_F32(MachInst iFmt)
    {
        return new Inst_DS__DS_MAX_SRC2_F32(&iFmt->iFmt_DS);
    } // decode_OP_DS__DS_MAX_SRC2_F32

    GPUStaticInst*
    Decoder::decode_OP_DS__DS_ADD_SRC2_F32(MachInst iFmt)
    {
        return new Inst_DS__DS_ADD_SRC2_F32(&iFmt->iFmt_DS);
    } // decode_OP_DS__DS_ADD_SRC2_F32

    GPUStaticInst*
    Decoder::decode_OP_DS__DS_GWS_SEMA_RELEASE_ALL(MachInst iFmt)
    {
        return new Inst_DS__DS_GWS_SEMA_RELEASE_ALL(&iFmt->iFmt_DS);
    } // decode_OP_DS__DS_GWS_SEMA_RELEASE_ALL

    GPUStaticInst*
    Decoder::decode_OP_DS__DS_GWS_INIT(MachInst iFmt)
    {
        return new Inst_DS__DS_GWS_INIT(&iFmt->iFmt_DS);
    } // decode_OP_DS__DS_GWS_INIT

    GPUStaticInst*
    Decoder::decode_OP_DS__DS_GWS_SEMA_V(MachInst iFmt)
    {
        return new Inst_DS__DS_GWS_SEMA_V(&iFmt->iFmt_DS);
    } // decode_OP_DS__DS_GWS_SEMA_V

    GPUStaticInst*
    Decoder::decode_OP_DS__DS_GWS_SEMA_BR(MachInst iFmt)
    {
        return new Inst_DS__DS_GWS_SEMA_BR(&iFmt->iFmt_DS);
    } // decode_OP_DS__DS_GWS_SEMA_BR

    GPUStaticInst*
    Decoder::decode_OP_DS__DS_GWS_SEMA_P(MachInst iFmt)
    {
        return new Inst_DS__DS_GWS_SEMA_P(&iFmt->iFmt_DS);
    } // decode_OP_DS__DS_GWS_SEMA_P

    GPUStaticInst*
    Decoder::decode_OP_DS__DS_GWS_BARRIER(MachInst iFmt)
    {
        return new Inst_DS__DS_GWS_BARRIER(&iFmt->iFmt_DS);
    } // decode_OP_DS__DS_GWS_BARRIER

    GPUStaticInst*
    Decoder::decode_OP_DS__DS_READ_ADDTID_B32(MachInst iFmt)
    {
        fatal("Trying to decode instruction without a class\n");
        return nullptr;
    }

    GPUStaticInst*
    Decoder::decode_OP_DS__DS_CONSUME(MachInst iFmt)
    {
        return new Inst_DS__DS_CONSUME(&iFmt->iFmt_DS);
    } // decode_OP_DS__DS_CONSUME

    GPUStaticInst*
    Decoder::decode_OP_DS__DS_APPEND(MachInst iFmt)
    {
        return new Inst_DS__DS_APPEND(&iFmt->iFmt_DS);
    } // decode_OP_DS__DS_APPEND

    GPUStaticInst*
    Decoder::decode_OP_DS__DS_ORDERED_COUNT(MachInst iFmt)
    {
        return new Inst_DS__DS_ORDERED_COUNT(&iFmt->iFmt_DS);
    } // decode_OP_DS__DS_ORDERED_COUNT

    GPUStaticInst*
    Decoder::decode_OP_DS__DS_ADD_SRC2_U64(MachInst iFmt)
    {
        return new Inst_DS__DS_ADD_SRC2_U64(&iFmt->iFmt_DS);
    } // decode_OP_DS__DS_ADD_SRC2_U64

    GPUStaticInst*
    Decoder::decode_OP_DS__DS_SUB_SRC2_U64(MachInst iFmt)
    {
        return new Inst_DS__DS_SUB_SRC2_U64(&iFmt->iFmt_DS);
    } // decode_OP_DS__DS_SUB_SRC2_U64

    GPUStaticInst*
    Decoder::decode_OP_DS__DS_RSUB_SRC2_U64(MachInst iFmt)
    {
        return new Inst_DS__DS_RSUB_SRC2_U64(&iFmt->iFmt_DS);
    } // decode_OP_DS__DS_RSUB_SRC2_U64

    GPUStaticInst*
    Decoder::decode_OP_DS__DS_INC_SRC2_U64(MachInst iFmt)
    {
        return new Inst_DS__DS_INC_SRC2_U64(&iFmt->iFmt_DS);
    } // decode_OP_DS__DS_INC_SRC2_U64

    GPUStaticInst*
    Decoder::decode_OP_DS__DS_DEC_SRC2_U64(MachInst iFmt)
    {
        return new Inst_DS__DS_DEC_SRC2_U64(&iFmt->iFmt_DS);
    } // decode_OP_DS__DS_DEC_SRC2_U64

    GPUStaticInst*
    Decoder::decode_OP_DS__DS_MIN_SRC2_I64(MachInst iFmt)
    {
        return new Inst_DS__DS_MIN_SRC2_I64(&iFmt->iFmt_DS);
    } // decode_OP_DS__DS_MIN_SRC2_I64

    GPUStaticInst*
    Decoder::decode_OP_DS__DS_MAX_SRC2_I64(MachInst iFmt)
    {
        return new Inst_DS__DS_MAX_SRC2_I64(&iFmt->iFmt_DS);
    } // decode_OP_DS__DS_MAX_SRC2_I64

    GPUStaticInst*
    Decoder::decode_OP_DS__DS_MIN_SRC2_U64(MachInst iFmt)
    {
        return new Inst_DS__DS_MIN_SRC2_U64(&iFmt->iFmt_DS);
    } // decode_OP_DS__DS_MIN_SRC2_U64

    GPUStaticInst*
    Decoder::decode_OP_DS__DS_MAX_SRC2_U64(MachInst iFmt)
    {
        return new Inst_DS__DS_MAX_SRC2_U64(&iFmt->iFmt_DS);
    } // decode_OP_DS__DS_MAX_SRC2_U64

    GPUStaticInst*
    Decoder::decode_OP_DS__DS_AND_SRC2_B64(MachInst iFmt)
    {
        return new Inst_DS__DS_AND_SRC2_B64(&iFmt->iFmt_DS);
    } // decode_OP_DS__DS_AND_SRC2_B64

    GPUStaticInst*
    Decoder::decode_OP_DS__DS_OR_SRC2_B64(MachInst iFmt)
    {
        return new Inst_DS__DS_OR_SRC2_B64(&iFmt->iFmt_DS);
    } // decode_OP_DS__DS_OR_SRC2_B64

    GPUStaticInst*
    Decoder::decode_OP_DS__DS_XOR_SRC2_B64(MachInst iFmt)
    {
        return new Inst_DS__DS_XOR_SRC2_B64(&iFmt->iFmt_DS);
    } // decode_OP_DS__DS_XOR_SRC2_B64

    GPUStaticInst*
    Decoder::decode_OP_DS__DS_WRITE_SRC2_B64(MachInst iFmt)
    {
        return new Inst_DS__DS_WRITE_SRC2_B64(&iFmt->iFmt_DS);
    } // decode_OP_DS__DS_WRITE_SRC2_B64

    GPUStaticInst*
    Decoder::decode_OP_DS__DS_MIN_SRC2_F64(MachInst iFmt)
    {
        return new Inst_DS__DS_MIN_SRC2_F64(&iFmt->iFmt_DS);
    } // decode_OP_DS__DS_MIN_SRC2_F64

    GPUStaticInst*
    Decoder::decode_OP_DS__DS_MAX_SRC2_F64(MachInst iFmt)
    {
        return new Inst_DS__DS_MAX_SRC2_F64(&iFmt->iFmt_DS);
    } // decode_OP_DS__DS_MAX_SRC2_F64

    GPUStaticInst*
    Decoder::decode_OP_DS__DS_WRITE_B96(MachInst iFmt)
    {
        return new Inst_DS__DS_WRITE_B96(&iFmt->iFmt_DS);
    } // decode_OP_DS__DS_WRITE_B96

    GPUStaticInst*
    Decoder::decode_OP_DS__DS_WRITE_B128(MachInst iFmt)
    {
        return new Inst_DS__DS_WRITE_B128(&iFmt->iFmt_DS);
    } // decode_OP_DS__DS_WRITE_B128

    GPUStaticInst*
    Decoder::decode_OP_DS__DS_READ_B96(MachInst iFmt)
    {
        return new Inst_DS__DS_READ_B96(&iFmt->iFmt_DS);
    } // decode_OP_DS__DS_READ_B96

    GPUStaticInst*
    Decoder::decode_OP_DS__DS_READ_B128(MachInst iFmt)
    {
        return new Inst_DS__DS_READ_B128(&iFmt->iFmt_DS);
    } // decode_OP_DS__DS_READ_B128

    GPUStaticInst*
    Decoder::decode_OP_FLAT__FLAT_LOAD_UBYTE(MachInst iFmt)
    {
        return new Inst_FLAT__FLAT_LOAD_UBYTE(&iFmt->iFmt_FLAT);
    } // decode_OP_FLAT__FLAT_LOAD_UBYTE

    GPUStaticInst*
    Decoder::decode_OP_FLAT__FLAT_LOAD_SBYTE(MachInst iFmt)
    {
        return new Inst_FLAT__FLAT_LOAD_SBYTE(&iFmt->iFmt_FLAT);
    } // decode_OP_FLAT__FLAT_LOAD_SBYTE

    GPUStaticInst*
    Decoder::decode_OP_FLAT__FLAT_LOAD_USHORT(MachInst iFmt)
    {
        return new Inst_FLAT__FLAT_LOAD_USHORT(&iFmt->iFmt_FLAT);
    } // decode_OP_FLAT__FLAT_LOAD_USHORT

    GPUStaticInst*
    Decoder::decode_OP_FLAT__FLAT_LOAD_SSHORT(MachInst iFmt)
    {
        return new Inst_FLAT__FLAT_LOAD_SSHORT(&iFmt->iFmt_FLAT);
    } // decode_OP_FLAT__FLAT_LOAD_SSHORT

    GPUStaticInst*
    Decoder::decode_OP_FLAT__FLAT_LOAD_DWORD(MachInst iFmt)
    {
        return new Inst_FLAT__FLAT_LOAD_DWORD(&iFmt->iFmt_FLAT);
    } // decode_OP_FLAT__FLAT_LOAD_DWORD

    GPUStaticInst*
    Decoder::decode_OP_FLAT__FLAT_LOAD_DWORDX2(MachInst iFmt)
    {
        return new Inst_FLAT__FLAT_LOAD_DWORDX2(&iFmt->iFmt_FLAT);
    } // decode_OP_FLAT__FLAT_LOAD_DWORDX2

    GPUStaticInst*
    Decoder::decode_OP_FLAT__FLAT_LOAD_DWORDX3(MachInst iFmt)
    {
        return new Inst_FLAT__FLAT_LOAD_DWORDX3(&iFmt->iFmt_FLAT);
    } // decode_OP_FLAT__FLAT_LOAD_DWORDX3

    GPUStaticInst*
    Decoder::decode_OP_FLAT__FLAT_LOAD_DWORDX4(MachInst iFmt)
    {
        return new Inst_FLAT__FLAT_LOAD_DWORDX4(&iFmt->iFmt_FLAT);
    } // decode_OP_FLAT__FLAT_LOAD_DWORDX4

    GPUStaticInst*
    Decoder::decode_OP_FLAT__FLAT_STORE_BYTE(MachInst iFmt)
    {
        return new Inst_FLAT__FLAT_STORE_BYTE(&iFmt->iFmt_FLAT);
    } // decode_OP_FLAT__FLAT_STORE_BYTE

    GPUStaticInst*
    Decoder::decode_OP_FLAT__FLAT_STORE_BYTE_D16_HI(MachInst iFmt)
    {
        fatal("Trying to decode instruction without a class\n");
        return nullptr;
    }

    GPUStaticInst*
    Decoder::decode_OP_FLAT__FLAT_STORE_SHORT(MachInst iFmt)
    {
        return new Inst_FLAT__FLAT_STORE_SHORT(&iFmt->iFmt_FLAT);
    } // decode_OP_FLAT__FLAT_STORE_SHORT

    GPUStaticInst*
    Decoder::decode_OP_FLAT__FLAT_STORE_SHORT_D16_HI(MachInst iFmt)
    {
        fatal("Trying to decode instruction without a class\n");
        return nullptr;
    }

    GPUStaticInst*
    Decoder::decode_OP_FLAT__FLAT_STORE_DWORD(MachInst iFmt)
    {
        return new Inst_FLAT__FLAT_STORE_DWORD(&iFmt->iFmt_FLAT);
    } // decode_OP_FLAT__FLAT_STORE_DWORD

    GPUStaticInst*
    Decoder::decode_OP_FLAT__FLAT_STORE_DWORDX2(MachInst iFmt)
    {
        return new Inst_FLAT__FLAT_STORE_DWORDX2(&iFmt->iFmt_FLAT);
    } // decode_OP_FLAT__FLAT_STORE_DWORDX2

    GPUStaticInst*
    Decoder::decode_OP_FLAT__FLAT_STORE_DWORDX3(MachInst iFmt)
    {
        return new Inst_FLAT__FLAT_STORE_DWORDX3(&iFmt->iFmt_FLAT);
    } // decode_OP_FLAT__FLAT_STORE_DWORDX3

    GPUStaticInst*
    Decoder::decode_OP_FLAT__FLAT_STORE_DWORDX4(MachInst iFmt)
    {
        return new Inst_FLAT__FLAT_STORE_DWORDX4(&iFmt->iFmt_FLAT);
    } // decode_OP_FLAT__FLAT_STORE_DWORDX4

    GPUStaticInst*
    Decoder::decode_OP_FLAT__FLAT_LOAD_UBYTE_D16(MachInst iFmt)
    {
        fatal("Trying to decode instruction without a class\n");
        return nullptr;
    }

    GPUStaticInst*
    Decoder::decode_OP_FLAT__FLAT_LOAD_UBYTE_D16_HI(MachInst iFmt)
    {
        fatal("Trying to decode instruction without a class\n");
        return nullptr;
    }

    GPUStaticInst*
    Decoder::decode_OP_FLAT__FLAT_LOAD_SBYTE_D16(MachInst iFmt)
    {
        fatal("Trying to decode instruction without a class\n");
        return nullptr;
    }

    GPUStaticInst*
    Decoder::decode_OP_FLAT__FLAT_LOAD_SBYTE_D16_HI(MachInst iFmt)
    {
        fatal("Trying to decode instruction without a class\n");
        return nullptr;
    }

    GPUStaticInst*
    Decoder::decode_OP_FLAT__FLAT_LOAD_SHORT_D16(MachInst iFmt)
    {
        fatal("Trying to decode instruction without a class\n");
        return nullptr;
    }

    GPUStaticInst*
    Decoder::decode_OP_FLAT__FLAT_LOAD_SHORT_D16_HI(MachInst iFmt)
    {
        fatal("Trying to decode instruction without a class\n");
        return nullptr;
    }

    GPUStaticInst*
    Decoder::decode_OP_FLAT__FLAT_ATOMIC_SWAP(MachInst iFmt)
    {
        return new Inst_FLAT__FLAT_ATOMIC_SWAP(&iFmt->iFmt_FLAT);
    } // decode_OP_FLAT__FLAT_ATOMIC_SWAP

    GPUStaticInst*
    Decoder::decode_OP_FLAT__FLAT_ATOMIC_CMPSWAP(MachInst iFmt)
    {
        return new Inst_FLAT__FLAT_ATOMIC_CMPSWAP(&iFmt->iFmt_FLAT);
    } // decode_OP_FLAT__FLAT_ATOMIC_CMPSWAP

    GPUStaticInst*
    Decoder::decode_OP_FLAT__FLAT_ATOMIC_ADD(MachInst iFmt)
    {
        return new Inst_FLAT__FLAT_ATOMIC_ADD(&iFmt->iFmt_FLAT);
    } // decode_OP_FLAT__FLAT_ATOMIC_ADD

    GPUStaticInst*
    Decoder::decode_OP_FLAT__FLAT_ATOMIC_SUB(MachInst iFmt)
    {
        return new Inst_FLAT__FLAT_ATOMIC_SUB(&iFmt->iFmt_FLAT);
    } // decode_OP_FLAT__FLAT_ATOMIC_SUB

    GPUStaticInst*
    Decoder::decode_OP_FLAT__FLAT_ATOMIC_SMIN(MachInst iFmt)
    {
        return new Inst_FLAT__FLAT_ATOMIC_SMIN(&iFmt->iFmt_FLAT);
    } // decode_OP_FLAT__FLAT_ATOMIC_SMIN

    GPUStaticInst*
    Decoder::decode_OP_FLAT__FLAT_ATOMIC_UMIN(MachInst iFmt)
    {
        return new Inst_FLAT__FLAT_ATOMIC_UMIN(&iFmt->iFmt_FLAT);
    } // decode_OP_FLAT__FLAT_ATOMIC_UMIN

    GPUStaticInst*
    Decoder::decode_OP_FLAT__FLAT_ATOMIC_SMAX(MachInst iFmt)
    {
        return new Inst_FLAT__FLAT_ATOMIC_SMAX(&iFmt->iFmt_FLAT);
    } // decode_OP_FLAT__FLAT_ATOMIC_SMAX

    GPUStaticInst*
    Decoder::decode_OP_FLAT__FLAT_ATOMIC_UMAX(MachInst iFmt)
    {
        return new Inst_FLAT__FLAT_ATOMIC_UMAX(&iFmt->iFmt_FLAT);
    } // decode_OP_FLAT__FLAT_ATOMIC_UMAX

    GPUStaticInst*
    Decoder::decode_OP_FLAT__FLAT_ATOMIC_AND(MachInst iFmt)
    {
        return new Inst_FLAT__FLAT_ATOMIC_AND(&iFmt->iFmt_FLAT);
    } // decode_OP_FLAT__FLAT_ATOMIC_AND

    GPUStaticInst*
    Decoder::decode_OP_FLAT__FLAT_ATOMIC_OR(MachInst iFmt)
    {
        return new Inst_FLAT__FLAT_ATOMIC_OR(&iFmt->iFmt_FLAT);
    } // decode_OP_FLAT__FLAT_ATOMIC_OR

    GPUStaticInst*
    Decoder::decode_OP_FLAT__FLAT_ATOMIC_XOR(MachInst iFmt)
    {
        return new Inst_FLAT__FLAT_ATOMIC_XOR(&iFmt->iFmt_FLAT);
    } // decode_OP_FLAT__FLAT_ATOMIC_XOR

    GPUStaticInst*
    Decoder::decode_OP_FLAT__FLAT_ATOMIC_INC(MachInst iFmt)
    {
        return new Inst_FLAT__FLAT_ATOMIC_INC(&iFmt->iFmt_FLAT);
    } // decode_OP_FLAT__FLAT_ATOMIC_INC

    GPUStaticInst*
    Decoder::decode_OP_FLAT__FLAT_ATOMIC_DEC(MachInst iFmt)
    {
        return new Inst_FLAT__FLAT_ATOMIC_DEC(&iFmt->iFmt_FLAT);
    } // decode_OP_FLAT__FLAT_ATOMIC_DEC

    GPUStaticInst*
    Decoder::decode_OP_FLAT__FLAT_ATOMIC_SWAP_X2(MachInst iFmt)
    {
        return new Inst_FLAT__FLAT_ATOMIC_SWAP_X2(&iFmt->iFmt_FLAT);
    } // decode_OP_FLAT__FLAT_ATOMIC_SWAP_X2

    GPUStaticInst*
    Decoder::decode_OP_FLAT__FLAT_ATOMIC_CMPSWAP_X2(MachInst iFmt)
    {
        return new Inst_FLAT__FLAT_ATOMIC_CMPSWAP_X2(&iFmt->iFmt_FLAT);
    } // decode_OP_FLAT__FLAT_ATOMIC_CMPSWAP_X2

    GPUStaticInst*
    Decoder::decode_OP_FLAT__FLAT_ATOMIC_ADD_X2(MachInst iFmt)
    {
        return new Inst_FLAT__FLAT_ATOMIC_ADD_X2(&iFmt->iFmt_FLAT);
    } // decode_OP_FLAT__FLAT_ATOMIC_ADD_X2

    GPUStaticInst*
    Decoder::decode_OP_FLAT__FLAT_ATOMIC_SUB_X2(MachInst iFmt)
    {
        return new Inst_FLAT__FLAT_ATOMIC_SUB_X2(&iFmt->iFmt_FLAT);
    } // decode_OP_FLAT__FLAT_ATOMIC_SUB_X2

    GPUStaticInst*
    Decoder::decode_OP_FLAT__FLAT_ATOMIC_SMIN_X2(MachInst iFmt)
    {
        return new Inst_FLAT__FLAT_ATOMIC_SMIN_X2(&iFmt->iFmt_FLAT);
    } // decode_OP_FLAT__FLAT_ATOMIC_SMIN_X2

    GPUStaticInst*
    Decoder::decode_OP_FLAT__FLAT_ATOMIC_UMIN_X2(MachInst iFmt)
    {
        return new Inst_FLAT__FLAT_ATOMIC_UMIN_X2(&iFmt->iFmt_FLAT);
    } // decode_OP_FLAT__FLAT_ATOMIC_UMIN_X2

    GPUStaticInst*
    Decoder::decode_OP_FLAT__FLAT_ATOMIC_SMAX_X2(MachInst iFmt)
    {
        return new Inst_FLAT__FLAT_ATOMIC_SMAX_X2(&iFmt->iFmt_FLAT);
    } // decode_OP_FLAT__FLAT_ATOMIC_SMAX_X2

    GPUStaticInst*
    Decoder::decode_OP_FLAT__FLAT_ATOMIC_UMAX_X2(MachInst iFmt)
    {
        return new Inst_FLAT__FLAT_ATOMIC_UMAX_X2(&iFmt->iFmt_FLAT);
    } // decode_OP_FLAT__FLAT_ATOMIC_UMAX_X2

    GPUStaticInst*
    Decoder::decode_OP_FLAT__FLAT_ATOMIC_AND_X2(MachInst iFmt)
    {
        return new Inst_FLAT__FLAT_ATOMIC_AND_X2(&iFmt->iFmt_FLAT);
    } // decode_OP_FLAT__FLAT_ATOMIC_AND_X2

    GPUStaticInst*
    Decoder::decode_OP_FLAT__FLAT_ATOMIC_OR_X2(MachInst iFmt)
    {
        return new Inst_FLAT__FLAT_ATOMIC_OR_X2(&iFmt->iFmt_FLAT);
    } // decode_OP_FLAT__FLAT_ATOMIC_OR_X2

    GPUStaticInst*
    Decoder::decode_OP_FLAT__FLAT_ATOMIC_XOR_X2(MachInst iFmt)
    {
        return new Inst_FLAT__FLAT_ATOMIC_XOR_X2(&iFmt->iFmt_FLAT);
    } // decode_OP_FLAT__FLAT_ATOMIC_XOR_X2

    GPUStaticInst*
    Decoder::decode_OP_FLAT__FLAT_ATOMIC_INC_X2(MachInst iFmt)
    {
        return new Inst_FLAT__FLAT_ATOMIC_INC_X2(&iFmt->iFmt_FLAT);
    } // decode_OP_FLAT__FLAT_ATOMIC_INC_X2

    GPUStaticInst*
    Decoder::decode_OP_FLAT__FLAT_ATOMIC_DEC_X2(MachInst iFmt)
    {
        return new Inst_FLAT__FLAT_ATOMIC_DEC_X2(&iFmt->iFmt_FLAT);
    } // decode_OP_FLAT__FLAT_ATOMIC_DEC_X2

    GPUStaticInst*
    Decoder::decode_OP_GLOBAL__GLOBAL_LOAD_UBYTE(MachInst iFmt)
    {
        return new Inst_FLAT__FLAT_LOAD_UBYTE(&iFmt->iFmt_FLAT);
    }

    GPUStaticInst*
    Decoder::decode_OP_GLOBAL__GLOBAL_LOAD_SBYTE(MachInst iFmt)
    {
        return new Inst_FLAT__FLAT_LOAD_SBYTE(&iFmt->iFmt_FLAT);
    }

    GPUStaticInst*
    Decoder::decode_OP_GLOBAL__GLOBAL_LOAD_USHORT(MachInst iFmt)
    {
        return new Inst_FLAT__FLAT_LOAD_USHORT(&iFmt->iFmt_FLAT);
    }

    GPUStaticInst*
    Decoder::decode_OP_GLOBAL__GLOBAL_LOAD_SSHORT(MachInst iFmt)
    {
        return new Inst_FLAT__FLAT_LOAD_SSHORT(&iFmt->iFmt_FLAT);
    }

    GPUStaticInst*
    Decoder::decode_OP_GLOBAL__GLOBAL_LOAD_DWORD(MachInst iFmt)
    {
        return new Inst_FLAT__FLAT_LOAD_DWORD(&iFmt->iFmt_FLAT);
    }

    GPUStaticInst*
    Decoder::decode_OP_GLOBAL__GLOBAL_LOAD_DWORDX2(MachInst iFmt)
    {
        return new Inst_FLAT__FLAT_LOAD_DWORDX2(&iFmt->iFmt_FLAT);
    }

    GPUStaticInst*
    Decoder::decode_OP_GLOBAL__GLOBAL_LOAD_DWORDX3(MachInst iFmt)
    {
        return new Inst_FLAT__FLAT_LOAD_DWORDX3(&iFmt->iFmt_FLAT);
    }

    GPUStaticInst*
    Decoder::decode_OP_GLOBAL__GLOBAL_LOAD_DWORDX4(MachInst iFmt)
    {
        return new Inst_FLAT__FLAT_LOAD_DWORDX4(&iFmt->iFmt_FLAT);
    }

    GPUStaticInst*
    Decoder::decode_OP_GLOBAL__GLOBAL_STORE_BYTE(MachInst iFmt)
    {
        return new Inst_FLAT__FLAT_STORE_BYTE(&iFmt->iFmt_FLAT);
    }

    GPUStaticInst*
    Decoder::decode_OP_GLOBAL__GLOBAL_STORE_BYTE_D16_HI(MachInst iFmt)
    {
        fatal("Trying to decode instruction without a class\n");
        return nullptr;
    }

    GPUStaticInst*
    Decoder::decode_OP_GLOBAL__GLOBAL_STORE_SHORT(MachInst iFmt)
    {
        return new Inst_FLAT__FLAT_STORE_SHORT(&iFmt->iFmt_FLAT);
    }

    GPUStaticInst*
    Decoder::decode_OP_GLOBAL__GLOBAL_STORE_SHORT_D16_HI(MachInst iFmt)
    {
        fatal("Trying to decode instruction without a class\n");
        return nullptr;
    }

    GPUStaticInst*
    Decoder::decode_OP_GLOBAL__GLOBAL_STORE_DWORD(MachInst iFmt)
    {
        return new Inst_FLAT__FLAT_STORE_DWORD(&iFmt->iFmt_FLAT);
        return nullptr;
    }

    GPUStaticInst*
    Decoder::decode_OP_GLOBAL__GLOBAL_STORE_DWORDX2(MachInst iFmt)
    {
        return new Inst_FLAT__FLAT_STORE_DWORDX2(&iFmt->iFmt_FLAT);
    }

    GPUStaticInst*
    Decoder::decode_OP_GLOBAL__GLOBAL_STORE_DWORDX3(MachInst iFmt)
    {
        return new Inst_FLAT__FLAT_STORE_DWORDX3(&iFmt->iFmt_FLAT);
    }

    GPUStaticInst*
    Decoder::decode_OP_GLOBAL__GLOBAL_STORE_DWORDX4(MachInst iFmt)
    {
        return new Inst_FLAT__FLAT_STORE_DWORDX4(&iFmt->iFmt_FLAT);
    }

    GPUStaticInst*
    Decoder::decode_OP_GLOBAL__GLOBAL_LOAD_UBYTE_D16(MachInst iFmt)
    {
        fatal("Trying to decode instruction without a class\n");
        return nullptr;
    }

    GPUStaticInst*
    Decoder::decode_OP_GLOBAL__GLOBAL_LOAD_UBYTE_D16_HI(MachInst iFmt)
    {
        fatal("Trying to decode instruction without a class\n");
        return nullptr;
    }

    GPUStaticInst*
    Decoder::decode_OP_GLOBAL__GLOBAL_LOAD_SBYTE_D16(MachInst iFmt)
    {
        fatal("Trying to decode instruction without a class\n");
        return nullptr;
    }

    GPUStaticInst*
    Decoder::decode_OP_GLOBAL__GLOBAL_LOAD_SBYTE_D16_HI(MachInst iFmt)
    {
        fatal("Trying to decode instruction without a class\n");
        return nullptr;
    }

    GPUStaticInst*
    Decoder::decode_OP_GLOBAL__GLOBAL_LOAD_SHORT_D16(MachInst iFmt)
    {
        fatal("Trying to decode instruction without a class\n");
        return nullptr;
    }

    GPUStaticInst*
    Decoder::decode_OP_GLOBAL__GLOBAL_LOAD_SHORT_D16_HI(MachInst iFmt)
    {
        fatal("Trying to decode instruction without a class\n");
        return nullptr;
    }

    GPUStaticInst*
    Decoder::decode_OP_GLOBAL__GLOBAL_ATOMIC_SWAP(MachInst iFmt)
    {
        return new Inst_FLAT__FLAT_ATOMIC_SWAP(&iFmt->iFmt_FLAT);
    }

    GPUStaticInst*
    Decoder::decode_OP_GLOBAL__GLOBAL_ATOMIC_CMPSWAP(MachInst iFmt)
    {
        return new Inst_FLAT__FLAT_ATOMIC_CMPSWAP(&iFmt->iFmt_FLAT);
    }

    GPUStaticInst*
    Decoder::decode_OP_GLOBAL__GLOBAL_ATOMIC_ADD(MachInst iFmt)
    {
        return new Inst_FLAT__FLAT_ATOMIC_ADD(&iFmt->iFmt_FLAT);
    }

    GPUStaticInst*
    Decoder::decode_OP_GLOBAL__GLOBAL_ATOMIC_SUB(MachInst iFmt)
    {
        return new Inst_FLAT__FLAT_ATOMIC_SUB(&iFmt->iFmt_FLAT);
    }

    GPUStaticInst*
    Decoder::decode_OP_GLOBAL__GLOBAL_ATOMIC_SMIN(MachInst iFmt)
    {
        return new Inst_FLAT__FLAT_ATOMIC_SMIN(&iFmt->iFmt_FLAT);
    }

    GPUStaticInst*
    Decoder::decode_OP_GLOBAL__GLOBAL_ATOMIC_UMIN(MachInst iFmt)
    {
        return new Inst_FLAT__FLAT_ATOMIC_UMIN(&iFmt->iFmt_FLAT);
    }

    GPUStaticInst*
    Decoder::decode_OP_GLOBAL__GLOBAL_ATOMIC_SMAX(MachInst iFmt)
    {
        return new Inst_FLAT__FLAT_ATOMIC_SMAX(&iFmt->iFmt_FLAT);
    }

    GPUStaticInst*
    Decoder::decode_OP_GLOBAL__GLOBAL_ATOMIC_UMAX(MachInst iFmt)
    {
        return new Inst_FLAT__FLAT_ATOMIC_UMAX(&iFmt->iFmt_FLAT);
    }

    GPUStaticInst*
    Decoder::decode_OP_GLOBAL__GLOBAL_ATOMIC_AND(MachInst iFmt)
    {
        return new Inst_FLAT__FLAT_ATOMIC_AND(&iFmt->iFmt_FLAT);
    }

    GPUStaticInst*
    Decoder::decode_OP_GLOBAL__GLOBAL_ATOMIC_OR(MachInst iFmt)
    {
        return new Inst_FLAT__FLAT_ATOMIC_OR(&iFmt->iFmt_FLAT);
    }

    GPUStaticInst*
    Decoder::decode_OP_GLOBAL__GLOBAL_ATOMIC_XOR(MachInst iFmt)
    {
        return new Inst_FLAT__FLAT_ATOMIC_XOR(&iFmt->iFmt_FLAT);
    }

    GPUStaticInst*
    Decoder::decode_OP_GLOBAL__GLOBAL_ATOMIC_INC(MachInst iFmt)
    {
        return new Inst_FLAT__FLAT_ATOMIC_INC(&iFmt->iFmt_FLAT);
    }

    GPUStaticInst*
    Decoder::decode_OP_GLOBAL__GLOBAL_ATOMIC_DEC(MachInst iFmt)
    {
        return new Inst_FLAT__FLAT_ATOMIC_DEC(&iFmt->iFmt_FLAT);
    }

    GPUStaticInst*
    Decoder::decode_OP_GLOBAL__GLOBAL_ATOMIC_SWAP_X2(MachInst iFmt)
    {
        return new Inst_FLAT__FLAT_ATOMIC_SWAP_X2(&iFmt->iFmt_FLAT);
    }

    GPUStaticInst*
    Decoder::decode_OP_GLOBAL__GLOBAL_ATOMIC_CMPSWAP_X2(MachInst iFmt)
    {
        return new Inst_FLAT__FLAT_ATOMIC_CMPSWAP_X2(&iFmt->iFmt_FLAT);
    }

    GPUStaticInst*
    Decoder::decode_OP_GLOBAL__GLOBAL_ATOMIC_ADD_X2(MachInst iFmt)
    {
        return new Inst_FLAT__FLAT_ATOMIC_ADD_X2(&iFmt->iFmt_FLAT);
    }

    GPUStaticInst*
    Decoder::decode_OP_GLOBAL__GLOBAL_ATOMIC_SUB_X2(MachInst iFmt)
    {
        return new Inst_FLAT__FLAT_ATOMIC_SUB_X2(&iFmt->iFmt_FLAT);
    }

    GPUStaticInst*
    Decoder::decode_OP_GLOBAL__GLOBAL_ATOMIC_SMIN_X2(MachInst iFmt)
    {
        return new Inst_FLAT__FLAT_ATOMIC_SMIN_X2(&iFmt->iFmt_FLAT);
    }

    GPUStaticInst*
    Decoder::decode_OP_GLOBAL__GLOBAL_ATOMIC_UMIN_X2(MachInst iFmt)
    {
        return new Inst_FLAT__FLAT_ATOMIC_UMIN_X2(&iFmt->iFmt_FLAT);
    }

    GPUStaticInst*
    Decoder::decode_OP_GLOBAL__GLOBAL_ATOMIC_SMAX_X2(MachInst iFmt)
    {
        return new Inst_FLAT__FLAT_ATOMIC_SMAX_X2(&iFmt->iFmt_FLAT);
    }

    GPUStaticInst*
    Decoder::decode_OP_GLOBAL__GLOBAL_ATOMIC_UMAX_X2(MachInst iFmt)
    {
        return new Inst_FLAT__FLAT_ATOMIC_UMAX_X2(&iFmt->iFmt_FLAT);
    }

    GPUStaticInst*
    Decoder::decode_OP_GLOBAL__GLOBAL_ATOMIC_AND_X2(MachInst iFmt)
    {
        return new Inst_FLAT__FLAT_ATOMIC_AND_X2(&iFmt->iFmt_FLAT);
    }

    GPUStaticInst*
    Decoder::decode_OP_GLOBAL__GLOBAL_ATOMIC_OR_X2(MachInst iFmt)
    {
        return new Inst_FLAT__FLAT_ATOMIC_OR_X2(&iFmt->iFmt_FLAT);
    }

    GPUStaticInst*
    Decoder::decode_OP_GLOBAL__GLOBAL_ATOMIC_XOR_X2(MachInst iFmt)
    {
        return new Inst_FLAT__FLAT_ATOMIC_XOR_X2(&iFmt->iFmt_FLAT);
    }

    GPUStaticInst*
    Decoder::decode_OP_GLOBAL__GLOBAL_ATOMIC_INC_X2(MachInst iFmt)
    {
        return new Inst_FLAT__FLAT_ATOMIC_INC_X2(&iFmt->iFmt_FLAT);
    }

    GPUStaticInst*
    Decoder::decode_OP_GLOBAL__GLOBAL_ATOMIC_DEC_X2(MachInst iFmt)
    {
        return new Inst_FLAT__FLAT_ATOMIC_DEC_X2(&iFmt->iFmt_FLAT);
    }

    GPUStaticInst*
    Decoder::decode_OP_MIMG__IMAGE_LOAD(MachInst iFmt)
    {
        return new Inst_MIMG__IMAGE_LOAD(&iFmt->iFmt_MIMG);
    } // decode_OP_MIMG__IMAGE_LOAD

    GPUStaticInst*
    Decoder::decode_OP_MIMG__IMAGE_LOAD_MIP(MachInst iFmt)
    {
        return new Inst_MIMG__IMAGE_LOAD_MIP(&iFmt->iFmt_MIMG);
    } // decode_OP_MIMG__IMAGE_LOAD_MIP

    GPUStaticInst*
    Decoder::decode_OP_MIMG__IMAGE_LOAD_PCK(MachInst iFmt)
    {
        return new Inst_MIMG__IMAGE_LOAD_PCK(&iFmt->iFmt_MIMG);
    } // decode_OP_MIMG__IMAGE_LOAD_PCK

    GPUStaticInst*
    Decoder::decode_OP_MIMG__IMAGE_LOAD_PCK_SGN(MachInst iFmt)
    {
        return new Inst_MIMG__IMAGE_LOAD_PCK_SGN(&iFmt->iFmt_MIMG);
    } // decode_OP_MIMG__IMAGE_LOAD_PCK_SGN

    GPUStaticInst*
    Decoder::decode_OP_MIMG__IMAGE_LOAD_MIP_PCK(MachInst iFmt)
    {
        return new Inst_MIMG__IMAGE_LOAD_MIP_PCK(&iFmt->iFmt_MIMG);
    } // decode_OP_MIMG__IMAGE_LOAD_MIP_PCK

    GPUStaticInst*
    Decoder::decode_OP_MIMG__IMAGE_LOAD_MIP_PCK_SGN(MachInst iFmt)
    {
        return new Inst_MIMG__IMAGE_LOAD_MIP_PCK_SGN(&iFmt->iFmt_MIMG);
    } // decode_OP_MIMG__IMAGE_LOAD_MIP_PCK_SGN

    GPUStaticInst*
    Decoder::decode_OP_MIMG__IMAGE_STORE(MachInst iFmt)
    {
        return new Inst_MIMG__IMAGE_STORE(&iFmt->iFmt_MIMG);
    } // decode_OP_MIMG__IMAGE_STORE

    GPUStaticInst*
    Decoder::decode_OP_MIMG__IMAGE_STORE_MIP(MachInst iFmt)
    {
        return new Inst_MIMG__IMAGE_STORE_MIP(&iFmt->iFmt_MIMG);
    } // decode_OP_MIMG__IMAGE_STORE_MIP

    GPUStaticInst*
    Decoder::decode_OP_MIMG__IMAGE_STORE_PCK(MachInst iFmt)
    {
        return new Inst_MIMG__IMAGE_STORE_PCK(&iFmt->iFmt_MIMG);
    } // decode_OP_MIMG__IMAGE_STORE_PCK

    GPUStaticInst*
    Decoder::decode_OP_MIMG__IMAGE_STORE_MIP_PCK(MachInst iFmt)
    {
        return new Inst_MIMG__IMAGE_STORE_MIP_PCK(&iFmt->iFmt_MIMG);
    } // decode_OP_MIMG__IMAGE_STORE_MIP_PCK

    GPUStaticInst*
    Decoder::decode_OP_MIMG__IMAGE_GET_RESINFO(MachInst iFmt)
    {
        return new Inst_MIMG__IMAGE_GET_RESINFO(&iFmt->iFmt_MIMG);
    } // decode_OP_MIMG__IMAGE_GET_RESINFO

    GPUStaticInst*
    Decoder::decode_OP_MIMG__IMAGE_ATOMIC_SWAP(MachInst iFmt)
    {
        return new Inst_MIMG__IMAGE_ATOMIC_SWAP(&iFmt->iFmt_MIMG);
    } // decode_OP_MIMG__IMAGE_ATOMIC_SWAP

    GPUStaticInst*
    Decoder::decode_OP_MIMG__IMAGE_ATOMIC_CMPSWAP(MachInst iFmt)
    {
        return new Inst_MIMG__IMAGE_ATOMIC_CMPSWAP(&iFmt->iFmt_MIMG);
    } // decode_OP_MIMG__IMAGE_ATOMIC_CMPSWAP

    GPUStaticInst*
    Decoder::decode_OP_MIMG__IMAGE_ATOMIC_ADD(MachInst iFmt)
    {
        return new Inst_MIMG__IMAGE_ATOMIC_ADD(&iFmt->iFmt_MIMG);
    } // decode_OP_MIMG__IMAGE_ATOMIC_ADD

    GPUStaticInst*
    Decoder::decode_OP_MIMG__IMAGE_ATOMIC_SUB(MachInst iFmt)
    {
        return new Inst_MIMG__IMAGE_ATOMIC_SUB(&iFmt->iFmt_MIMG);
    } // decode_OP_MIMG__IMAGE_ATOMIC_SUB

    GPUStaticInst*
    Decoder::decode_OP_MIMG__IMAGE_ATOMIC_SMIN(MachInst iFmt)
    {
        return new Inst_MIMG__IMAGE_ATOMIC_SMIN(&iFmt->iFmt_MIMG);
    } // decode_OP_MIMG__IMAGE_ATOMIC_SMIN

    GPUStaticInst*
    Decoder::decode_OP_MIMG__IMAGE_ATOMIC_UMIN(MachInst iFmt)
    {
        return new Inst_MIMG__IMAGE_ATOMIC_UMIN(&iFmt->iFmt_MIMG);
    } // decode_OP_MIMG__IMAGE_ATOMIC_UMIN

    GPUStaticInst*
    Decoder::decode_OP_MIMG__IMAGE_ATOMIC_SMAX(MachInst iFmt)
    {
        return new Inst_MIMG__IMAGE_ATOMIC_SMAX(&iFmt->iFmt_MIMG);
    } // decode_OP_MIMG__IMAGE_ATOMIC_SMAX

    GPUStaticInst*
    Decoder::decode_OP_MIMG__IMAGE_ATOMIC_UMAX(MachInst iFmt)
    {
        return new Inst_MIMG__IMAGE_ATOMIC_UMAX(&iFmt->iFmt_MIMG);
    } // decode_OP_MIMG__IMAGE_ATOMIC_UMAX

    GPUStaticInst*
    Decoder::decode_OP_MIMG__IMAGE_ATOMIC_AND(MachInst iFmt)
    {
        return new Inst_MIMG__IMAGE_ATOMIC_AND(&iFmt->iFmt_MIMG);
    } // decode_OP_MIMG__IMAGE_ATOMIC_AND

    GPUStaticInst*
    Decoder::decode_OP_MIMG__IMAGE_ATOMIC_OR(MachInst iFmt)
    {
        return new Inst_MIMG__IMAGE_ATOMIC_OR(&iFmt->iFmt_MIMG);
    } // decode_OP_MIMG__IMAGE_ATOMIC_OR

    GPUStaticInst*
    Decoder::decode_OP_MIMG__IMAGE_ATOMIC_XOR(MachInst iFmt)
    {
        return new Inst_MIMG__IMAGE_ATOMIC_XOR(&iFmt->iFmt_MIMG);
    } // decode_OP_MIMG__IMAGE_ATOMIC_XOR

    GPUStaticInst*
    Decoder::decode_OP_MIMG__IMAGE_ATOMIC_INC(MachInst iFmt)
    {
        return new Inst_MIMG__IMAGE_ATOMIC_INC(&iFmt->iFmt_MIMG);
    } // decode_OP_MIMG__IMAGE_ATOMIC_INC

    GPUStaticInst*
    Decoder::decode_OP_MIMG__IMAGE_ATOMIC_DEC(MachInst iFmt)
    {
        return new Inst_MIMG__IMAGE_ATOMIC_DEC(&iFmt->iFmt_MIMG);
    } // decode_OP_MIMG__IMAGE_ATOMIC_DEC

    GPUStaticInst*
    Decoder::decode_OP_MIMG__IMAGE_SAMPLE(MachInst iFmt)
    {
        return new Inst_MIMG__IMAGE_SAMPLE(&iFmt->iFmt_MIMG);
    } // decode_OP_MIMG__IMAGE_SAMPLE

    GPUStaticInst*
    Decoder::decode_OP_MIMG__IMAGE_SAMPLE_CL(MachInst iFmt)
    {
        return new Inst_MIMG__IMAGE_SAMPLE_CL(&iFmt->iFmt_MIMG);
    } // decode_OP_MIMG__IMAGE_SAMPLE_CL

    GPUStaticInst*
    Decoder::decode_OP_MIMG__IMAGE_SAMPLE_D(MachInst iFmt)
    {
        return new Inst_MIMG__IMAGE_SAMPLE_D(&iFmt->iFmt_MIMG);
    } // decode_OP_MIMG__IMAGE_SAMPLE_D

    GPUStaticInst*
    Decoder::decode_OP_MIMG__IMAGE_SAMPLE_D_CL(MachInst iFmt)
    {
        return new Inst_MIMG__IMAGE_SAMPLE_D_CL(&iFmt->iFmt_MIMG);
    } // decode_OP_MIMG__IMAGE_SAMPLE_D_CL

    GPUStaticInst*
    Decoder::decode_OP_MIMG__IMAGE_SAMPLE_L(MachInst iFmt)
    {
        return new Inst_MIMG__IMAGE_SAMPLE_L(&iFmt->iFmt_MIMG);
    } // decode_OP_MIMG__IMAGE_SAMPLE_L

    GPUStaticInst*
    Decoder::decode_OP_MIMG__IMAGE_SAMPLE_B(MachInst iFmt)
    {
        return new Inst_MIMG__IMAGE_SAMPLE_B(&iFmt->iFmt_MIMG);
    } // decode_OP_MIMG__IMAGE_SAMPLE_B

    GPUStaticInst*
    Decoder::decode_OP_MIMG__IMAGE_SAMPLE_B_CL(MachInst iFmt)
    {
        return new Inst_MIMG__IMAGE_SAMPLE_B_CL(&iFmt->iFmt_MIMG);
    } // decode_OP_MIMG__IMAGE_SAMPLE_B_CL

    GPUStaticInst*
    Decoder::decode_OP_MIMG__IMAGE_SAMPLE_LZ(MachInst iFmt)
    {
        return new Inst_MIMG__IMAGE_SAMPLE_LZ(&iFmt->iFmt_MIMG);
    } // decode_OP_MIMG__IMAGE_SAMPLE_LZ

    GPUStaticInst*
    Decoder::decode_OP_MIMG__IMAGE_SAMPLE_C(MachInst iFmt)
    {
        return new Inst_MIMG__IMAGE_SAMPLE_C(&iFmt->iFmt_MIMG);
    } // decode_OP_MIMG__IMAGE_SAMPLE_C

    GPUStaticInst*
    Decoder::decode_OP_MIMG__IMAGE_SAMPLE_C_CL(MachInst iFmt)
    {
        return new Inst_MIMG__IMAGE_SAMPLE_C_CL(&iFmt->iFmt_MIMG);
    } // decode_OP_MIMG__IMAGE_SAMPLE_C_CL

    GPUStaticInst*
    Decoder::decode_OP_MIMG__IMAGE_SAMPLE_C_D(MachInst iFmt)
    {
        return new Inst_MIMG__IMAGE_SAMPLE_C_D(&iFmt->iFmt_MIMG);
    } // decode_OP_MIMG__IMAGE_SAMPLE_C_D

    GPUStaticInst*
    Decoder::decode_OP_MIMG__IMAGE_SAMPLE_C_D_CL(MachInst iFmt)
    {
        return new Inst_MIMG__IMAGE_SAMPLE_C_D_CL(&iFmt->iFmt_MIMG);
    } // decode_OP_MIMG__IMAGE_SAMPLE_C_D_CL

    GPUStaticInst*
    Decoder::decode_OP_MIMG__IMAGE_SAMPLE_C_L(MachInst iFmt)
    {
        return new Inst_MIMG__IMAGE_SAMPLE_C_L(&iFmt->iFmt_MIMG);
    } // decode_OP_MIMG__IMAGE_SAMPLE_C_L

    GPUStaticInst*
    Decoder::decode_OP_MIMG__IMAGE_SAMPLE_C_B(MachInst iFmt)
    {
        return new Inst_MIMG__IMAGE_SAMPLE_C_B(&iFmt->iFmt_MIMG);
    } // decode_OP_MIMG__IMAGE_SAMPLE_C_B

    GPUStaticInst*
    Decoder::decode_OP_MIMG__IMAGE_SAMPLE_C_B_CL(MachInst iFmt)
    {
        return new Inst_MIMG__IMAGE_SAMPLE_C_B_CL(&iFmt->iFmt_MIMG);
    } // decode_OP_MIMG__IMAGE_SAMPLE_C_B_CL

    GPUStaticInst*
    Decoder::decode_OP_MIMG__IMAGE_SAMPLE_C_LZ(MachInst iFmt)
    {
        return new Inst_MIMG__IMAGE_SAMPLE_C_LZ(&iFmt->iFmt_MIMG);
    } // decode_OP_MIMG__IMAGE_SAMPLE_C_LZ

    GPUStaticInst*
    Decoder::decode_OP_MIMG__IMAGE_SAMPLE_O(MachInst iFmt)
    {
        return new Inst_MIMG__IMAGE_SAMPLE_O(&iFmt->iFmt_MIMG);
    } // decode_OP_MIMG__IMAGE_SAMPLE_O

    GPUStaticInst*
    Decoder::decode_OP_MIMG__IMAGE_SAMPLE_CL_O(MachInst iFmt)
    {
        return new Inst_MIMG__IMAGE_SAMPLE_CL_O(&iFmt->iFmt_MIMG);
    } // decode_OP_MIMG__IMAGE_SAMPLE_CL_O

    GPUStaticInst*
    Decoder::decode_OP_MIMG__IMAGE_SAMPLE_D_O(MachInst iFmt)
    {
        return new Inst_MIMG__IMAGE_SAMPLE_D_O(&iFmt->iFmt_MIMG);
    } // decode_OP_MIMG__IMAGE_SAMPLE_D_O

    GPUStaticInst*
    Decoder::decode_OP_MIMG__IMAGE_SAMPLE_D_CL_O(MachInst iFmt)
    {
        return new Inst_MIMG__IMAGE_SAMPLE_D_CL_O(&iFmt->iFmt_MIMG);
    } // decode_OP_MIMG__IMAGE_SAMPLE_D_CL_O

    GPUStaticInst*
    Decoder::decode_OP_MIMG__IMAGE_SAMPLE_L_O(MachInst iFmt)
    {
        return new Inst_MIMG__IMAGE_SAMPLE_L_O(&iFmt->iFmt_MIMG);
    } // decode_OP_MIMG__IMAGE_SAMPLE_L_O

    GPUStaticInst*
    Decoder::decode_OP_MIMG__IMAGE_SAMPLE_B_O(MachInst iFmt)
    {
        return new Inst_MIMG__IMAGE_SAMPLE_B_O(&iFmt->iFmt_MIMG);
    } // decode_OP_MIMG__IMAGE_SAMPLE_B_O

    GPUStaticInst*
    Decoder::decode_OP_MIMG__IMAGE_SAMPLE_B_CL_O(MachInst iFmt)
    {
        return new Inst_MIMG__IMAGE_SAMPLE_B_CL_O(&iFmt->iFmt_MIMG);
    } // decode_OP_MIMG__IMAGE_SAMPLE_B_CL_O

    GPUStaticInst*
    Decoder::decode_OP_MIMG__IMAGE_SAMPLE_LZ_O(MachInst iFmt)
    {
        return new Inst_MIMG__IMAGE_SAMPLE_LZ_O(&iFmt->iFmt_MIMG);
    } // decode_OP_MIMG__IMAGE_SAMPLE_LZ_O

    GPUStaticInst*
    Decoder::decode_OP_MIMG__IMAGE_SAMPLE_C_O(MachInst iFmt)
    {
        return new Inst_MIMG__IMAGE_SAMPLE_C_O(&iFmt->iFmt_MIMG);
    } // decode_OP_MIMG__IMAGE_SAMPLE_C_O

    GPUStaticInst*
    Decoder::decode_OP_MIMG__IMAGE_SAMPLE_C_CL_O(MachInst iFmt)
    {
        return new Inst_MIMG__IMAGE_SAMPLE_C_CL_O(&iFmt->iFmt_MIMG);
    } // decode_OP_MIMG__IMAGE_SAMPLE_C_CL_O

    GPUStaticInst*
    Decoder::decode_OP_MIMG__IMAGE_SAMPLE_C_D_O(MachInst iFmt)
    {
        return new Inst_MIMG__IMAGE_SAMPLE_C_D_O(&iFmt->iFmt_MIMG);
    } // decode_OP_MIMG__IMAGE_SAMPLE_C_D_O

    GPUStaticInst*
    Decoder::decode_OP_MIMG__IMAGE_SAMPLE_C_D_CL_O(MachInst iFmt)
    {
        return new Inst_MIMG__IMAGE_SAMPLE_C_D_CL_O(&iFmt->iFmt_MIMG);
    } // decode_OP_MIMG__IMAGE_SAMPLE_C_D_CL_O

    GPUStaticInst*
    Decoder::decode_OP_MIMG__IMAGE_SAMPLE_C_L_O(MachInst iFmt)
    {
        return new Inst_MIMG__IMAGE_SAMPLE_C_L_O(&iFmt->iFmt_MIMG);
    } // decode_OP_MIMG__IMAGE_SAMPLE_C_L_O

    GPUStaticInst*
    Decoder::decode_OP_MIMG__IMAGE_SAMPLE_C_B_O(MachInst iFmt)
    {
        return new Inst_MIMG__IMAGE_SAMPLE_C_B_O(&iFmt->iFmt_MIMG);
    } // decode_OP_MIMG__IMAGE_SAMPLE_C_B_O

    GPUStaticInst*
    Decoder::decode_OP_MIMG__IMAGE_SAMPLE_C_B_CL_O(MachInst iFmt)
    {
        return new Inst_MIMG__IMAGE_SAMPLE_C_B_CL_O(&iFmt->iFmt_MIMG);
    } // decode_OP_MIMG__IMAGE_SAMPLE_C_B_CL_O

    GPUStaticInst*
    Decoder::decode_OP_MIMG__IMAGE_SAMPLE_C_LZ_O(MachInst iFmt)
    {
        return new Inst_MIMG__IMAGE_SAMPLE_C_LZ_O(&iFmt->iFmt_MIMG);
    } // decode_OP_MIMG__IMAGE_SAMPLE_C_LZ_O

    GPUStaticInst*
    Decoder::decode_OP_MIMG__IMAGE_GATHER4(MachInst iFmt)
    {
        return new Inst_MIMG__IMAGE_GATHER4(&iFmt->iFmt_MIMG);
    } // decode_OP_MIMG__IMAGE_GATHER4

    GPUStaticInst*
    Decoder::decode_OP_MIMG__IMAGE_GATHER4_CL(MachInst iFmt)
    {
        return new Inst_MIMG__IMAGE_GATHER4_CL(&iFmt->iFmt_MIMG);
    } // decode_OP_MIMG__IMAGE_GATHER4_CL

    GPUStaticInst*
    Decoder::decode_OP_MIMG__IMAGE_GATHER4H(MachInst iFmt)
    {
        fatal("Trying to decode instruction without a class\n");
        return nullptr;
    }

    GPUStaticInst*
    Decoder::decode_OP_MIMG__IMAGE_GATHER4_L(MachInst iFmt)
    {
        return new Inst_MIMG__IMAGE_GATHER4_L(&iFmt->iFmt_MIMG);
    } // decode_OP_MIMG__IMAGE_GATHER4_L

    GPUStaticInst*
    Decoder::decode_OP_MIMG__IMAGE_GATHER4_B(MachInst iFmt)
    {
        return new Inst_MIMG__IMAGE_GATHER4_B(&iFmt->iFmt_MIMG);
    } // decode_OP_MIMG__IMAGE_GATHER4_B

    GPUStaticInst*
    Decoder::decode_OP_MIMG__IMAGE_GATHER4_B_CL(MachInst iFmt)
    {
        return new Inst_MIMG__IMAGE_GATHER4_B_CL(&iFmt->iFmt_MIMG);
    } // decode_OP_MIMG__IMAGE_GATHER4_B_CL

    GPUStaticInst*
    Decoder::decode_OP_MIMG__IMAGE_GATHER4_LZ(MachInst iFmt)
    {
        return new Inst_MIMG__IMAGE_GATHER4_LZ(&iFmt->iFmt_MIMG);
    } // decode_OP_MIMG__IMAGE_GATHER4_LZ

    GPUStaticInst*
    Decoder::decode_OP_MIMG__IMAGE_GATHER4_C(MachInst iFmt)
    {
        return new Inst_MIMG__IMAGE_GATHER4_C(&iFmt->iFmt_MIMG);
    } // decode_OP_MIMG__IMAGE_GATHER4_C

    GPUStaticInst*
    Decoder::decode_OP_MIMG__IMAGE_GATHER4_C_CL(MachInst iFmt)
    {
        return new Inst_MIMG__IMAGE_GATHER4_C_CL(&iFmt->iFmt_MIMG);
    } // decode_OP_MIMG__IMAGE_GATHER4_C_CL

    GPUStaticInst*
    Decoder::decode_OP_MIMG__IMAGE_GATHER4H_PCK(MachInst iFmt)
    {
        fatal("Trying to decode instruction without a class\n");
        return nullptr;
    }

    GPUStaticInst*
    Decoder::decode_OP_MIMG__IMAGE_GATHER8H_PCK(MachInst iFmt)
    {
        fatal("Trying to decode instruction without a class\n");
        return nullptr;
    }

    GPUStaticInst*
    Decoder::decode_OP_MIMG__IMAGE_GATHER4_C_L(MachInst iFmt)
    {
        return new Inst_MIMG__IMAGE_GATHER4_C_L(&iFmt->iFmt_MIMG);
    } // decode_OP_MIMG__IMAGE_GATHER4_C_L

    GPUStaticInst*
    Decoder::decode_OP_MIMG__IMAGE_GATHER4_C_B(MachInst iFmt)
    {
        return new Inst_MIMG__IMAGE_GATHER4_C_B(&iFmt->iFmt_MIMG);
    } // decode_OP_MIMG__IMAGE_GATHER4_C_B

    GPUStaticInst*
    Decoder::decode_OP_MIMG__IMAGE_GATHER4_C_B_CL(MachInst iFmt)
    {
        return new Inst_MIMG__IMAGE_GATHER4_C_B_CL(&iFmt->iFmt_MIMG);
    } // decode_OP_MIMG__IMAGE_GATHER4_C_B_CL

    GPUStaticInst*
    Decoder::decode_OP_MIMG__IMAGE_GATHER4_C_LZ(MachInst iFmt)
    {
        return new Inst_MIMG__IMAGE_GATHER4_C_LZ(&iFmt->iFmt_MIMG);
    } // decode_OP_MIMG__IMAGE_GATHER4_C_LZ

    GPUStaticInst*
    Decoder::decode_OP_MIMG__IMAGE_GATHER4_O(MachInst iFmt)
    {
        return new Inst_MIMG__IMAGE_GATHER4_O(&iFmt->iFmt_MIMG);
    } // decode_OP_MIMG__IMAGE_GATHER4_O

    GPUStaticInst*
    Decoder::decode_OP_MIMG__IMAGE_GATHER4_CL_O(MachInst iFmt)
    {
        return new Inst_MIMG__IMAGE_GATHER4_CL_O(&iFmt->iFmt_MIMG);
    } // decode_OP_MIMG__IMAGE_GATHER4_CL_O

    GPUStaticInst*
    Decoder::decode_OP_MIMG__IMAGE_GATHER4_L_O(MachInst iFmt)
    {
        return new Inst_MIMG__IMAGE_GATHER4_L_O(&iFmt->iFmt_MIMG);
    } // decode_OP_MIMG__IMAGE_GATHER4_L_O

    GPUStaticInst*
    Decoder::decode_OP_MIMG__IMAGE_GATHER4_B_O(MachInst iFmt)
    {
        return new Inst_MIMG__IMAGE_GATHER4_B_O(&iFmt->iFmt_MIMG);
    } // decode_OP_MIMG__IMAGE_GATHER4_B_O

    GPUStaticInst*
    Decoder::decode_OP_MIMG__IMAGE_GATHER4_B_CL_O(MachInst iFmt)
    {
        return new Inst_MIMG__IMAGE_GATHER4_B_CL_O(&iFmt->iFmt_MIMG);
    } // decode_OP_MIMG__IMAGE_GATHER4_B_CL_O

    GPUStaticInst*
    Decoder::decode_OP_MIMG__IMAGE_GATHER4_LZ_O(MachInst iFmt)
    {
        return new Inst_MIMG__IMAGE_GATHER4_LZ_O(&iFmt->iFmt_MIMG);
    } // decode_OP_MIMG__IMAGE_GATHER4_LZ_O

    GPUStaticInst*
    Decoder::decode_OP_MIMG__IMAGE_GATHER4_C_O(MachInst iFmt)
    {
        return new Inst_MIMG__IMAGE_GATHER4_C_O(&iFmt->iFmt_MIMG);
    } // decode_OP_MIMG__IMAGE_GATHER4_C_O

    GPUStaticInst*
    Decoder::decode_OP_MIMG__IMAGE_GATHER4_C_CL_O(MachInst iFmt)
    {
        return new Inst_MIMG__IMAGE_GATHER4_C_CL_O(&iFmt->iFmt_MIMG);
    } // decode_OP_MIMG__IMAGE_GATHER4_C_CL_O

    GPUStaticInst*
    Decoder::decode_OP_MIMG__IMAGE_GATHER4_C_L_O(MachInst iFmt)
    {
        return new Inst_MIMG__IMAGE_GATHER4_C_L_O(&iFmt->iFmt_MIMG);
    } // decode_OP_MIMG__IMAGE_GATHER4_C_L_O

    GPUStaticInst*
    Decoder::decode_OP_MIMG__IMAGE_GATHER4_C_B_O(MachInst iFmt)
    {
        return new Inst_MIMG__IMAGE_GATHER4_C_B_O(&iFmt->iFmt_MIMG);
    } // decode_OP_MIMG__IMAGE_GATHER4_C_B_O

    GPUStaticInst*
    Decoder::decode_OP_MIMG__IMAGE_GATHER4_C_B_CL_O(MachInst iFmt)
    {
        return new Inst_MIMG__IMAGE_GATHER4_C_B_CL_O(&iFmt->iFmt_MIMG);
    } // decode_OP_MIMG__IMAGE_GATHER4_C_B_CL_O

    GPUStaticInst*
    Decoder::decode_OP_MIMG__IMAGE_GATHER4_C_LZ_O(MachInst iFmt)
    {
        return new Inst_MIMG__IMAGE_GATHER4_C_LZ_O(&iFmt->iFmt_MIMG);
    } // decode_OP_MIMG__IMAGE_GATHER4_C_LZ_O

    GPUStaticInst*
    Decoder::decode_OP_MIMG__IMAGE_GET_LOD(MachInst iFmt)
    {
        return new Inst_MIMG__IMAGE_GET_LOD(&iFmt->iFmt_MIMG);
    } // decode_OP_MIMG__IMAGE_GET_LOD

    GPUStaticInst*
    Decoder::decode_OP_MIMG__IMAGE_SAMPLE_CD(MachInst iFmt)
    {
        return new Inst_MIMG__IMAGE_SAMPLE_CD(&iFmt->iFmt_MIMG);
    } // decode_OP_MIMG__IMAGE_SAMPLE_CD

    GPUStaticInst*
    Decoder::decode_OP_MIMG__IMAGE_SAMPLE_CD_CL(MachInst iFmt)
    {
        return new Inst_MIMG__IMAGE_SAMPLE_CD_CL(&iFmt->iFmt_MIMG);
    } // decode_OP_MIMG__IMAGE_SAMPLE_CD_CL

    GPUStaticInst*
    Decoder::decode_OP_MIMG__IMAGE_SAMPLE_C_CD(MachInst iFmt)
    {
        return new Inst_MIMG__IMAGE_SAMPLE_C_CD(&iFmt->iFmt_MIMG);
    } // decode_OP_MIMG__IMAGE_SAMPLE_C_CD

    GPUStaticInst*
    Decoder::decode_OP_MIMG__IMAGE_SAMPLE_C_CD_CL(MachInst iFmt)
    {
        return new Inst_MIMG__IMAGE_SAMPLE_C_CD_CL(&iFmt->iFmt_MIMG);
    } // decode_OP_MIMG__IMAGE_SAMPLE_C_CD_CL

    GPUStaticInst*
    Decoder::decode_OP_MIMG__IMAGE_SAMPLE_CD_O(MachInst iFmt)
    {
        return new Inst_MIMG__IMAGE_SAMPLE_CD_O(&iFmt->iFmt_MIMG);
    } // decode_OP_MIMG__IMAGE_SAMPLE_CD_O

    GPUStaticInst*
    Decoder::decode_OP_MIMG__IMAGE_SAMPLE_CD_CL_O(MachInst iFmt)
    {
        return new Inst_MIMG__IMAGE_SAMPLE_CD_CL_O(&iFmt->iFmt_MIMG);
    } // decode_OP_MIMG__IMAGE_SAMPLE_CD_CL_O

    GPUStaticInst*
    Decoder::decode_OP_MIMG__IMAGE_SAMPLE_C_CD_O(MachInst iFmt)
    {
        return new Inst_MIMG__IMAGE_SAMPLE_C_CD_O(&iFmt->iFmt_MIMG);
    } // decode_OP_MIMG__IMAGE_SAMPLE_C_CD_O

    GPUStaticInst*
    Decoder::decode_OP_MIMG__IMAGE_SAMPLE_C_CD_CL_O(MachInst iFmt)
    {
        return new Inst_MIMG__IMAGE_SAMPLE_C_CD_CL_O(&iFmt->iFmt_MIMG);
    } // decode_OP_MIMG__IMAGE_SAMPLE_C_CD_CL_O

    GPUStaticInst*
    Decoder::decode_OP_MTBUF__TBUFFER_LOAD_FORMAT_X(MachInst iFmt)
    {
        return new Inst_MTBUF__TBUFFER_LOAD_FORMAT_X(&iFmt->iFmt_MTBUF);
    } // decode_OP_MTBUF__TBUFFER_LOAD_FORMAT_X

    GPUStaticInst*
    Decoder::decode_OP_MTBUF__TBUFFER_LOAD_FORMAT_XY(MachInst iFmt)
    {
        return new Inst_MTBUF__TBUFFER_LOAD_FORMAT_XY(&iFmt->iFmt_MTBUF);
    } // decode_OP_MTBUF__TBUFFER_LOAD_FORMAT_XY

    GPUStaticInst*
    Decoder::decode_OP_MTBUF__TBUFFER_LOAD_FORMAT_XYZ(MachInst iFmt)
    {
        return new Inst_MTBUF__TBUFFER_LOAD_FORMAT_XYZ(&iFmt->iFmt_MTBUF);
    } // decode_OP_MTBUF__TBUFFER_LOAD_FORMAT_XYZ

    GPUStaticInst*
    Decoder::decode_OP_MTBUF__TBUFFER_LOAD_FORMAT_XYZW(MachInst iFmt)
    {
        return new Inst_MTBUF__TBUFFER_LOAD_FORMAT_XYZW(&iFmt->iFmt_MTBUF);
    } // decode_OP_MTBUF__TBUFFER_LOAD_FORMAT_XYZW

    GPUStaticInst*
    Decoder::decode_OP_MTBUF__TBUFFER_STORE_FORMAT_X(MachInst iFmt)
    {
        return new Inst_MTBUF__TBUFFER_STORE_FORMAT_X(&iFmt->iFmt_MTBUF);
    } // decode_OP_MTBUF__TBUFFER_STORE_FORMAT_X

    GPUStaticInst*
    Decoder::decode_OP_MTBUF__TBUFFER_STORE_FORMAT_XY(MachInst iFmt)
    {
        return new Inst_MTBUF__TBUFFER_STORE_FORMAT_XY(&iFmt->iFmt_MTBUF);
    } // decode_OP_MTBUF__TBUFFER_STORE_FORMAT_XY

    GPUStaticInst*
    Decoder::decode_OP_MTBUF__TBUFFER_STORE_FORMAT_XYZ(MachInst iFmt)
    {
        return new Inst_MTBUF__TBUFFER_STORE_FORMAT_XYZ(&iFmt->iFmt_MTBUF);
    } // decode_OP_MTBUF__TBUFFER_STORE_FORMAT_XYZ

    GPUStaticInst*
    Decoder::decode_OP_MTBUF__TBUFFER_STORE_FORMAT_XYZW(MachInst iFmt)
    {
        return new Inst_MTBUF__TBUFFER_STORE_FORMAT_XYZW(&iFmt->iFmt_MTBUF);
    } // decode_OP_MTBUF__TBUFFER_STORE_FORMAT_XYZW

    GPUStaticInst*
    Decoder::decode_OP_MTBUF__TBUFFER_LOAD_FORMAT_D16_X(MachInst iFmt)
    {
        return new Inst_MTBUF__TBUFFER_LOAD_FORMAT_D16_X(&iFmt->iFmt_MTBUF);
    } // decode_OP_MTBUF__TBUFFER_LOAD_FORMAT_D16_X

    GPUStaticInst*
    Decoder::decode_OP_MTBUF__TBUFFER_LOAD_FORMAT_D16_XY(MachInst iFmt)
    {
        return new Inst_MTBUF__TBUFFER_LOAD_FORMAT_D16_XY(&iFmt->iFmt_MTBUF);
    } // decode_OP_MTBUF__TBUFFER_LOAD_FORMAT_D16_XY

    GPUStaticInst*
    Decoder::decode_OP_MTBUF__TBUFFER_LOAD_FORMAT_D16_XYZ(MachInst iFmt)
    {
        return new Inst_MTBUF__TBUFFER_LOAD_FORMAT_D16_XYZ(&iFmt->iFmt_MTBUF);
    } // decode_OP_MTBUF__TBUFFER_LOAD_FORMAT_D16_XYZ

    GPUStaticInst*
    Decoder::decode_OP_MTBUF__TBUFFER_LOAD_FORMAT_D16_XYZW(MachInst iFmt)
    {
        return new Inst_MTBUF__TBUFFER_LOAD_FORMAT_D16_XYZW(&iFmt->iFmt_MTBUF);
    } // decode_OP_MTBUF__TBUFFER_LOAD_FORMAT_D16_XYZW

    GPUStaticInst*
    Decoder::decode_OP_MTBUF__TBUFFER_STORE_FORMAT_D16_X(MachInst iFmt)
    {
        return new Inst_MTBUF__TBUFFER_STORE_FORMAT_D16_X(&iFmt->iFmt_MTBUF);
    } // decode_OP_MTBUF__TBUFFER_STORE_FORMAT_D16_X

    GPUStaticInst*
    Decoder::decode_OP_MTBUF__TBUFFER_STORE_FORMAT_D16_XY(MachInst iFmt)
    {
        return new Inst_MTBUF__TBUFFER_STORE_FORMAT_D16_XY(&iFmt->iFmt_MTBUF);
    } // decode_OP_MTBUF__TBUFFER_STORE_FORMAT_D16_XY

    GPUStaticInst*
    Decoder::decode_OP_MTBUF__TBUFFER_STORE_FORMAT_D16_XYZ(MachInst iFmt)
    {
        return new Inst_MTBUF__TBUFFER_STORE_FORMAT_D16_XYZ(&iFmt->iFmt_MTBUF);
    } // decode_OP_MTBUF__TBUFFER_STORE_FORMAT_D16_XYZ

    GPUStaticInst*
    Decoder::decode_OP_MTBUF__TBUFFER_STORE_FORMAT_D16_XYZW(MachInst iFmt)
    {
        return new
            Inst_MTBUF__TBUFFER_STORE_FORMAT_D16_XYZW(&iFmt->iFmt_MTBUF);
    } // decode_OP_MTBUF__TBUFFER_STORE_FORMAT_D16_XYZW

    GPUStaticInst*
    Decoder::decode_OP_MUBUF__BUFFER_LOAD_FORMAT_X(MachInst iFmt)
    {
        return new Inst_MUBUF__BUFFER_LOAD_FORMAT_X(&iFmt->iFmt_MUBUF);
    } // decode_OP_MUBUF__BUFFER_LOAD_FORMAT_X

    GPUStaticInst*
    Decoder::decode_OP_MUBUF__BUFFER_LOAD_FORMAT_XY(MachInst iFmt)
    {
        return new Inst_MUBUF__BUFFER_LOAD_FORMAT_XY(&iFmt->iFmt_MUBUF);
    } // decode_OP_MUBUF__BUFFER_LOAD_FORMAT_XY

    GPUStaticInst*
    Decoder::decode_OP_MUBUF__BUFFER_LOAD_FORMAT_XYZ(MachInst iFmt)
    {
        return new Inst_MUBUF__BUFFER_LOAD_FORMAT_XYZ(&iFmt->iFmt_MUBUF);
    } // decode_OP_MUBUF__BUFFER_LOAD_FORMAT_XYZ

    GPUStaticInst*
    Decoder::decode_OP_MUBUF__BUFFER_LOAD_FORMAT_XYZW(MachInst iFmt)
    {
        return new Inst_MUBUF__BUFFER_LOAD_FORMAT_XYZW(&iFmt->iFmt_MUBUF);
    } // decode_OP_MUBUF__BUFFER_LOAD_FORMAT_XYZW

    GPUStaticInst*
    Decoder::decode_OP_MUBUF__BUFFER_STORE_FORMAT_X(MachInst iFmt)
    {
        return new Inst_MUBUF__BUFFER_STORE_FORMAT_X(&iFmt->iFmt_MUBUF);
    } // decode_OP_MUBUF__BUFFER_STORE_FORMAT_X

    GPUStaticInst*
    Decoder::decode_OP_MUBUF__BUFFER_STORE_FORMAT_XY(MachInst iFmt)
    {
        return new Inst_MUBUF__BUFFER_STORE_FORMAT_XY(&iFmt->iFmt_MUBUF);
    } // decode_OP_MUBUF__BUFFER_STORE_FORMAT_XY

    GPUStaticInst*
    Decoder::decode_OP_MUBUF__BUFFER_STORE_FORMAT_XYZ(MachInst iFmt)
    {
        return new Inst_MUBUF__BUFFER_STORE_FORMAT_XYZ(&iFmt->iFmt_MUBUF);
    } // decode_OP_MUBUF__BUFFER_STORE_FORMAT_XYZ

    GPUStaticInst*
    Decoder::decode_OP_MUBUF__BUFFER_STORE_FORMAT_XYZW(MachInst iFmt)
    {
        return new Inst_MUBUF__BUFFER_STORE_FORMAT_XYZW(&iFmt->iFmt_MUBUF);
    } // decode_OP_MUBUF__BUFFER_STORE_FORMAT_XYZW

    GPUStaticInst*
    Decoder::decode_OP_MUBUF__BUFFER_LOAD_FORMAT_D16_X(MachInst iFmt)
    {
        return new Inst_MUBUF__BUFFER_LOAD_FORMAT_D16_X(&iFmt->iFmt_MUBUF);
    } // decode_OP_MUBUF__BUFFER_LOAD_FORMAT_D16_X

    GPUStaticInst*
    Decoder::decode_OP_MUBUF__BUFFER_LOAD_FORMAT_D16_XY(MachInst iFmt)
    {
        return new Inst_MUBUF__BUFFER_LOAD_FORMAT_D16_XY(&iFmt->iFmt_MUBUF);
    } // decode_OP_MUBUF__BUFFER_LOAD_FORMAT_D16_XY

    GPUStaticInst*
    Decoder::decode_OP_MUBUF__BUFFER_LOAD_FORMAT_D16_XYZ(MachInst iFmt)
    {
        return new Inst_MUBUF__BUFFER_LOAD_FORMAT_D16_XYZ(&iFmt->iFmt_MUBUF);
    } // decode_OP_MUBUF__BUFFER_LOAD_FORMAT_D16_XYZ

    GPUStaticInst*
    Decoder::decode_OP_MUBUF__BUFFER_LOAD_FORMAT_D16_XYZW(MachInst iFmt)
    {
        return new Inst_MUBUF__BUFFER_LOAD_FORMAT_D16_XYZW(&iFmt->iFmt_MUBUF);
    } // decode_OP_MUBUF__BUFFER_LOAD_FORMAT_D16_XYZW

    GPUStaticInst*
    Decoder::decode_OP_MUBUF__BUFFER_STORE_FORMAT_D16_X(MachInst iFmt)
    {
        return new Inst_MUBUF__BUFFER_STORE_FORMAT_D16_X(&iFmt->iFmt_MUBUF);
    } // decode_OP_MUBUF__BUFFER_STORE_FORMAT_D16_X

    GPUStaticInst*
    Decoder::decode_OP_MUBUF__BUFFER_STORE_FORMAT_D16_XY(MachInst iFmt)
    {
        return new Inst_MUBUF__BUFFER_STORE_FORMAT_D16_XY(&iFmt->iFmt_MUBUF);
    } // decode_OP_MUBUF__BUFFER_STORE_FORMAT_D16_XY

    GPUStaticInst*
    Decoder::decode_OP_MUBUF__BUFFER_STORE_FORMAT_D16_XYZ(MachInst iFmt)
    {
        return new Inst_MUBUF__BUFFER_STORE_FORMAT_D16_XYZ(&iFmt->iFmt_MUBUF);
    } // decode_OP_MUBUF__BUFFER_STORE_FORMAT_D16_XYZ

    GPUStaticInst*
    Decoder::decode_OP_MUBUF__BUFFER_STORE_FORMAT_D16_XYZW(MachInst iFmt)
    {
        return new Inst_MUBUF__BUFFER_STORE_FORMAT_D16_XYZW(&iFmt->iFmt_MUBUF);
    } // decode_OP_MUBUF__BUFFER_STORE_FORMAT_D16_XYZW

    GPUStaticInst*
    Decoder::decode_OP_MUBUF__BUFFER_LOAD_UBYTE(MachInst iFmt)
    {
        return new Inst_MUBUF__BUFFER_LOAD_UBYTE(&iFmt->iFmt_MUBUF);
    } // decode_OP_MUBUF__BUFFER_LOAD_UBYTE

    GPUStaticInst*
    Decoder::decode_OP_MUBUF__BUFFER_LOAD_SBYTE(MachInst iFmt)
    {
        return new Inst_MUBUF__BUFFER_LOAD_SBYTE(&iFmt->iFmt_MUBUF);
    } // decode_OP_MUBUF__BUFFER_LOAD_SBYTE

    GPUStaticInst*
    Decoder::decode_OP_MUBUF__BUFFER_LOAD_USHORT(MachInst iFmt)
    {
        return new Inst_MUBUF__BUFFER_LOAD_USHORT(&iFmt->iFmt_MUBUF);
    } // decode_OP_MUBUF__BUFFER_LOAD_USHORT

    GPUStaticInst*
    Decoder::decode_OP_MUBUF__BUFFER_LOAD_SSHORT(MachInst iFmt)
    {
        return new Inst_MUBUF__BUFFER_LOAD_SSHORT(&iFmt->iFmt_MUBUF);
    } // decode_OP_MUBUF__BUFFER_LOAD_SSHORT

    GPUStaticInst*
    Decoder::decode_OP_MUBUF__BUFFER_LOAD_DWORD(MachInst iFmt)
    {
        return new Inst_MUBUF__BUFFER_LOAD_DWORD(&iFmt->iFmt_MUBUF);
    } // decode_OP_MUBUF__BUFFER_LOAD_DWORD

    GPUStaticInst*
    Decoder::decode_OP_MUBUF__BUFFER_LOAD_DWORDX2(MachInst iFmt)
    {
        return new Inst_MUBUF__BUFFER_LOAD_DWORDX2(&iFmt->iFmt_MUBUF);
    } // decode_OP_MUBUF__BUFFER_LOAD_DWORDX2

    GPUStaticInst*
    Decoder::decode_OP_MUBUF__BUFFER_LOAD_DWORDX3(MachInst iFmt)
    {
        return new Inst_MUBUF__BUFFER_LOAD_DWORDX3(&iFmt->iFmt_MUBUF);
    } // decode_OP_MUBUF__BUFFER_LOAD_DWORDX3

    GPUStaticInst*
    Decoder::decode_OP_MUBUF__BUFFER_LOAD_DWORDX4(MachInst iFmt)
    {
        return new Inst_MUBUF__BUFFER_LOAD_DWORDX4(&iFmt->iFmt_MUBUF);
    } // decode_OP_MUBUF__BUFFER_LOAD_DWORDX4

    GPUStaticInst*
    Decoder::decode_OP_MUBUF__BUFFER_STORE_BYTE(MachInst iFmt)
    {
        return new Inst_MUBUF__BUFFER_STORE_BYTE(&iFmt->iFmt_MUBUF);
    } // decode_OP_MUBUF__BUFFER_STORE_BYTE

    GPUStaticInst*
    Decoder::decode_OP_MUBUF__BUFFER_STORE_BYTE_D16_HI(MachInst iFmt)
    {
        fatal("Trying to decode instruction without a class\n");
        return nullptr;
    }

    GPUStaticInst*
    Decoder::decode_OP_MUBUF__BUFFER_STORE_SHORT(MachInst iFmt)
    {
        return new Inst_MUBUF__BUFFER_STORE_SHORT(&iFmt->iFmt_MUBUF);
    } // decode_OP_MUBUF__BUFFER_STORE_SHORT

    GPUStaticInst*
    Decoder::decode_OP_MUBUF__BUFFER_STORE_SHORT_D16_HI(MachInst iFmt)
    {
        fatal("Trying to decode instruction without a class\n");
        return nullptr;
    }

    GPUStaticInst*
    Decoder::decode_OP_MUBUF__BUFFER_STORE_DWORD(MachInst iFmt)
    {
        return new Inst_MUBUF__BUFFER_STORE_DWORD(&iFmt->iFmt_MUBUF);
    } // decode_OP_MUBUF__BUFFER_STORE_DWORD

    GPUStaticInst*
    Decoder::decode_OP_MUBUF__BUFFER_STORE_DWORDX2(MachInst iFmt)
    {
        return new Inst_MUBUF__BUFFER_STORE_DWORDX2(&iFmt->iFmt_MUBUF);
    } // decode_OP_MUBUF__BUFFER_STORE_DWORDX2

    GPUStaticInst*
    Decoder::decode_OP_MUBUF__BUFFER_STORE_DWORDX3(MachInst iFmt)
    {
        return new Inst_MUBUF__BUFFER_STORE_DWORDX3(&iFmt->iFmt_MUBUF);
    } // decode_OP_MUBUF__BUFFER_STORE_DWORDX3

    GPUStaticInst*
    Decoder::decode_OP_MUBUF__BUFFER_STORE_DWORDX4(MachInst iFmt)
    {
        return new Inst_MUBUF__BUFFER_STORE_DWORDX4(&iFmt->iFmt_MUBUF);
    } // decode_OP_MUBUF__BUFFER_STORE_DWORDX4

    GPUStaticInst*
    Decoder::decode_OP_MUBUF__BUFFER_STORE_LDS_DWORD(MachInst iFmt)
    {
        return new Inst_MUBUF__BUFFER_STORE_LDS_DWORD(&iFmt->iFmt_MUBUF);
    } // decode_OP_MUBUF__BUFFER_STORE_LDS_DWORD

    GPUStaticInst*
    Decoder::decode_OP_MUBUF__BUFFER_WBINVL1(MachInst iFmt)
    {
        return new Inst_MUBUF__BUFFER_WBINVL1(&iFmt->iFmt_MUBUF);
    } // decode_OP_MUBUF__BUFFER_WBINVL1

    GPUStaticInst*
    Decoder::decode_OP_MUBUF__BUFFER_WBINVL1_VOL(MachInst iFmt)
    {
        return new Inst_MUBUF__BUFFER_WBINVL1_VOL(&iFmt->iFmt_MUBUF);
    } // decode_OP_MUBUF__BUFFER_WBINVL1_VOL

    GPUStaticInst*
    Decoder::decode_OP_MUBUF__BUFFER_ATOMIC_SWAP(MachInst iFmt)
    {
        return new Inst_MUBUF__BUFFER_ATOMIC_SWAP(&iFmt->iFmt_MUBUF);
    } // decode_OP_MUBUF__BUFFER_ATOMIC_SWAP

    GPUStaticInst*
    Decoder::decode_OP_MUBUF__BUFFER_ATOMIC_CMPSWAP(MachInst iFmt)
    {
        return new Inst_MUBUF__BUFFER_ATOMIC_CMPSWAP(&iFmt->iFmt_MUBUF);
    } // decode_OP_MUBUF__BUFFER_ATOMIC_CMPSWAP

    GPUStaticInst*
    Decoder::decode_OP_MUBUF__BUFFER_ATOMIC_ADD(MachInst iFmt)
    {
        return new Inst_MUBUF__BUFFER_ATOMIC_ADD(&iFmt->iFmt_MUBUF);
    } // decode_OP_MUBUF__BUFFER_ATOMIC_ADD

    GPUStaticInst*
    Decoder::decode_OP_MUBUF__BUFFER_ATOMIC_SUB(MachInst iFmt)
    {
        return new Inst_MUBUF__BUFFER_ATOMIC_SUB(&iFmt->iFmt_MUBUF);
    } // decode_OP_MUBUF__BUFFER_ATOMIC_SUB

    GPUStaticInst*
    Decoder::decode_OP_MUBUF__BUFFER_ATOMIC_SMIN(MachInst iFmt)
    {
        return new Inst_MUBUF__BUFFER_ATOMIC_SMIN(&iFmt->iFmt_MUBUF);
    } // decode_OP_MUBUF__BUFFER_ATOMIC_SMIN

    GPUStaticInst*
    Decoder::decode_OP_MUBUF__BUFFER_ATOMIC_UMIN(MachInst iFmt)
    {
        return new Inst_MUBUF__BUFFER_ATOMIC_UMIN(&iFmt->iFmt_MUBUF);
    } // decode_OP_MUBUF__BUFFER_ATOMIC_UMIN

    GPUStaticInst*
    Decoder::decode_OP_MUBUF__BUFFER_ATOMIC_SMAX(MachInst iFmt)
    {
        return new Inst_MUBUF__BUFFER_ATOMIC_SMAX(&iFmt->iFmt_MUBUF);
    } // decode_OP_MUBUF__BUFFER_ATOMIC_SMAX

    GPUStaticInst*
    Decoder::decode_OP_MUBUF__BUFFER_ATOMIC_UMAX(MachInst iFmt)
    {
        return new Inst_MUBUF__BUFFER_ATOMIC_UMAX(&iFmt->iFmt_MUBUF);
    } // decode_OP_MUBUF__BUFFER_ATOMIC_UMAX

    GPUStaticInst*
    Decoder::decode_OP_MUBUF__BUFFER_ATOMIC_AND(MachInst iFmt)
    {
        return new Inst_MUBUF__BUFFER_ATOMIC_AND(&iFmt->iFmt_MUBUF);
    } // decode_OP_MUBUF__BUFFER_ATOMIC_AND

    GPUStaticInst*
    Decoder::decode_OP_MUBUF__BUFFER_ATOMIC_OR(MachInst iFmt)
    {
        return new Inst_MUBUF__BUFFER_ATOMIC_OR(&iFmt->iFmt_MUBUF);
    } // decode_OP_MUBUF__BUFFER_ATOMIC_OR

    GPUStaticInst*
    Decoder::decode_OP_MUBUF__BUFFER_ATOMIC_XOR(MachInst iFmt)
    {
        return new Inst_MUBUF__BUFFER_ATOMIC_XOR(&iFmt->iFmt_MUBUF);
    } // decode_OP_MUBUF__BUFFER_ATOMIC_XOR

    GPUStaticInst*
    Decoder::decode_OP_MUBUF__BUFFER_ATOMIC_INC(MachInst iFmt)
    {
        return new Inst_MUBUF__BUFFER_ATOMIC_INC(&iFmt->iFmt_MUBUF);
    } // decode_OP_MUBUF__BUFFER_ATOMIC_INC

    GPUStaticInst*
    Decoder::decode_OP_MUBUF__BUFFER_ATOMIC_DEC(MachInst iFmt)
    {
        return new Inst_MUBUF__BUFFER_ATOMIC_DEC(&iFmt->iFmt_MUBUF);
    } // decode_OP_MUBUF__BUFFER_ATOMIC_DEC

    GPUStaticInst*
    Decoder::decode_OP_MUBUF__BUFFER_ATOMIC_SWAP_X2(MachInst iFmt)
    {
        return new Inst_MUBUF__BUFFER_ATOMIC_SWAP_X2(&iFmt->iFmt_MUBUF);
    } // decode_OP_MUBUF__BUFFER_ATOMIC_SWAP_X2

    GPUStaticInst*
    Decoder::decode_OP_MUBUF__BUFFER_ATOMIC_CMPSWAP_X2(MachInst iFmt)
    {
        return new Inst_MUBUF__BUFFER_ATOMIC_CMPSWAP_X2(&iFmt->iFmt_MUBUF);
    } // decode_OP_MUBUF__BUFFER_ATOMIC_CMPSWAP_X2

    GPUStaticInst*
    Decoder::decode_OP_MUBUF__BUFFER_ATOMIC_ADD_X2(MachInst iFmt)
    {
        return new Inst_MUBUF__BUFFER_ATOMIC_ADD_X2(&iFmt->iFmt_MUBUF);
    } // decode_OP_MUBUF__BUFFER_ATOMIC_ADD_X2

    GPUStaticInst*
    Decoder::decode_OP_MUBUF__BUFFER_ATOMIC_SUB_X2(MachInst iFmt)
    {
        return new Inst_MUBUF__BUFFER_ATOMIC_SUB_X2(&iFmt->iFmt_MUBUF);
    } // decode_OP_MUBUF__BUFFER_ATOMIC_SUB_X2

    GPUStaticInst*
    Decoder::decode_OP_MUBUF__BUFFER_ATOMIC_SMIN_X2(MachInst iFmt)
    {
        return new Inst_MUBUF__BUFFER_ATOMIC_SMIN_X2(&iFmt->iFmt_MUBUF);
    } // decode_OP_MUBUF__BUFFER_ATOMIC_SMIN_X2

    GPUStaticInst*
    Decoder::decode_OP_MUBUF__BUFFER_ATOMIC_UMIN_X2(MachInst iFmt)
    {
        return new Inst_MUBUF__BUFFER_ATOMIC_UMIN_X2(&iFmt->iFmt_MUBUF);
    } // decode_OP_MUBUF__BUFFER_ATOMIC_UMIN_X2

    GPUStaticInst*
    Decoder::decode_OP_MUBUF__BUFFER_ATOMIC_SMAX_X2(MachInst iFmt)
    {
        return new Inst_MUBUF__BUFFER_ATOMIC_SMAX_X2(&iFmt->iFmt_MUBUF);
    } // decode_OP_MUBUF__BUFFER_ATOMIC_SMAX_X2

    GPUStaticInst*
    Decoder::decode_OP_MUBUF__BUFFER_ATOMIC_UMAX_X2(MachInst iFmt)
    {
        return new Inst_MUBUF__BUFFER_ATOMIC_UMAX_X2(&iFmt->iFmt_MUBUF);
    } // decode_OP_MUBUF__BUFFER_ATOMIC_UMAX_X2

    GPUStaticInst*
    Decoder::decode_OP_MUBUF__BUFFER_ATOMIC_AND_X2(MachInst iFmt)
    {
        return new Inst_MUBUF__BUFFER_ATOMIC_AND_X2(&iFmt->iFmt_MUBUF);
    } // decode_OP_MUBUF__BUFFER_ATOMIC_AND_X2

    GPUStaticInst*
    Decoder::decode_OP_MUBUF__BUFFER_ATOMIC_OR_X2(MachInst iFmt)
    {
        return new Inst_MUBUF__BUFFER_ATOMIC_OR_X2(&iFmt->iFmt_MUBUF);
    } // decode_OP_MUBUF__BUFFER_ATOMIC_OR_X2

    GPUStaticInst*
    Decoder::decode_OP_MUBUF__BUFFER_ATOMIC_XOR_X2(MachInst iFmt)
    {
        return new Inst_MUBUF__BUFFER_ATOMIC_XOR_X2(&iFmt->iFmt_MUBUF);
    } // decode_OP_MUBUF__BUFFER_ATOMIC_XOR_X2

    GPUStaticInst*
    Decoder::decode_OP_MUBUF__BUFFER_ATOMIC_INC_X2(MachInst iFmt)
    {
        return new Inst_MUBUF__BUFFER_ATOMIC_INC_X2(&iFmt->iFmt_MUBUF);
    } // decode_OP_MUBUF__BUFFER_ATOMIC_INC_X2

    GPUStaticInst*
    Decoder::decode_OP_MUBUF__BUFFER_ATOMIC_DEC_X2(MachInst iFmt)
    {
        return new Inst_MUBUF__BUFFER_ATOMIC_DEC_X2(&iFmt->iFmt_MUBUF);
    } // decode_OP_MUBUF__BUFFER_ATOMIC_DEC_X2

    GPUStaticInst*
    Decoder::decode_OP_SCRATCH__SCRATCH_LOAD_UBYTE(MachInst iFmt)
    {
        fatal("Trying to decode instruction without a class\n");
        return nullptr;
    }

    GPUStaticInst*
    Decoder::decode_OP_SCRATCH__SCRATCH_LOAD_SBYTE(MachInst iFmt)
    {
        fatal("Trying to decode instruction without a class\n");
        return nullptr;
    }

    GPUStaticInst*
    Decoder::decode_OP_SCRATCH__SCRATCH_LOAD_USHORT(MachInst iFmt)
    {
        fatal("Trying to decode instruction without a class\n");
        return nullptr;
    }

    GPUStaticInst*
    Decoder::decode_OP_SCRATCH__SCRATCH_LOAD_SSHORT(MachInst iFmt)
    {
        fatal("Trying to decode instruction without a class\n");
        return nullptr;
    }

    GPUStaticInst*
    Decoder::decode_OP_SCRATCH__SCRATCH_LOAD_DWORD(MachInst iFmt)
    {
        fatal("Trying to decode instruction without a class\n");
        return nullptr;
    }

    GPUStaticInst*
    Decoder::decode_OP_SCRATCH__SCRATCH_LOAD_DWORDX2(MachInst iFmt)
    {
        fatal("Trying to decode instruction without a class\n");
        return nullptr;
    }

    GPUStaticInst*
    Decoder::decode_OP_SCRATCH__SCRATCH_LOAD_DWORDX3(MachInst iFmt)
    {
        fatal("Trying to decode instruction without a class\n");
        return nullptr;
    }

    GPUStaticInst*
    Decoder::decode_OP_SCRATCH__SCRATCH_LOAD_DWORDX4(MachInst iFmt)
    {
        fatal("Trying to decode instruction without a class\n");
        return nullptr;
    }

    GPUStaticInst*
    Decoder::decode_OP_SCRATCH__SCRATCH_STORE_BYTE(MachInst iFmt)
    {
        fatal("Trying to decode instruction without a class\n");
        return nullptr;
    }

    GPUStaticInst*
    Decoder::decode_OP_SCRATCH__SCRATCH_STORE_BYTE_D16_HI(MachInst iFmt)
    {
        fatal("Trying to decode instruction without a class\n");
        return nullptr;
    }

    GPUStaticInst*
    Decoder::decode_OP_SCRATCH__SCRATCH_STORE_SHORT(MachInst iFmt)
    {
        fatal("Trying to decode instruction without a class\n");
        return nullptr;
    }

    GPUStaticInst*
    Decoder::decode_OP_SCRATCH__SCRATCH_STORE_SHORT_D16_HI(MachInst iFmt)
    {
        fatal("Trying to decode instruction without a class\n");
        return nullptr;
    }

    GPUStaticInst*
    Decoder::decode_OP_SCRATCH__SCRATCH_STORE_DWORD(MachInst iFmt)
    {
        fatal("Trying to decode instruction without a class\n");
        return nullptr;
    }

    GPUStaticInst*
    Decoder::decode_OP_SCRATCH__SCRATCH_STORE_DWORDX2(MachInst iFmt)
    {
        fatal("Trying to decode instruction without a class\n");
        return nullptr;
    }

    GPUStaticInst*
    Decoder::decode_OP_SCRATCH__SCRATCH_STORE_DWORDX3(MachInst iFmt)
    {
        fatal("Trying to decode instruction without a class\n");
        return nullptr;
    }

    GPUStaticInst*
    Decoder::decode_OP_SCRATCH__SCRATCH_STORE_DWORDX4(MachInst iFmt)
    {
        fatal("Trying to decode instruction without a class\n");
        return nullptr;
    }

    GPUStaticInst*
    Decoder::decode_OP_SCRATCH__SCRATCH_LOAD_UBYTE_D16(MachInst iFmt)
    {
        fatal("Trying to decode instruction without a class\n");
        return nullptr;
    }

    GPUStaticInst*
    Decoder::decode_OP_SCRATCH__SCRATCH_LOAD_UBYTE_D16_HI(MachInst iFmt)
    {
        fatal("Trying to decode instruction without a class\n");
        return nullptr;
    }

    GPUStaticInst*
    Decoder::decode_OP_SCRATCH__SCRATCH_LOAD_SBYTE_D16(MachInst iFmt)
    {
        fatal("Trying to decode instruction without a class\n");
        return nullptr;
    }

    GPUStaticInst*
    Decoder::decode_OP_SCRATCH__SCRATCH_LOAD_SBYTE_D16_HI(MachInst iFmt)
    {
        fatal("Trying to decode instruction without a class\n");
        return nullptr;
    }

    GPUStaticInst*
    Decoder::decode_OP_SCRATCH__SCRATCH_LOAD_SHORT_D16(MachInst iFmt)
    {
        fatal("Trying to decode instruction without a class\n");
        return nullptr;
    }

    GPUStaticInst*
    Decoder::decode_OP_SCRATCH__SCRATCH_LOAD_SHORT_D16_HI(MachInst iFmt)
    {
        fatal("Trying to decode instruction without a class\n");
        return nullptr;
    }

    GPUStaticInst*
    Decoder::decode_OP_SMEM__S_LOAD_DWORD(MachInst iFmt)
    {
        return new Inst_SMEM__S_LOAD_DWORD(&iFmt->iFmt_SMEM);
    } // decode_OP_SMEM__S_LOAD_DWORD

    GPUStaticInst*
    Decoder::decode_OP_SMEM__S_LOAD_DWORDX2(MachInst iFmt)
    {
        return new Inst_SMEM__S_LOAD_DWORDX2(&iFmt->iFmt_SMEM);
    } // decode_OP_SMEM__S_LOAD_DWORDX2

    GPUStaticInst*
    Decoder::decode_OP_SMEM__S_LOAD_DWORDX4(MachInst iFmt)
    {
        return new Inst_SMEM__S_LOAD_DWORDX4(&iFmt->iFmt_SMEM);
    } // decode_OP_SMEM__S_LOAD_DWORDX4

    GPUStaticInst*
    Decoder::decode_OP_SMEM__S_LOAD_DWORDX8(MachInst iFmt)
    {
        return new Inst_SMEM__S_LOAD_DWORDX8(&iFmt->iFmt_SMEM);
    } // decode_OP_SMEM__S_LOAD_DWORDX8

    GPUStaticInst*
    Decoder::decode_OP_SMEM__S_LOAD_DWORDX16(MachInst iFmt)
    {
        return new Inst_SMEM__S_LOAD_DWORDX16(&iFmt->iFmt_SMEM);
    } // decode_OP_SMEM__S_LOAD_DWORDX16

    GPUStaticInst*
    Decoder::decode_OP_SMEM__S_SCRATCH_LOAD_DWORD(MachInst iFmt)
    {
        fatal("Trying to decode instruction without a class\n");
        return nullptr;
    }

    GPUStaticInst*
    Decoder::decode_OP_SMEM__S_SCRATCH_LOAD_DWORDX2(MachInst iFmt)
    {
        fatal("Trying to decode instruction without a class\n");
        return nullptr;
    }

    GPUStaticInst*
    Decoder::decode_OP_SMEM__S_SCRATCH_LOAD_DWORDX4(MachInst iFmt)
    {
        fatal("Trying to decode instruction without a class\n");
        return nullptr;
    }

    GPUStaticInst*
    Decoder::decode_OP_SMEM__S_BUFFER_LOAD_DWORD(MachInst iFmt)
    {
        return new Inst_SMEM__S_BUFFER_LOAD_DWORD(&iFmt->iFmt_SMEM);
    } // decode_OP_SMEM__S_BUFFER_LOAD_DWORD

    GPUStaticInst*
    Decoder::decode_OP_SMEM__S_BUFFER_LOAD_DWORDX2(MachInst iFmt)
    {
        return new Inst_SMEM__S_BUFFER_LOAD_DWORDX2(&iFmt->iFmt_SMEM);
    } // decode_OP_SMEM__S_BUFFER_LOAD_DWORDX2

    GPUStaticInst*
    Decoder::decode_OP_SMEM__S_BUFFER_LOAD_DWORDX4(MachInst iFmt)
    {
        return new Inst_SMEM__S_BUFFER_LOAD_DWORDX4(&iFmt->iFmt_SMEM);
    } // decode_OP_SMEM__S_BUFFER_LOAD_DWORDX4

    GPUStaticInst*
    Decoder::decode_OP_SMEM__S_BUFFER_LOAD_DWORDX8(MachInst iFmt)
    {
        return new Inst_SMEM__S_BUFFER_LOAD_DWORDX8(&iFmt->iFmt_SMEM);
    } // decode_OP_SMEM__S_BUFFER_LOAD_DWORDX8

    GPUStaticInst*
    Decoder::decode_OP_SMEM__S_BUFFER_LOAD_DWORDX16(MachInst iFmt)
    {
        return new Inst_SMEM__S_BUFFER_LOAD_DWORDX16(&iFmt->iFmt_SMEM);
    } // decode_OP_SMEM__S_BUFFER_LOAD_DWORDX16

    GPUStaticInst*
    Decoder::decode_OP_SMEM__S_STORE_DWORD(MachInst iFmt)
    {
        return new Inst_SMEM__S_STORE_DWORD(&iFmt->iFmt_SMEM);
    } // decode_OP_SMEM__S_STORE_DWORD

    GPUStaticInst*
    Decoder::decode_OP_SMEM__S_STORE_DWORDX2(MachInst iFmt)
    {
        return new Inst_SMEM__S_STORE_DWORDX2(&iFmt->iFmt_SMEM);
    } // decode_OP_SMEM__S_STORE_DWORDX2

    GPUStaticInst*
    Decoder::decode_OP_SMEM__S_STORE_DWORDX4(MachInst iFmt)
    {
        return new Inst_SMEM__S_STORE_DWORDX4(&iFmt->iFmt_SMEM);
    } // decode_OP_SMEM__S_STORE_DWORDX4

    GPUStaticInst*
    Decoder::decode_OP_SMEM__S_SCRATCH_STORE_DWORD(MachInst iFmt)
    {
        fatal("Trying to decode instruction without a class\n");
        return nullptr;
    }

    GPUStaticInst*
    Decoder::decode_OP_SMEM__S_SCRATCH_STORE_DWORDX2(MachInst iFmt)
    {
        fatal("Trying to decode instruction without a class\n");
        return nullptr;
    }

    GPUStaticInst*
    Decoder::decode_OP_SMEM__S_SCRATCH_STORE_DWORDX4(MachInst iFmt)
    {
        fatal("Trying to decode instruction without a class\n");
        return nullptr;
    }

    GPUStaticInst*
    Decoder::decode_OP_SMEM__S_BUFFER_STORE_DWORD(MachInst iFmt)
    {
        return new Inst_SMEM__S_BUFFER_STORE_DWORD(&iFmt->iFmt_SMEM);
    } // decode_OP_SMEM__S_BUFFER_STORE_DWORD

    GPUStaticInst*
    Decoder::decode_OP_SMEM__S_BUFFER_STORE_DWORDX2(MachInst iFmt)
    {
        return new Inst_SMEM__S_BUFFER_STORE_DWORDX2(&iFmt->iFmt_SMEM);
    } // decode_OP_SMEM__S_BUFFER_STORE_DWORDX2

    GPUStaticInst*
    Decoder::decode_OP_SMEM__S_BUFFER_STORE_DWORDX4(MachInst iFmt)
    {
        return new Inst_SMEM__S_BUFFER_STORE_DWORDX4(&iFmt->iFmt_SMEM);
    } // decode_OP_SMEM__S_BUFFER_STORE_DWORDX4

    GPUStaticInst*
    Decoder::decode_OP_MUBUF__BUFFER_LOAD_UBYTE_D16(MachInst iFmt)
    {
        fatal("Trying to decode instruction without a class\n");
        return nullptr;
    }
    GPUStaticInst*
    Decoder::decode_OP_MUBUF__BUFFER_LOAD_UBYTE_D16_HI(MachInst iFmt)
    {
        fatal("Trying to decode instruction without a class\n");
        return nullptr;
    }
    GPUStaticInst*
    Decoder::decode_OP_MUBUF__BUFFER_LOAD_SBYTE_D16(MachInst iFmt)
    {
        fatal("Trying to decode instruction without a class\n");
        return nullptr;
    }
    GPUStaticInst*
    Decoder::decode_OP_MUBUF__BUFFER_LOAD_SBYTE_D16_HI(MachInst iFmt)
    {
        fatal("Trying to decode instruction without a class\n");
        return nullptr;
    }
    GPUStaticInst*
    Decoder::decode_OP_MUBUF__BUFFER_LOAD_SHORT_D16(MachInst iFmt)
    {
        fatal("Trying to decode instruction without a class\n");
        return nullptr;
    }
    GPUStaticInst*
    Decoder::decode_OP_MUBUF__BUFFER_LOAD_SHORT_D16_HI(MachInst iFmt)
    {
        fatal("Trying to decode instruction without a class\n");
        return nullptr;
    }
    GPUStaticInst*
    Decoder::decode_OP_MUBUF__BUFFER_LOAD_FORMAT_D16_HI_X(MachInst iFmt)
    {
        fatal("Trying to decode instruction without a class\n");
        return nullptr;
    }
    GPUStaticInst*
    Decoder::decode_OP_MUBUF__BUFFER_STORE_FORMAT_D16_HI_X(MachInst iFmt)
    {
        fatal("Trying to decode instruction without a class\n");
        return nullptr;
    }

    GPUStaticInst*
    Decoder::decode_OP_SMEM__S_DCACHE_INV(MachInst iFmt)
    {
        return new Inst_SMEM__S_DCACHE_INV(&iFmt->iFmt_SMEM);
    } // decode_OP_SMEM__S_DCACHE_INV

    GPUStaticInst*
    Decoder::decode_OP_SMEM__S_DCACHE_WB(MachInst iFmt)
    {
        return new Inst_SMEM__S_DCACHE_WB(&iFmt->iFmt_SMEM);
    } // decode_OP_SMEM__S_DCACHE_WB

    GPUStaticInst*
    Decoder::decode_OP_SMEM__S_DCACHE_INV_VOL(MachInst iFmt)
    {
        return new Inst_SMEM__S_DCACHE_INV_VOL(&iFmt->iFmt_SMEM);
    } // decode_OP_SMEM__S_DCACHE_INV_VOL

    GPUStaticInst*
    Decoder::decode_OP_SMEM__S_DCACHE_WB_VOL(MachInst iFmt)
    {
        return new Inst_SMEM__S_DCACHE_WB_VOL(&iFmt->iFmt_SMEM);
    } // decode_OP_SMEM__S_DCACHE_WB_VOL

    GPUStaticInst*
    Decoder::decode_OP_SMEM__S_MEMTIME(MachInst iFmt)
    {
        return new Inst_SMEM__S_MEMTIME(&iFmt->iFmt_SMEM);
    } // decode_OP_SMEM__S_MEMTIME

    GPUStaticInst*
    Decoder::decode_OP_SMEM__S_MEMREALTIME(MachInst iFmt)
    {
        return new Inst_SMEM__S_MEMREALTIME(&iFmt->iFmt_SMEM);
    } // decode_OP_SMEM__S_MEMREALTIME

    GPUStaticInst*
    Decoder::decode_OP_SMEM__S_ATC_PROBE(MachInst iFmt)
    {
        return new Inst_SMEM__S_ATC_PROBE(&iFmt->iFmt_SMEM);
    } // decode_OP_SMEM__S_ATC_PROBE

    GPUStaticInst*
    Decoder::decode_OP_SMEM__S_ATC_PROBE_BUFFER(MachInst iFmt)
    {
        return new Inst_SMEM__S_ATC_PROBE_BUFFER(&iFmt->iFmt_SMEM);
    } // decode_OP_SMEM__S_ATC_PROBE_BUFFER

    GPUStaticInst*
    Decoder::decode_OP_SMEM__S_DCACHE_DISCARD(MachInst iFmt)
    {
        fatal("Trying to decode instruction without a class\n");
        return nullptr;
    }

    GPUStaticInst*
    Decoder::decode_OP_SMEM__S_DCACHE_DISCARD_X2(MachInst iFmt)
    {
        fatal("Trying to decode instruction without a class\n");
        return nullptr;
    }

    GPUStaticInst*
    Decoder::decode_OP_SMEM__S_BUFFER_ATOMIC_SWAP(MachInst iFmt)
    {
        fatal("Trying to decode instruction without a class\n");
        return nullptr;
    }

    GPUStaticInst*
    Decoder::decode_OP_SMEM__S_BUFFER_ATOMIC_CMPSWAP(MachInst iFmt)
    {
        fatal("Trying to decode instruction without a class\n");
        return nullptr;
    }

    GPUStaticInst*
    Decoder::decode_OP_SMEM__S_BUFFER_ATOMIC_ADD(MachInst iFmt)
    {
        fatal("Trying to decode instruction without a class\n");
        return nullptr;
    }

    GPUStaticInst*
    Decoder::decode_OP_SMEM__S_BUFFER_ATOMIC_SUB(MachInst iFmt)
    {
        fatal("Trying to decode instruction without a class\n");
        return nullptr;
    }

    GPUStaticInst*
    Decoder::decode_OP_SMEM__S_BUFFER_ATOMIC_SMIN(MachInst iFmt)
    {
        fatal("Trying to decode instruction without a class\n");
        return nullptr;
    }

    GPUStaticInst*
    Decoder::decode_OP_SMEM__S_BUFFER_ATOMIC_UMIN(MachInst iFmt)
    {
        fatal("Trying to decode instruction without a class\n");
        return nullptr;
    }

    GPUStaticInst*
    Decoder::decode_OP_SMEM__S_BUFFER_ATOMIC_SMAX(MachInst iFmt)
    {
        fatal("Trying to decode instruction without a class\n");
        return nullptr;
    }

    GPUStaticInst*
    Decoder::decode_OP_SMEM__S_BUFFER_ATOMIC_UMAX(MachInst iFmt)
    {
        fatal("Trying to decode instruction without a class\n");
        return nullptr;
    }

    GPUStaticInst*
    Decoder::decode_OP_SMEM__S_BUFFER_ATOMIC_AND(MachInst iFmt)
    {
        fatal("Trying to decode instruction without a class\n");
        return nullptr;
    }

    GPUStaticInst*
    Decoder::decode_OP_SMEM__S_BUFFER_ATOMIC_OR(MachInst iFmt)
    {
        fatal("Trying to decode instruction without a class\n");
        return nullptr;
    }

    GPUStaticInst*
    Decoder::decode_OP_SMEM__S_BUFFER_ATOMIC_XOR(MachInst iFmt)
    {
        fatal("Trying to decode instruction without a class\n");
        return nullptr;
    }

    GPUStaticInst*
    Decoder::decode_OP_SMEM__S_BUFFER_ATOMIC_INC(MachInst iFmt)
    {
        fatal("Trying to decode instruction without a class\n");
        return nullptr;
    }

    GPUStaticInst*
    Decoder::decode_OP_SMEM__S_BUFFER_ATOMIC_DEC(MachInst iFmt)
    {
        fatal("Trying to decode instruction without a class\n");
        return nullptr;
    }

    GPUStaticInst*
    Decoder::decode_OP_SMEM__S_BUFFER_ATOMIC_SWAP_X2(MachInst iFmt)
    {
        fatal("Trying to decode instruction without a class\n");
        return nullptr;
    }

    GPUStaticInst*
    Decoder::decode_OP_SMEM__S_BUFFER_ATOMIC_CMPSWAP_X2(MachInst iFmt)
    {
        fatal("Trying to decode instruction without a class\n");
        return nullptr;
    }

    GPUStaticInst*
    Decoder::decode_OP_SMEM__S_BUFFER_ATOMIC_ADD_X2(MachInst iFmt)
    {
        fatal("Trying to decode instruction without a class\n");
        return nullptr;
    }

    GPUStaticInst*
    Decoder::decode_OP_SMEM__S_BUFFER_ATOMIC_SUB_X2(MachInst iFmt)
    {
        fatal("Trying to decode instruction without a class\n");
        return nullptr;
    }

    GPUStaticInst*
    Decoder::decode_OP_SMEM__S_BUFFER_ATOMIC_SMIN_X2(MachInst iFmt)
    {
        fatal("Trying to decode instruction without a class\n");
        return nullptr;
    }

    GPUStaticInst*
    Decoder::decode_OP_SMEM__S_BUFFER_ATOMIC_UMIN_X2(MachInst iFmt)
    {
        fatal("Trying to decode instruction without a class\n");
        return nullptr;
    }

    GPUStaticInst*
    Decoder::decode_OP_SMEM__S_BUFFER_ATOMIC_SMAX_X2(MachInst iFmt)
    {
        fatal("Trying to decode instruction without a class\n");
        return nullptr;
    }

    GPUStaticInst*
    Decoder::decode_OP_SMEM__S_BUFFER_ATOMIC_UMAX_X2(MachInst iFmt)
    {
        fatal("Trying to decode instruction without a class\n");
        return nullptr;
    }

    GPUStaticInst*
    Decoder::decode_OP_SMEM__S_BUFFER_ATOMIC_AND_X2(MachInst iFmt)
    {
        fatal("Trying to decode instruction without a class\n");
        return nullptr;
    }

    GPUStaticInst*
    Decoder::decode_OP_SMEM__S_BUFFER_ATOMIC_OR_X2(MachInst iFmt)
    {
        fatal("Trying to decode instruction without a class\n");
        return nullptr;
    }

    GPUStaticInst*
    Decoder::decode_OP_SMEM__S_BUFFER_ATOMIC_XOR_X2(MachInst iFmt)
    {
        fatal("Trying to decode instruction without a class\n");
        return nullptr;
    }

    GPUStaticInst*
    Decoder::decode_OP_SMEM__S_BUFFER_ATOMIC_INC_X2(MachInst iFmt)
    {
        fatal("Trying to decode instruction without a class\n");
        return nullptr;
    }

    GPUStaticInst*
    Decoder::decode_OP_SMEM__S_BUFFER_ATOMIC_DEC_X2(MachInst iFmt)
    {
        fatal("Trying to decode instruction without a class\n");
        return nullptr;
    }

    GPUStaticInst*
    Decoder::decode_OP_SMEM__S_ATOMIC_SWAP(MachInst iFmt)
    {
        fatal("Trying to decode instruction without a class\n");
        return nullptr;
    }

    GPUStaticInst*
    Decoder::decode_OP_SMEM__S_ATOMIC_CMPSWAP(MachInst iFmt)
    {
        fatal("Trying to decode instruction without a class\n");
        return nullptr;
    }

    GPUStaticInst*
    Decoder::decode_OP_SMEM__S_ATOMIC_ADD(MachInst iFmt)
    {
        fatal("Trying to decode instruction without a class\n");
        return nullptr;
    }

    GPUStaticInst*
    Decoder::decode_OP_SMEM__S_ATOMIC_SUB(MachInst iFmt)
    {
        fatal("Trying to decode instruction without a class\n");
        return nullptr;
    }

    GPUStaticInst*
    Decoder::decode_OP_SMEM__S_ATOMIC_SMIN(MachInst iFmt)
    {
        fatal("Trying to decode instruction without a class\n");
        return nullptr;
    }

    GPUStaticInst*
    Decoder::decode_OP_SMEM__S_ATOMIC_UMIN(MachInst iFmt)
    {
        fatal("Trying to decode instruction without a class\n");
        return nullptr;
    }

    GPUStaticInst*
    Decoder::decode_OP_SMEM__S_ATOMIC_SMAX(MachInst iFmt)
    {
        fatal("Trying to decode instruction without a class\n");
        return nullptr;
    }

    GPUStaticInst*
    Decoder::decode_OP_SMEM__S_ATOMIC_UMAX(MachInst iFmt)
    {
        fatal("Trying to decode instruction without a class\n");
        return nullptr;
    }

    GPUStaticInst*
    Decoder::decode_OP_SMEM__S_ATOMIC_AND(MachInst iFmt)
    {
        fatal("Trying to decode instruction without a class\n");
        return nullptr;
    }

    GPUStaticInst*
    Decoder::decode_OP_SMEM__S_ATOMIC_OR(MachInst iFmt)
    {
        fatal("Trying to decode instruction without a class\n");
        return nullptr;
    }

    GPUStaticInst*
    Decoder::decode_OP_SMEM__S_ATOMIC_XOR(MachInst iFmt)
    {
        fatal("Trying to decode instruction without a class\n");
        return nullptr;
    }

    GPUStaticInst*
    Decoder::decode_OP_SMEM__S_ATOMIC_INC(MachInst iFmt)
    {
        fatal("Trying to decode instruction without a class\n");
        return nullptr;
    }

    GPUStaticInst*
    Decoder::decode_OP_SMEM__S_ATOMIC_DEC(MachInst iFmt)
    {
        fatal("Trying to decode instruction without a class\n");
        return nullptr;
    }

    GPUStaticInst*
    Decoder::decode_OP_SMEM__S_ATOMIC_SWAP_X2(MachInst iFmt)
    {
        fatal("Trying to decode instruction without a class\n");
        return nullptr;
    }

    GPUStaticInst*
    Decoder::decode_OP_SMEM__S_ATOMIC_CMPSWAP_X2(MachInst iFmt)
    {
        fatal("Trying to decode instruction without a class\n");
        return nullptr;
    }

    GPUStaticInst*
    Decoder::decode_OP_SMEM__S_ATOMIC_ADD_X2(MachInst iFmt)
    {
        fatal("Trying to decode instruction without a class\n");
        return nullptr;
    }

    GPUStaticInst*
    Decoder::decode_OP_SMEM__S_ATOMIC_SUB_X2(MachInst iFmt)
    {
        fatal("Trying to decode instruction without a class\n");
        return nullptr;
    }

    GPUStaticInst*
    Decoder::decode_OP_SMEM__S_ATOMIC_SMIN_X2(MachInst iFmt)
    {
        fatal("Trying to decode instruction without a class\n");
        return nullptr;
    }

    GPUStaticInst*
    Decoder::decode_OP_SMEM__S_ATOMIC_UMIN_X2(MachInst iFmt)
    {
        fatal("Trying to decode instruction without a class\n");
        return nullptr;
    }

    GPUStaticInst*
    Decoder::decode_OP_SMEM__S_ATOMIC_SMAX_X2(MachInst iFmt)
    {
        fatal("Trying to decode instruction without a class\n");
        return nullptr;
    }

    GPUStaticInst*
    Decoder::decode_OP_SMEM__S_ATOMIC_UMAX_X2(MachInst iFmt)
    {
        fatal("Trying to decode instruction without a class\n");
        return nullptr;
    }

    GPUStaticInst*
    Decoder::decode_OP_SMEM__S_ATOMIC_AND_X2(MachInst iFmt)
    {
        fatal("Trying to decode instruction without a class\n");
        return nullptr;
    }

    GPUStaticInst*
    Decoder::decode_OP_SMEM__S_ATOMIC_OR_X2(MachInst iFmt)
    {
        fatal("Trying to decode instruction without a class\n");
        return nullptr;
    }

    GPUStaticInst*
    Decoder::decode_OP_SMEM__S_ATOMIC_XOR_X2(MachInst iFmt)
    {
        fatal("Trying to decode instruction without a class\n");
        return nullptr;
    }

    GPUStaticInst*
    Decoder::decode_OP_SMEM__S_ATOMIC_INC_X2(MachInst iFmt)
    {
        fatal("Trying to decode instruction without a class\n");
        return nullptr;
    }

    GPUStaticInst*
    Decoder::decode_OP_SMEM__S_ATOMIC_DEC_X2(MachInst iFmt)
    {
        fatal("Trying to decode instruction without a class\n");
        return nullptr;
    }

    GPUStaticInst*
    Decoder::decode_OP_SOP1__S_MOV_B32(MachInst iFmt)
    {
        return new Inst_SOP1__S_MOV_B32(&iFmt->iFmt_SOP1);
    } // decode_OP_SOP1__S_MOV_B32

    GPUStaticInst*
    Decoder::decode_OP_SOP1__S_MOV_B64(MachInst iFmt)
    {
        return new Inst_SOP1__S_MOV_B64(&iFmt->iFmt_SOP1);
    } // decode_OP_SOP1__S_MOV_B64

    GPUStaticInst*
    Decoder::decode_OP_SOP1__S_CMOV_B32(MachInst iFmt)
    {
        return new Inst_SOP1__S_CMOV_B32(&iFmt->iFmt_SOP1);
    } // decode_OP_SOP1__S_CMOV_B32

    GPUStaticInst*
    Decoder::decode_OP_SOP1__S_CMOV_B64(MachInst iFmt)
    {
        return new Inst_SOP1__S_CMOV_B64(&iFmt->iFmt_SOP1);
    } // decode_OP_SOP1__S_CMOV_B64

    GPUStaticInst*
    Decoder::decode_OP_SOP1__S_NOT_B32(MachInst iFmt)
    {
        return new Inst_SOP1__S_NOT_B32(&iFmt->iFmt_SOP1);
    } // decode_OP_SOP1__S_NOT_B32

    GPUStaticInst*
    Decoder::decode_OP_SOP1__S_NOT_B64(MachInst iFmt)
    {
        return new Inst_SOP1__S_NOT_B64(&iFmt->iFmt_SOP1);
    } // decode_OP_SOP1__S_NOT_B64

    GPUStaticInst*
    Decoder::decode_OP_SOP1__S_WQM_B32(MachInst iFmt)
    {
        return new Inst_SOP1__S_WQM_B32(&iFmt->iFmt_SOP1);
    } // decode_OP_SOP1__S_WQM_B32

    GPUStaticInst*
    Decoder::decode_OP_SOP1__S_WQM_B64(MachInst iFmt)
    {
        return new Inst_SOP1__S_WQM_B64(&iFmt->iFmt_SOP1);
    } // decode_OP_SOP1__S_WQM_B64

    GPUStaticInst*
    Decoder::decode_OP_SOP1__S_BREV_B32(MachInst iFmt)
    {
        return new Inst_SOP1__S_BREV_B32(&iFmt->iFmt_SOP1);
    } // decode_OP_SOP1__S_BREV_B32

    GPUStaticInst*
    Decoder::decode_OP_SOP1__S_BREV_B64(MachInst iFmt)
    {
        return new Inst_SOP1__S_BREV_B64(&iFmt->iFmt_SOP1);
    } // decode_OP_SOP1__S_BREV_B64

    GPUStaticInst*
    Decoder::decode_OP_SOP1__S_BCNT0_I32_B32(MachInst iFmt)
    {
        return new Inst_SOP1__S_BCNT0_I32_B32(&iFmt->iFmt_SOP1);
    } // decode_OP_SOP1__S_BCNT0_I32_B32

    GPUStaticInst*
    Decoder::decode_OP_SOP1__S_BCNT0_I32_B64(MachInst iFmt)
    {
        return new Inst_SOP1__S_BCNT0_I32_B64(&iFmt->iFmt_SOP1);
    } // decode_OP_SOP1__S_BCNT0_I32_B64

    GPUStaticInst*
    Decoder::decode_OP_SOP1__S_BCNT1_I32_B32(MachInst iFmt)
    {
        return new Inst_SOP1__S_BCNT1_I32_B32(&iFmt->iFmt_SOP1);
    } // decode_OP_SOP1__S_BCNT1_I32_B32

    GPUStaticInst*
    Decoder::decode_OP_SOP1__S_BCNT1_I32_B64(MachInst iFmt)
    {
        return new Inst_SOP1__S_BCNT1_I32_B64(&iFmt->iFmt_SOP1);
    } // decode_OP_SOP1__S_BCNT1_I32_B64

    GPUStaticInst*
    Decoder::decode_OP_SOP1__S_FF0_I32_B32(MachInst iFmt)
    {
        return new Inst_SOP1__S_FF0_I32_B32(&iFmt->iFmt_SOP1);
    } // decode_OP_SOP1__S_FF0_I32_B32

    GPUStaticInst*
    Decoder::decode_OP_SOP1__S_FF0_I32_B64(MachInst iFmt)
    {
        return new Inst_SOP1__S_FF0_I32_B64(&iFmt->iFmt_SOP1);
    } // decode_OP_SOP1__S_FF0_I32_B64

    GPUStaticInst*
    Decoder::decode_OP_SOP1__S_FF1_I32_B32(MachInst iFmt)
    {
        return new Inst_SOP1__S_FF1_I32_B32(&iFmt->iFmt_SOP1);
    } // decode_OP_SOP1__S_FF1_I32_B32

    GPUStaticInst*
    Decoder::decode_OP_SOP1__S_FF1_I32_B64(MachInst iFmt)
    {
        return new Inst_SOP1__S_FF1_I32_B64(&iFmt->iFmt_SOP1);
    } // decode_OP_SOP1__S_FF1_I32_B64

    GPUStaticInst*
    Decoder::decode_OP_SOP1__S_FLBIT_I32_B32(MachInst iFmt)
    {
        return new Inst_SOP1__S_FLBIT_I32_B32(&iFmt->iFmt_SOP1);
    } // decode_OP_SOP1__S_FLBIT_I32_B32

    GPUStaticInst*
    Decoder::decode_OP_SOP1__S_FLBIT_I32_B64(MachInst iFmt)
    {
        return new Inst_SOP1__S_FLBIT_I32_B64(&iFmt->iFmt_SOP1);
    } // decode_OP_SOP1__S_FLBIT_I32_B64

    GPUStaticInst*
    Decoder::decode_OP_SOP1__S_FLBIT_I32(MachInst iFmt)
    {
        return new Inst_SOP1__S_FLBIT_I32(&iFmt->iFmt_SOP1);
    } // decode_OP_SOP1__S_FLBIT_I32

    GPUStaticInst*
    Decoder::decode_OP_SOP1__S_FLBIT_I32_I64(MachInst iFmt)
    {
        return new Inst_SOP1__S_FLBIT_I32_I64(&iFmt->iFmt_SOP1);
    } // decode_OP_SOP1__S_FLBIT_I32_I64

    GPUStaticInst*
    Decoder::decode_OP_SOP1__S_SEXT_I32_I8(MachInst iFmt)
    {
        return new Inst_SOP1__S_SEXT_I32_I8(&iFmt->iFmt_SOP1);
    } // decode_OP_SOP1__S_SEXT_I32_I8

    GPUStaticInst*
    Decoder::decode_OP_SOP1__S_SEXT_I32_I16(MachInst iFmt)
    {
        return new Inst_SOP1__S_SEXT_I32_I16(&iFmt->iFmt_SOP1);
    } // decode_OP_SOP1__S_SEXT_I32_I16

    GPUStaticInst*
    Decoder::decode_OP_SOP1__S_BITSET0_B32(MachInst iFmt)
    {
        return new Inst_SOP1__S_BITSET0_B32(&iFmt->iFmt_SOP1);
    } // decode_OP_SOP1__S_BITSET0_B32

    GPUStaticInst*
    Decoder::decode_OP_SOP1__S_BITSET0_B64(MachInst iFmt)
    {
        return new Inst_SOP1__S_BITSET0_B64(&iFmt->iFmt_SOP1);
    } // decode_OP_SOP1__S_BITSET0_B64

    GPUStaticInst*
    Decoder::decode_OP_SOP1__S_BITSET1_B32(MachInst iFmt)
    {
        return new Inst_SOP1__S_BITSET1_B32(&iFmt->iFmt_SOP1);
    } // decode_OP_SOP1__S_BITSET1_B32

    GPUStaticInst*
    Decoder::decode_OP_SOP1__S_BITSET1_B64(MachInst iFmt)
    {
        return new Inst_SOP1__S_BITSET1_B64(&iFmt->iFmt_SOP1);
    } // decode_OP_SOP1__S_BITSET1_B64

    GPUStaticInst*
    Decoder::decode_OP_SOP1__S_GETPC_B64(MachInst iFmt)
    {
        return new Inst_SOP1__S_GETPC_B64(&iFmt->iFmt_SOP1);
    } // decode_OP_SOP1__S_GETPC_B64

    GPUStaticInst*
    Decoder::decode_OP_SOP1__S_SETPC_B64(MachInst iFmt)
    {
        return new Inst_SOP1__S_SETPC_B64(&iFmt->iFmt_SOP1);
    } // decode_OP_SOP1__S_SETPC_B64

    GPUStaticInst*
    Decoder::decode_OP_SOP1__S_SWAPPC_B64(MachInst iFmt)
    {
        return new Inst_SOP1__S_SWAPPC_B64(&iFmt->iFmt_SOP1);
    } // decode_OP_SOP1__S_SWAPPC_B64

    GPUStaticInst*
    Decoder::decode_OP_SOP1__S_RFE_B64(MachInst iFmt)
    {
        return new Inst_SOP1__S_RFE_B64(&iFmt->iFmt_SOP1);
    } // decode_OP_SOP1__S_RFE_B64

    GPUStaticInst*
    Decoder::decode_OP_SOP1__S_AND_SAVEEXEC_B64(MachInst iFmt)
    {
        return new Inst_SOP1__S_AND_SAVEEXEC_B64(&iFmt->iFmt_SOP1);
    } // decode_OP_SOP1__S_AND_SAVEEXEC_B64

    GPUStaticInst*
    Decoder::decode_OP_SOP1__S_OR_SAVEEXEC_B64(MachInst iFmt)
    {
        return new Inst_SOP1__S_OR_SAVEEXEC_B64(&iFmt->iFmt_SOP1);
    } // decode_OP_SOP1__S_OR_SAVEEXEC_B64

    GPUStaticInst*
    Decoder::decode_OP_SOP1__S_XOR_SAVEEXEC_B64(MachInst iFmt)
    {
        return new Inst_SOP1__S_XOR_SAVEEXEC_B64(&iFmt->iFmt_SOP1);
    } // decode_OP_SOP1__S_XOR_SAVEEXEC_B64

    GPUStaticInst*
    Decoder::decode_OP_SOP1__S_ANDN2_SAVEEXEC_B64(MachInst iFmt)
    {
        return new Inst_SOP1__S_ANDN2_SAVEEXEC_B64(&iFmt->iFmt_SOP1);
    } // decode_OP_SOP1__S_ANDN2_SAVEEXEC_B64

    GPUStaticInst*
    Decoder::decode_OP_SOP1__S_ORN2_SAVEEXEC_B64(MachInst iFmt)
    {
        return new Inst_SOP1__S_ORN2_SAVEEXEC_B64(&iFmt->iFmt_SOP1);
    } // decode_OP_SOP1__S_ORN2_SAVEEXEC_B64

    GPUStaticInst*
    Decoder::decode_OP_SOP1__S_NAND_SAVEEXEC_B64(MachInst iFmt)
    {
        return new Inst_SOP1__S_NAND_SAVEEXEC_B64(&iFmt->iFmt_SOP1);
    } // decode_OP_SOP1__S_NAND_SAVEEXEC_B64

    GPUStaticInst*
    Decoder::decode_OP_SOP1__S_NOR_SAVEEXEC_B64(MachInst iFmt)
    {
        return new Inst_SOP1__S_NOR_SAVEEXEC_B64(&iFmt->iFmt_SOP1);
    } // decode_OP_SOP1__S_NOR_SAVEEXEC_B64

    GPUStaticInst*
    Decoder::decode_OP_SOP1__S_XNOR_SAVEEXEC_B64(MachInst iFmt)
    {
        return new Inst_SOP1__S_XNOR_SAVEEXEC_B64(&iFmt->iFmt_SOP1);
    } // decode_OP_SOP1__S_XNOR_SAVEEXEC_B64

    GPUStaticInst*
    Decoder::decode_OP_SOP1__S_QUADMASK_B32(MachInst iFmt)
    {
        return new Inst_SOP1__S_QUADMASK_B32(&iFmt->iFmt_SOP1);
    } // decode_OP_SOP1__S_QUADMASK_B32

    GPUStaticInst*
    Decoder::decode_OP_SOP1__S_QUADMASK_B64(MachInst iFmt)
    {
        return new Inst_SOP1__S_QUADMASK_B64(&iFmt->iFmt_SOP1);
    } // decode_OP_SOP1__S_QUADMASK_B64

    GPUStaticInst*
    Decoder::decode_OP_SOP1__S_MOVRELS_B32(MachInst iFmt)
    {
        return new Inst_SOP1__S_MOVRELS_B32(&iFmt->iFmt_SOP1);
    } // decode_OP_SOP1__S_MOVRELS_B32

    GPUStaticInst*
    Decoder::decode_OP_SOP1__S_MOVRELS_B64(MachInst iFmt)
    {
        return new Inst_SOP1__S_MOVRELS_B64(&iFmt->iFmt_SOP1);
    } // decode_OP_SOP1__S_MOVRELS_B64

    GPUStaticInst*
    Decoder::decode_OP_SOP1__S_MOVRELD_B32(MachInst iFmt)
    {
        return new Inst_SOP1__S_MOVRELD_B32(&iFmt->iFmt_SOP1);
    } // decode_OP_SOP1__S_MOVRELD_B32

    GPUStaticInst*
    Decoder::decode_OP_SOP1__S_MOVRELD_B64(MachInst iFmt)
    {
        return new Inst_SOP1__S_MOVRELD_B64(&iFmt->iFmt_SOP1);
    } // decode_OP_SOP1__S_MOVRELD_B64

    GPUStaticInst*
    Decoder::decode_OP_SOP1__S_CBRANCH_JOIN(MachInst iFmt)
    {
        return new Inst_SOP1__S_CBRANCH_JOIN(&iFmt->iFmt_SOP1);
    } // decode_OP_SOP1__S_CBRANCH_JOIN

    GPUStaticInst*
    Decoder::decode_OP_SOP1__S_ABS_I32(MachInst iFmt)
    {
        return new Inst_SOP1__S_ABS_I32(&iFmt->iFmt_SOP1);
    } // decode_OP_SOP1__S_ABS_I32

    GPUStaticInst*
    Decoder::decode_OP_SOP1__S_SET_GPR_IDX_IDX(MachInst iFmt)
    {
        return new Inst_SOP1__S_SET_GPR_IDX_IDX(&iFmt->iFmt_SOP1);
    } // decode_OP_SOP1__S_SET_GPR_IDX_IDX

    GPUStaticInst*
    Decoder::decode_OP_SOP1__S_ANDN1_SAVEEXEC_B64(MachInst iFmt)
    {
        fatal("Trying to decode instruction without a class\n");
        return nullptr;
    }

    GPUStaticInst*
    Decoder::decode_OP_SOP1__S_ORN1_SAVEEXEC_B64(MachInst iFmt)
    {
        fatal("Trying to decode instruction without a class\n");
        return nullptr;
    }

    GPUStaticInst*
    Decoder::decode_OP_SOP1__S_ANDN1_WREXEC_B64(MachInst iFmt)
    {
        fatal("Trying to decode instruction without a class\n");
        return nullptr;
    }

    GPUStaticInst*
    Decoder::decode_OP_SOP1__S_ANDN2_WREXEC_B64(MachInst iFmt)
    {
        fatal("Trying to decode instruction without a class\n");
        return nullptr;
    }

    GPUStaticInst*
    Decoder::decode_OP_SOP1__S_BITREPLICATE_B64_B32(MachInst iFmt)
    {
        fatal("Trying to decode instruction without a class\n");
        return nullptr;
    }

    GPUStaticInst*
    Decoder::decode_OP_SOPC__S_CMP_EQ_I32(MachInst iFmt)
    {
        return new Inst_SOPC__S_CMP_EQ_I32(&iFmt->iFmt_SOPC);
    } // decode_OP_SOPC__S_CMP_EQ_I32

    GPUStaticInst*
    Decoder::decode_OP_SOPC__S_CMP_LG_I32(MachInst iFmt)
    {
        return new Inst_SOPC__S_CMP_LG_I32(&iFmt->iFmt_SOPC);
    } // decode_OP_SOPC__S_CMP_LG_I32

    GPUStaticInst*
    Decoder::decode_OP_SOPC__S_CMP_GT_I32(MachInst iFmt)
    {
        return new Inst_SOPC__S_CMP_GT_I32(&iFmt->iFmt_SOPC);
    } // decode_OP_SOPC__S_CMP_GT_I32

    GPUStaticInst*
    Decoder::decode_OP_SOPC__S_CMP_GE_I32(MachInst iFmt)
    {
        return new Inst_SOPC__S_CMP_GE_I32(&iFmt->iFmt_SOPC);
    } // decode_OP_SOPC__S_CMP_GE_I32

    GPUStaticInst*
    Decoder::decode_OP_SOPC__S_CMP_LT_I32(MachInst iFmt)
    {
        return new Inst_SOPC__S_CMP_LT_I32(&iFmt->iFmt_SOPC);
    } // decode_OP_SOPC__S_CMP_LT_I32

    GPUStaticInst*
    Decoder::decode_OP_SOPC__S_CMP_LE_I32(MachInst iFmt)
    {
        return new Inst_SOPC__S_CMP_LE_I32(&iFmt->iFmt_SOPC);
    } // decode_OP_SOPC__S_CMP_LE_I32

    GPUStaticInst*
    Decoder::decode_OP_SOPC__S_CMP_EQ_U32(MachInst iFmt)
    {
        return new Inst_SOPC__S_CMP_EQ_U32(&iFmt->iFmt_SOPC);
    } // decode_OP_SOPC__S_CMP_EQ_U32

    GPUStaticInst*
    Decoder::decode_OP_SOPC__S_CMP_LG_U32(MachInst iFmt)
    {
        return new Inst_SOPC__S_CMP_LG_U32(&iFmt->iFmt_SOPC);
    } // decode_OP_SOPC__S_CMP_LG_U32

    GPUStaticInst*
    Decoder::decode_OP_SOPC__S_CMP_GT_U32(MachInst iFmt)
    {
        return new Inst_SOPC__S_CMP_GT_U32(&iFmt->iFmt_SOPC);
    } // decode_OP_SOPC__S_CMP_GT_U32

    GPUStaticInst*
    Decoder::decode_OP_SOPC__S_CMP_GE_U32(MachInst iFmt)
    {
        return new Inst_SOPC__S_CMP_GE_U32(&iFmt->iFmt_SOPC);
    } // decode_OP_SOPC__S_CMP_GE_U32

    GPUStaticInst*
    Decoder::decode_OP_SOPC__S_CMP_LT_U32(MachInst iFmt)
    {
        return new Inst_SOPC__S_CMP_LT_U32(&iFmt->iFmt_SOPC);
    } // decode_OP_SOPC__S_CMP_LT_U32

    GPUStaticInst*
    Decoder::decode_OP_SOPC__S_CMP_LE_U32(MachInst iFmt)
    {
        return new Inst_SOPC__S_CMP_LE_U32(&iFmt->iFmt_SOPC);
    } // decode_OP_SOPC__S_CMP_LE_U32

    GPUStaticInst*
    Decoder::decode_OP_SOPC__S_BITCMP0_B32(MachInst iFmt)
    {
        return new Inst_SOPC__S_BITCMP0_B32(&iFmt->iFmt_SOPC);
    } // decode_OP_SOPC__S_BITCMP0_B32

    GPUStaticInst*
    Decoder::decode_OP_SOPC__S_BITCMP1_B32(MachInst iFmt)
    {
        return new Inst_SOPC__S_BITCMP1_B32(&iFmt->iFmt_SOPC);
    } // decode_OP_SOPC__S_BITCMP1_B32

    GPUStaticInst*
    Decoder::decode_OP_SOPC__S_BITCMP0_B64(MachInst iFmt)
    {
        return new Inst_SOPC__S_BITCMP0_B64(&iFmt->iFmt_SOPC);
    } // decode_OP_SOPC__S_BITCMP0_B64

    GPUStaticInst*
    Decoder::decode_OP_SOPC__S_BITCMP1_B64(MachInst iFmt)
    {
        return new Inst_SOPC__S_BITCMP1_B64(&iFmt->iFmt_SOPC);
    } // decode_OP_SOPC__S_BITCMP1_B64

    GPUStaticInst*
    Decoder::decode_OP_SOPC__S_SETVSKIP(MachInst iFmt)
    {
        return new Inst_SOPC__S_SETVSKIP(&iFmt->iFmt_SOPC);
    } // decode_OP_SOPC__S_SETVSKIP

    GPUStaticInst*
    Decoder::decode_OP_SOPC__S_SET_GPR_IDX_ON(MachInst iFmt)
    {
        return new Inst_SOPC__S_SET_GPR_IDX_ON(&iFmt->iFmt_SOPC);
    } // decode_OP_SOPC__S_SET_GPR_IDX_ON

    GPUStaticInst*
    Decoder::decode_OP_SOPC__S_CMP_EQ_U64(MachInst iFmt)
    {
        return new Inst_SOPC__S_CMP_EQ_U64(&iFmt->iFmt_SOPC);
    } // decode_OP_SOPC__S_CMP_EQ_U64

    GPUStaticInst*
    Decoder::decode_OP_SOPC__S_CMP_LG_U64(MachInst iFmt)
    {
        return new Inst_SOPC__S_CMP_LG_U64(&iFmt->iFmt_SOPC);
    } // decode_OP_SOPC__S_CMP_LG_U64

    GPUStaticInst*
    Decoder::decode_OP_SOPP__S_NOP(MachInst iFmt)
    {
        return new Inst_SOPP__S_NOP(&iFmt->iFmt_SOPP);
    } // decode_OP_SOPP__S_NOP

    GPUStaticInst*
    Decoder::decode_OP_SOPP__S_ENDPGM(MachInst iFmt)
    {
        return new Inst_SOPP__S_ENDPGM(&iFmt->iFmt_SOPP);
    } // decode_OP_SOPP__S_ENDPGM

    GPUStaticInst*
    Decoder::decode_OP_SOPP__S_BRANCH(MachInst iFmt)
    {
        return new Inst_SOPP__S_BRANCH(&iFmt->iFmt_SOPP);
    } // decode_OP_SOPP__S_BRANCH

    GPUStaticInst*
    Decoder::decode_OP_SOPP__S_WAKEUP(MachInst iFmt)
    {
        return new Inst_SOPP__S_WAKEUP(&iFmt->iFmt_SOPP);
    } // decode_OP_SOPP__S_WAKEUP

    GPUStaticInst*
    Decoder::decode_OP_SOPP__S_CBRANCH_SCC0(MachInst iFmt)
    {
        return new Inst_SOPP__S_CBRANCH_SCC0(&iFmt->iFmt_SOPP);
    } // decode_OP_SOPP__S_CBRANCH_SCC0

    GPUStaticInst*
    Decoder::decode_OP_SOPP__S_CBRANCH_SCC1(MachInst iFmt)
    {
        return new Inst_SOPP__S_CBRANCH_SCC1(&iFmt->iFmt_SOPP);
    } // decode_OP_SOPP__S_CBRANCH_SCC1

    GPUStaticInst*
    Decoder::decode_OP_SOPP__S_CBRANCH_VCCZ(MachInst iFmt)
    {
        return new Inst_SOPP__S_CBRANCH_VCCZ(&iFmt->iFmt_SOPP);
    } // decode_OP_SOPP__S_CBRANCH_VCCZ

    GPUStaticInst*
    Decoder::decode_OP_SOPP__S_CBRANCH_VCCNZ(MachInst iFmt)
    {
        return new Inst_SOPP__S_CBRANCH_VCCNZ(&iFmt->iFmt_SOPP);
    } // decode_OP_SOPP__S_CBRANCH_VCCNZ

    GPUStaticInst*
    Decoder::decode_OP_SOPP__S_CBRANCH_EXECZ(MachInst iFmt)
    {
        return new Inst_SOPP__S_CBRANCH_EXECZ(&iFmt->iFmt_SOPP);
    } // decode_OP_SOPP__S_CBRANCH_EXECZ

    GPUStaticInst*
    Decoder::decode_OP_SOPP__S_CBRANCH_EXECNZ(MachInst iFmt)
    {
        return new Inst_SOPP__S_CBRANCH_EXECNZ(&iFmt->iFmt_SOPP);
    } // decode_OP_SOPP__S_CBRANCH_EXECNZ

    GPUStaticInst*
    Decoder::decode_OP_SOPP__S_BARRIER(MachInst iFmt)
    {
        return new Inst_SOPP__S_BARRIER(&iFmt->iFmt_SOPP);
    } // decode_OP_SOPP__S_BARRIER

    GPUStaticInst*
    Decoder::decode_OP_SOPP__S_SETKILL(MachInst iFmt)
    {
        return new Inst_SOPP__S_SETKILL(&iFmt->iFmt_SOPP);
    } // decode_OP_SOPP__S_SETKILL

    GPUStaticInst*
    Decoder::decode_OP_SOPP__S_WAITCNT(MachInst iFmt)
    {
        return new Inst_SOPP__S_WAITCNT(&iFmt->iFmt_SOPP);
    } // decode_OP_SOPP__S_WAITCNT

    GPUStaticInst*
    Decoder::decode_OP_SOPP__S_SETHALT(MachInst iFmt)
    {
        return new Inst_SOPP__S_SETHALT(&iFmt->iFmt_SOPP);
    } // decode_OP_SOPP__S_SETHALT

    GPUStaticInst*
    Decoder::decode_OP_SOPP__S_SLEEP(MachInst iFmt)
    {
        return new Inst_SOPP__S_SLEEP(&iFmt->iFmt_SOPP);
    } // decode_OP_SOPP__S_SLEEP

    GPUStaticInst*
    Decoder::decode_OP_SOPP__S_SETPRIO(MachInst iFmt)
    {
        return new Inst_SOPP__S_SETPRIO(&iFmt->iFmt_SOPP);
    } // decode_OP_SOPP__S_SETPRIO

    GPUStaticInst*
    Decoder::decode_OP_SOPP__S_SENDMSG(MachInst iFmt)
    {
        return new Inst_SOPP__S_SENDMSG(&iFmt->iFmt_SOPP);
    } // decode_OP_SOPP__S_SENDMSG

    GPUStaticInst*
    Decoder::decode_OP_SOPP__S_SENDMSGHALT(MachInst iFmt)
    {
        return new Inst_SOPP__S_SENDMSGHALT(&iFmt->iFmt_SOPP);
    } // decode_OP_SOPP__S_SENDMSGHALT

    GPUStaticInst*
    Decoder::decode_OP_SOPP__S_TRAP(MachInst iFmt)
    {
        return new Inst_SOPP__S_TRAP(&iFmt->iFmt_SOPP);
    } // decode_OP_SOPP__S_TRAP

    GPUStaticInst*
    Decoder::decode_OP_SOPP__S_ICACHE_INV(MachInst iFmt)
    {
        return new Inst_SOPP__S_ICACHE_INV(&iFmt->iFmt_SOPP);
    } // decode_OP_SOPP__S_ICACHE_INV

    GPUStaticInst*
    Decoder::decode_OP_SOPP__S_INCPERFLEVEL(MachInst iFmt)
    {
        return new Inst_SOPP__S_INCPERFLEVEL(&iFmt->iFmt_SOPP);
    } // decode_OP_SOPP__S_INCPERFLEVEL

    GPUStaticInst*
    Decoder::decode_OP_SOPP__S_DECPERFLEVEL(MachInst iFmt)
    {
        return new Inst_SOPP__S_DECPERFLEVEL(&iFmt->iFmt_SOPP);
    } // decode_OP_SOPP__S_DECPERFLEVEL

    GPUStaticInst*
    Decoder::decode_OP_SOPP__S_TTRACEDATA(MachInst iFmt)
    {
        return new Inst_SOPP__S_TTRACEDATA(&iFmt->iFmt_SOPP);
    } // decode_OP_SOPP__S_TTRACEDATA

    GPUStaticInst*
    Decoder::decode_OP_SOPP__S_CBRANCH_CDBGSYS(MachInst iFmt)
    {
        return new Inst_SOPP__S_CBRANCH_CDBGSYS(&iFmt->iFmt_SOPP);
    } // decode_OP_SOPP__S_CBRANCH_CDBGSYS

    GPUStaticInst*
    Decoder::decode_OP_SOPP__S_CBRANCH_CDBGUSER(MachInst iFmt)
    {
        return new Inst_SOPP__S_CBRANCH_CDBGUSER(&iFmt->iFmt_SOPP);
    } // decode_OP_SOPP__S_CBRANCH_CDBGUSER

    GPUStaticInst*
    Decoder::decode_OP_SOPP__S_CBRANCH_CDBGSYS_OR_USER(MachInst iFmt)
    {
        return new Inst_SOPP__S_CBRANCH_CDBGSYS_OR_USER(&iFmt->iFmt_SOPP);
    } // decode_OP_SOPP__S_CBRANCH_CDBGSYS_OR_USER

    GPUStaticInst*
    Decoder::decode_OP_SOPP__S_CBRANCH_CDBGSYS_AND_USER(MachInst iFmt)
    {
        return new Inst_SOPP__S_CBRANCH_CDBGSYS_AND_USER(&iFmt->iFmt_SOPP);
    } // decode_OP_SOPP__S_CBRANCH_CDBGSYS_AND_USER

    GPUStaticInst*
    Decoder::decode_OP_SOPP__S_ENDPGM_SAVED(MachInst iFmt)
    {
        return new Inst_SOPP__S_ENDPGM_SAVED(&iFmt->iFmt_SOPP);
    } // decode_OP_SOPP__S_ENDPGM_SAVED

    GPUStaticInst*
    Decoder::decode_OP_SOPP__S_SET_GPR_IDX_OFF(MachInst iFmt)
    {
        return new Inst_SOPP__S_SET_GPR_IDX_OFF(&iFmt->iFmt_SOPP);
    } // decode_OP_SOPP__S_SET_GPR_IDX_OFF

    GPUStaticInst*
    Decoder::decode_OP_SOPP__S_SET_GPR_IDX_MODE(MachInst iFmt)
    {
        return new Inst_SOPP__S_SET_GPR_IDX_MODE(&iFmt->iFmt_SOPP);
    } // decode_OP_SOPP__S_SET_GPR_IDX_MODE

    GPUStaticInst*
    Decoder::decode_OP_SOPP__S_ENDPGM_ORDERED_PS_DONE(MachInst iFmt)
    {
        fatal("Trying to decode instruction without a class\n");
        return nullptr;
    }

    GPUStaticInst*
    Decoder::decode_OP_VINTRP__V_INTERP_P1_F32(MachInst iFmt)
    {
        return new Inst_VINTRP__V_INTERP_P1_F32(&iFmt->iFmt_VINTRP);
    } // decode_OP_VINTRP__V_INTERP_P1_F32

    GPUStaticInst*
    Decoder::decode_OP_VINTRP__V_INTERP_P2_F32(MachInst iFmt)
    {
        return new Inst_VINTRP__V_INTERP_P2_F32(&iFmt->iFmt_VINTRP);
    } // decode_OP_VINTRP__V_INTERP_P2_F32

    GPUStaticInst*
    Decoder::decode_OP_VINTRP__V_INTERP_MOV_F32(MachInst iFmt)
    {
        return new Inst_VINTRP__V_INTERP_MOV_F32(&iFmt->iFmt_VINTRP);
    } // decode_OP_VINTRP__V_INTERP_MOV_F32

    GPUStaticInst*
    Decoder::decode_OP_VOP1__V_NOP(MachInst iFmt)
    {
        return new Inst_VOP1__V_NOP(&iFmt->iFmt_VOP1);
    } // decode_OP_VOP1__V_NOP

    GPUStaticInst*
    Decoder::decode_OP_VOP1__V_MOV_B32(MachInst iFmt)
    {
        return new Inst_VOP1__V_MOV_B32(&iFmt->iFmt_VOP1);
    } // decode_OP_VOP1__V_MOV_B32

    GPUStaticInst*
    Decoder::decode_OP_VOP1__V_READFIRSTLANE_B32(MachInst iFmt)
    {
        return new Inst_VOP1__V_READFIRSTLANE_B32(&iFmt->iFmt_VOP1);
    } // decode_OP_VOP1__V_READFIRSTLANE_B32

    GPUStaticInst*
    Decoder::decode_OP_VOP1__V_CVT_I32_F64(MachInst iFmt)
    {
        return new Inst_VOP1__V_CVT_I32_F64(&iFmt->iFmt_VOP1);
    } // decode_OP_VOP1__V_CVT_I32_F64

    GPUStaticInst*
    Decoder::decode_OP_VOP1__V_CVT_F64_I32(MachInst iFmt)
    {
        return new Inst_VOP1__V_CVT_F64_I32(&iFmt->iFmt_VOP1);
    } // decode_OP_VOP1__V_CVT_F64_I32

    GPUStaticInst*
    Decoder::decode_OP_VOP1__V_CVT_F32_I32(MachInst iFmt)
    {
        return new Inst_VOP1__V_CVT_F32_I32(&iFmt->iFmt_VOP1);
    } // decode_OP_VOP1__V_CVT_F32_I32

    GPUStaticInst*
    Decoder::decode_OP_VOP1__V_CVT_F32_U32(MachInst iFmt)
    {
        return new Inst_VOP1__V_CVT_F32_U32(&iFmt->iFmt_VOP1);
    } // decode_OP_VOP1__V_CVT_F32_U32

    GPUStaticInst*
    Decoder::decode_OP_VOP1__V_CVT_U32_F32(MachInst iFmt)
    {
        return new Inst_VOP1__V_CVT_U32_F32(&iFmt->iFmt_VOP1);
    } // decode_OP_VOP1__V_CVT_U32_F32

    GPUStaticInst*
    Decoder::decode_OP_VOP1__V_CVT_I32_F32(MachInst iFmt)
    {
        return new Inst_VOP1__V_CVT_I32_F32(&iFmt->iFmt_VOP1);
    } // decode_OP_VOP1__V_CVT_I32_F32

    GPUStaticInst*
    Decoder::decode_OP_VOP1__V_CVT_F16_F32(MachInst iFmt)
    {
        return new Inst_VOP1__V_CVT_F16_F32(&iFmt->iFmt_VOP1);
    } // decode_OP_VOP1__V_CVT_F16_F32

    GPUStaticInst*
    Decoder::decode_OP_VOP1__V_CVT_F32_F16(MachInst iFmt)
    {
        return new Inst_VOP1__V_CVT_F32_F16(&iFmt->iFmt_VOP1);
    } // decode_OP_VOP1__V_CVT_F32_F16

    GPUStaticInst*
    Decoder::decode_OP_VOP1__V_CVT_RPI_I32_F32(MachInst iFmt)
    {
        return new Inst_VOP1__V_CVT_RPI_I32_F32(&iFmt->iFmt_VOP1);
    } // decode_OP_VOP1__V_CVT_RPI_I32_F32

    GPUStaticInst*
    Decoder::decode_OP_VOP1__V_CVT_FLR_I32_F32(MachInst iFmt)
    {
        return new Inst_VOP1__V_CVT_FLR_I32_F32(&iFmt->iFmt_VOP1);
    } // decode_OP_VOP1__V_CVT_FLR_I32_F32

    GPUStaticInst*
    Decoder::decode_OP_VOP1__V_CVT_OFF_F32_I4(MachInst iFmt)
    {
        return new Inst_VOP1__V_CVT_OFF_F32_I4(&iFmt->iFmt_VOP1);
    } // decode_OP_VOP1__V_CVT_OFF_F32_I4

    GPUStaticInst*
    Decoder::decode_OP_VOP1__V_CVT_F32_F64(MachInst iFmt)
    {
        return new Inst_VOP1__V_CVT_F32_F64(&iFmt->iFmt_VOP1);
    } // decode_OP_VOP1__V_CVT_F32_F64

    GPUStaticInst*
    Decoder::decode_OP_VOP1__V_CVT_F64_F32(MachInst iFmt)
    {
        return new Inst_VOP1__V_CVT_F64_F32(&iFmt->iFmt_VOP1);
    } // decode_OP_VOP1__V_CVT_F64_F32

    GPUStaticInst*
    Decoder::decode_OP_VOP1__V_CVT_F32_UBYTE0(MachInst iFmt)
    {
        return new Inst_VOP1__V_CVT_F32_UBYTE0(&iFmt->iFmt_VOP1);
    } // decode_OP_VOP1__V_CVT_F32_UBYTE0

    GPUStaticInst*
    Decoder::decode_OP_VOP1__V_CVT_F32_UBYTE1(MachInst iFmt)
    {
        return new Inst_VOP1__V_CVT_F32_UBYTE1(&iFmt->iFmt_VOP1);
    } // decode_OP_VOP1__V_CVT_F32_UBYTE1

    GPUStaticInst*
    Decoder::decode_OP_VOP1__V_CVT_F32_UBYTE2(MachInst iFmt)
    {
        return new Inst_VOP1__V_CVT_F32_UBYTE2(&iFmt->iFmt_VOP1);
    } // decode_OP_VOP1__V_CVT_F32_UBYTE2

    GPUStaticInst*
    Decoder::decode_OP_VOP1__V_CVT_F32_UBYTE3(MachInst iFmt)
    {
        return new Inst_VOP1__V_CVT_F32_UBYTE3(&iFmt->iFmt_VOP1);
    } // decode_OP_VOP1__V_CVT_F32_UBYTE3

    GPUStaticInst*
    Decoder::decode_OP_VOP1__V_CVT_U32_F64(MachInst iFmt)
    {
        return new Inst_VOP1__V_CVT_U32_F64(&iFmt->iFmt_VOP1);
    } // decode_OP_VOP1__V_CVT_U32_F64

    GPUStaticInst*
    Decoder::decode_OP_VOP1__V_CVT_F64_U32(MachInst iFmt)
    {
        return new Inst_VOP1__V_CVT_F64_U32(&iFmt->iFmt_VOP1);
    } // decode_OP_VOP1__V_CVT_F64_U32

    GPUStaticInst*
    Decoder::decode_OP_VOP1__V_TRUNC_F64(MachInst iFmt)
    {
        return new Inst_VOP1__V_TRUNC_F64(&iFmt->iFmt_VOP1);
    } // decode_OP_VOP1__V_TRUNC_F64

    GPUStaticInst*
    Decoder::decode_OP_VOP1__V_CEIL_F64(MachInst iFmt)
    {
        return new Inst_VOP1__V_CEIL_F64(&iFmt->iFmt_VOP1);
    } // decode_OP_VOP1__V_CEIL_F64

    GPUStaticInst*
    Decoder::decode_OP_VOP1__V_RNDNE_F64(MachInst iFmt)
    {
        return new Inst_VOP1__V_RNDNE_F64(&iFmt->iFmt_VOP1);
    } // decode_OP_VOP1__V_RNDNE_F64

    GPUStaticInst*
    Decoder::decode_OP_VOP1__V_FLOOR_F64(MachInst iFmt)
    {
        return new Inst_VOP1__V_FLOOR_F64(&iFmt->iFmt_VOP1);
    } // decode_OP_VOP1__V_FLOOR_F64

    GPUStaticInst*
    Decoder::decode_OP_VOP1__V_FRACT_F32(MachInst iFmt)
    {
        return new Inst_VOP1__V_FRACT_F32(&iFmt->iFmt_VOP1);
    } // decode_OP_VOP1__V_FRACT_F32

    GPUStaticInst*
    Decoder::decode_OP_VOP1__V_TRUNC_F32(MachInst iFmt)
    {
        return new Inst_VOP1__V_TRUNC_F32(&iFmt->iFmt_VOP1);
    } // decode_OP_VOP1__V_TRUNC_F32

    GPUStaticInst*
    Decoder::decode_OP_VOP1__V_CEIL_F32(MachInst iFmt)
    {
        return new Inst_VOP1__V_CEIL_F32(&iFmt->iFmt_VOP1);
    } // decode_OP_VOP1__V_CEIL_F32

    GPUStaticInst*
    Decoder::decode_OP_VOP1__V_RNDNE_F32(MachInst iFmt)
    {
        return new Inst_VOP1__V_RNDNE_F32(&iFmt->iFmt_VOP1);
    } // decode_OP_VOP1__V_RNDNE_F32

    GPUStaticInst*
    Decoder::decode_OP_VOP1__V_FLOOR_F32(MachInst iFmt)
    {
        return new Inst_VOP1__V_FLOOR_F32(&iFmt->iFmt_VOP1);
    } // decode_OP_VOP1__V_FLOOR_F32

    GPUStaticInst*
    Decoder::decode_OP_VOP1__V_EXP_F32(MachInst iFmt)
    {
        return new Inst_VOP1__V_EXP_F32(&iFmt->iFmt_VOP1);
    } // decode_OP_VOP1__V_EXP_F32

    GPUStaticInst*
    Decoder::decode_OP_VOP1__V_LOG_F32(MachInst iFmt)
    {
        return new Inst_VOP1__V_LOG_F32(&iFmt->iFmt_VOP1);
    } // decode_OP_VOP1__V_LOG_F32

    GPUStaticInst*
    Decoder::decode_OP_VOP1__V_RCP_F32(MachInst iFmt)
    {
        return new Inst_VOP1__V_RCP_F32(&iFmt->iFmt_VOP1);
    } // decode_OP_VOP1__V_RCP_F32

    GPUStaticInst*
    Decoder::decode_OP_VOP1__V_RCP_IFLAG_F32(MachInst iFmt)
    {
        return new Inst_VOP1__V_RCP_IFLAG_F32(&iFmt->iFmt_VOP1);
    } // decode_OP_VOP1__V_RCP_IFLAG_F32

    GPUStaticInst*
    Decoder::decode_OP_VOP1__V_RSQ_F32(MachInst iFmt)
    {
        return new Inst_VOP1__V_RSQ_F32(&iFmt->iFmt_VOP1);
    } // decode_OP_VOP1__V_RSQ_F32

    GPUStaticInst*
    Decoder::decode_OP_VOP1__V_RCP_F64(MachInst iFmt)
    {
        return new Inst_VOP1__V_RCP_F64(&iFmt->iFmt_VOP1);
    } // decode_OP_VOP1__V_RCP_F64

    GPUStaticInst*
    Decoder::decode_OP_VOP1__V_RSQ_F64(MachInst iFmt)
    {
        return new Inst_VOP1__V_RSQ_F64(&iFmt->iFmt_VOP1);
    } // decode_OP_VOP1__V_RSQ_F64

    GPUStaticInst*
    Decoder::decode_OP_VOP1__V_SQRT_F32(MachInst iFmt)
    {
        return new Inst_VOP1__V_SQRT_F32(&iFmt->iFmt_VOP1);
    } // decode_OP_VOP1__V_SQRT_F32

    GPUStaticInst*
    Decoder::decode_OP_VOP1__V_SQRT_F64(MachInst iFmt)
    {
        return new Inst_VOP1__V_SQRT_F64(&iFmt->iFmt_VOP1);
    } // decode_OP_VOP1__V_SQRT_F64

    GPUStaticInst*
    Decoder::decode_OP_VOP1__V_SIN_F32(MachInst iFmt)
    {
        return new Inst_VOP1__V_SIN_F32(&iFmt->iFmt_VOP1);
    } // decode_OP_VOP1__V_SIN_F32

    GPUStaticInst*
    Decoder::decode_OP_VOP1__V_COS_F32(MachInst iFmt)
    {
        return new Inst_VOP1__V_COS_F32(&iFmt->iFmt_VOP1);
    } // decode_OP_VOP1__V_COS_F32

    GPUStaticInst*
    Decoder::decode_OP_VOP1__V_NOT_B32(MachInst iFmt)
    {
        return new Inst_VOP1__V_NOT_B32(&iFmt->iFmt_VOP1);
    } // decode_OP_VOP1__V_NOT_B32

    GPUStaticInst*
    Decoder::decode_OP_VOP1__V_BFREV_B32(MachInst iFmt)
    {
        return new Inst_VOP1__V_BFREV_B32(&iFmt->iFmt_VOP1);
    } // decode_OP_VOP1__V_BFREV_B32

    GPUStaticInst*
    Decoder::decode_OP_VOP1__V_FFBH_U32(MachInst iFmt)
    {
        return new Inst_VOP1__V_FFBH_U32(&iFmt->iFmt_VOP1);
    } // decode_OP_VOP1__V_FFBH_U32

    GPUStaticInst*
    Decoder::decode_OP_VOP1__V_FFBL_B32(MachInst iFmt)
    {
        return new Inst_VOP1__V_FFBL_B32(&iFmt->iFmt_VOP1);
    } // decode_OP_VOP1__V_FFBL_B32

    GPUStaticInst*
    Decoder::decode_OP_VOP1__V_FFBH_I32(MachInst iFmt)
    {
        return new Inst_VOP1__V_FFBH_I32(&iFmt->iFmt_VOP1);
    } // decode_OP_VOP1__V_FFBH_I32

    GPUStaticInst*
    Decoder::decode_OP_VOP1__V_FREXP_EXP_I32_F64(MachInst iFmt)
    {
        return new Inst_VOP1__V_FREXP_EXP_I32_F64(&iFmt->iFmt_VOP1);
    } // decode_OP_VOP1__V_FREXP_EXP_I32_F64

    GPUStaticInst*
    Decoder::decode_OP_VOP1__V_FREXP_MANT_F64(MachInst iFmt)
    {
        return new Inst_VOP1__V_FREXP_MANT_F64(&iFmt->iFmt_VOP1);
    } // decode_OP_VOP1__V_FREXP_MANT_F64

    GPUStaticInst*
    Decoder::decode_OP_VOP1__V_FRACT_F64(MachInst iFmt)
    {
        return new Inst_VOP1__V_FRACT_F64(&iFmt->iFmt_VOP1);
    } // decode_OP_VOP1__V_FRACT_F64

    GPUStaticInst*
    Decoder::decode_OP_VOP1__V_FREXP_EXP_I32_F32(MachInst iFmt)
    {
        return new Inst_VOP1__V_FREXP_EXP_I32_F32(&iFmt->iFmt_VOP1);
    } // decode_OP_VOP1__V_FREXP_EXP_I32_F32

    GPUStaticInst*
    Decoder::decode_OP_VOP1__V_FREXP_MANT_F32(MachInst iFmt)
    {
        return new Inst_VOP1__V_FREXP_MANT_F32(&iFmt->iFmt_VOP1);
    } // decode_OP_VOP1__V_FREXP_MANT_F32

    GPUStaticInst*
    Decoder::decode_OP_VOP1__V_CLREXCP(MachInst iFmt)
    {
        return new Inst_VOP1__V_CLREXCP(&iFmt->iFmt_VOP1);
    } // decode_OP_VOP1__V_CLREXCP

    GPUStaticInst*
    Decoder::decode_OP_VOP1__V_SCREEN_PARTITION_4SE_B32(MachInst iFmt)
    {
        fatal("Trying to decode instruction without a class\n");
        return nullptr;
    }

    GPUStaticInst*
    Decoder::decode_OP_VOP1__V_CVT_F16_U16(MachInst iFmt)
    {
        return new Inst_VOP1__V_CVT_F16_U16(&iFmt->iFmt_VOP1);
    } // decode_OP_VOP1__V_CVT_F16_U16

    GPUStaticInst*
    Decoder::decode_OP_VOP1__V_CVT_F16_I16(MachInst iFmt)
    {
        return new Inst_VOP1__V_CVT_F16_I16(&iFmt->iFmt_VOP1);
    } // decode_OP_VOP1__V_CVT_F16_I16

    GPUStaticInst*
    Decoder::decode_OP_VOP1__V_CVT_U16_F16(MachInst iFmt)
    {
        return new Inst_VOP1__V_CVT_U16_F16(&iFmt->iFmt_VOP1);
    } // decode_OP_VOP1__V_CVT_U16_F16

    GPUStaticInst*
    Decoder::decode_OP_VOP1__V_CVT_I16_F16(MachInst iFmt)
    {
        return new Inst_VOP1__V_CVT_I16_F16(&iFmt->iFmt_VOP1);
    } // decode_OP_VOP1__V_CVT_I16_F16

    GPUStaticInst*
    Decoder::decode_OP_VOP1__V_RCP_F16(MachInst iFmt)
    {
        return new Inst_VOP1__V_RCP_F16(&iFmt->iFmt_VOP1);
    } // decode_OP_VOP1__V_RCP_F16

    GPUStaticInst*
    Decoder::decode_OP_VOP1__V_SQRT_F16(MachInst iFmt)
    {
        return new Inst_VOP1__V_SQRT_F16(&iFmt->iFmt_VOP1);
    } // decode_OP_VOP1__V_SQRT_F16

    GPUStaticInst*
    Decoder::decode_OP_VOP1__V_RSQ_F16(MachInst iFmt)
    {
        return new Inst_VOP1__V_RSQ_F16(&iFmt->iFmt_VOP1);
    } // decode_OP_VOP1__V_RSQ_F16

    GPUStaticInst*
    Decoder::decode_OP_VOP1__V_LOG_F16(MachInst iFmt)
    {
        return new Inst_VOP1__V_LOG_F16(&iFmt->iFmt_VOP1);
    } // decode_OP_VOP1__V_LOG_F16

    GPUStaticInst*
    Decoder::decode_OP_VOP1__V_EXP_F16(MachInst iFmt)
    {
        return new Inst_VOP1__V_EXP_F16(&iFmt->iFmt_VOP1);
    } // decode_OP_VOP1__V_EXP_F16

    GPUStaticInst*
    Decoder::decode_OP_VOP1__V_FREXP_MANT_F16(MachInst iFmt)
    {
        return new Inst_VOP1__V_FREXP_MANT_F16(&iFmt->iFmt_VOP1);
    } // decode_OP_VOP1__V_FREXP_MANT_F16

    GPUStaticInst*
    Decoder::decode_OP_VOP1__V_FREXP_EXP_I16_F16(MachInst iFmt)
    {
        return new Inst_VOP1__V_FREXP_EXP_I16_F16(&iFmt->iFmt_VOP1);
    } // decode_OP_VOP1__V_FREXP_EXP_I16_F16

    GPUStaticInst*
    Decoder::decode_OP_VOP1__V_FLOOR_F16(MachInst iFmt)
    {
        return new Inst_VOP1__V_FLOOR_F16(&iFmt->iFmt_VOP1);
    } // decode_OP_VOP1__V_FLOOR_F16

    GPUStaticInst*
    Decoder::decode_OP_VOP1__V_CEIL_F16(MachInst iFmt)
    {
        return new Inst_VOP1__V_CEIL_F16(&iFmt->iFmt_VOP1);
    } // decode_OP_VOP1__V_CEIL_F16

    GPUStaticInst*
    Decoder::decode_OP_VOP1__V_TRUNC_F16(MachInst iFmt)
    {
        return new Inst_VOP1__V_TRUNC_F16(&iFmt->iFmt_VOP1);
    } // decode_OP_VOP1__V_TRUNC_F16

    GPUStaticInst*
    Decoder::decode_OP_VOP1__V_RNDNE_F16(MachInst iFmt)
    {
        return new Inst_VOP1__V_RNDNE_F16(&iFmt->iFmt_VOP1);
    } // decode_OP_VOP1__V_RNDNE_F16

    GPUStaticInst*
    Decoder::decode_OP_VOP1__V_FRACT_F16(MachInst iFmt)
    {
        return new Inst_VOP1__V_FRACT_F16(&iFmt->iFmt_VOP1);
    } // decode_OP_VOP1__V_FRACT_F16

    GPUStaticInst*
    Decoder::decode_OP_VOP1__V_SIN_F16(MachInst iFmt)
    {
        return new Inst_VOP1__V_SIN_F16(&iFmt->iFmt_VOP1);
    } // decode_OP_VOP1__V_SIN_F16

    GPUStaticInst*
    Decoder::decode_OP_VOP1__V_COS_F16(MachInst iFmt)
    {
        return new Inst_VOP1__V_COS_F16(&iFmt->iFmt_VOP1);
    } // decode_OP_VOP1__V_COS_F16

    GPUStaticInst*
    Decoder::decode_OP_VOP1__V_EXP_LEGACY_F32(MachInst iFmt)
    {
        return new Inst_VOP1__V_EXP_LEGACY_F32(&iFmt->iFmt_VOP1);
    } // decode_OP_VOP1__V_EXP_LEGACY_F32

    GPUStaticInst*
    Decoder::decode_OP_VOP1__V_LOG_LEGACY_F32(MachInst iFmt)
    {
        return new Inst_VOP1__V_LOG_LEGACY_F32(&iFmt->iFmt_VOP1);
    } // decode_OP_VOP1__V_LOG_LEGACY_F32

    GPUStaticInst*
    Decoder::decode_OP_VOP1__V_CVT_NORM_I16_F16(MachInst iFmt)
    {
        fatal("Trying to decode instruction without a class\n");
        return nullptr;
    }

    GPUStaticInst*
    Decoder::decode_OP_VOP1__V_CVT_NORM_U16_F16(MachInst iFmt)
    {
        fatal("Trying to decode instruction without a class\n");
        return nullptr;
    }

    GPUStaticInst*
    Decoder::decode_OP_VOP1__V_SAT_PK_U8_I16(MachInst iFmt)
    {
        fatal("Trying to decode instruction without a class\n");
        return nullptr;
    }

    GPUStaticInst*
    Decoder::decode_OP_VOP1__V_SWAP_B32(MachInst iFmt)
    {
        fatal("Trying to decode instruction without a class\n");
        return nullptr;
    }

    GPUStaticInst*
    Decoder::decode_OP_VOPC__V_CMP_CLASS_F32(MachInst iFmt)
    {
        return new Inst_VOPC__V_CMP_CLASS_F32(&iFmt->iFmt_VOPC);
    } // decode_OP_VOPC__V_CMP_CLASS_F32

    GPUStaticInst*
    Decoder::decode_OP_VOPC__V_CMPX_CLASS_F32(MachInst iFmt)
    {
        return new Inst_VOPC__V_CMPX_CLASS_F32(&iFmt->iFmt_VOPC);
    } // decode_OP_VOPC__V_CMPX_CLASS_F32

    GPUStaticInst*
    Decoder::decode_OP_VOPC__V_CMP_CLASS_F64(MachInst iFmt)
    {
        return new Inst_VOPC__V_CMP_CLASS_F64(&iFmt->iFmt_VOPC);
    } // decode_OP_VOPC__V_CMP_CLASS_F64

    GPUStaticInst*
    Decoder::decode_OP_VOPC__V_CMPX_CLASS_F64(MachInst iFmt)
    {
        return new Inst_VOPC__V_CMPX_CLASS_F64(&iFmt->iFmt_VOPC);
    } // decode_OP_VOPC__V_CMPX_CLASS_F64

    GPUStaticInst*
    Decoder::decode_OP_VOPC__V_CMP_CLASS_F16(MachInst iFmt)
    {
        return new Inst_VOPC__V_CMP_CLASS_F16(&iFmt->iFmt_VOPC);
    } // decode_OP_VOPC__V_CMP_CLASS_F16

    GPUStaticInst*
    Decoder::decode_OP_VOPC__V_CMPX_CLASS_F16(MachInst iFmt)
    {
        return new Inst_VOPC__V_CMPX_CLASS_F16(&iFmt->iFmt_VOPC);
    } // decode_OP_VOPC__V_CMPX_CLASS_F16

    GPUStaticInst*
    Decoder::decode_OP_VOPC__V_CMP_F_F16(MachInst iFmt)
    {
        return new Inst_VOPC__V_CMP_F_F16(&iFmt->iFmt_VOPC);
    } // decode_OP_VOPC__V_CMP_F_F16

    GPUStaticInst*
    Decoder::decode_OP_VOPC__V_CMP_LT_F16(MachInst iFmt)
    {
        return new Inst_VOPC__V_CMP_LT_F16(&iFmt->iFmt_VOPC);
    } // decode_OP_VOPC__V_CMP_LT_F16

    GPUStaticInst*
    Decoder::decode_OP_VOPC__V_CMP_EQ_F16(MachInst iFmt)
    {
        return new Inst_VOPC__V_CMP_EQ_F16(&iFmt->iFmt_VOPC);
    } // decode_OP_VOPC__V_CMP_EQ_F16

    GPUStaticInst*
    Decoder::decode_OP_VOPC__V_CMP_LE_F16(MachInst iFmt)
    {
        return new Inst_VOPC__V_CMP_LE_F16(&iFmt->iFmt_VOPC);
    } // decode_OP_VOPC__V_CMP_LE_F16

    GPUStaticInst*
    Decoder::decode_OP_VOPC__V_CMP_GT_F16(MachInst iFmt)
    {
        return new Inst_VOPC__V_CMP_GT_F16(&iFmt->iFmt_VOPC);
    } // decode_OP_VOPC__V_CMP_GT_F16

    GPUStaticInst*
    Decoder::decode_OP_VOPC__V_CMP_LG_F16(MachInst iFmt)
    {
        return new Inst_VOPC__V_CMP_LG_F16(&iFmt->iFmt_VOPC);
    } // decode_OP_VOPC__V_CMP_LG_F16

    GPUStaticInst*
    Decoder::decode_OP_VOPC__V_CMP_GE_F16(MachInst iFmt)
    {
        return new Inst_VOPC__V_CMP_GE_F16(&iFmt->iFmt_VOPC);
    } // decode_OP_VOPC__V_CMP_GE_F16

    GPUStaticInst*
    Decoder::decode_OP_VOPC__V_CMP_O_F16(MachInst iFmt)
    {
        return new Inst_VOPC__V_CMP_O_F16(&iFmt->iFmt_VOPC);
    } // decode_OP_VOPC__V_CMP_O_F16

    GPUStaticInst*
    Decoder::decode_OP_VOPC__V_CMP_U_F16(MachInst iFmt)
    {
        return new Inst_VOPC__V_CMP_U_F16(&iFmt->iFmt_VOPC);
    } // decode_OP_VOPC__V_CMP_U_F16

    GPUStaticInst*
    Decoder::decode_OP_VOPC__V_CMP_NGE_F16(MachInst iFmt)
    {
        return new Inst_VOPC__V_CMP_NGE_F16(&iFmt->iFmt_VOPC);
    } // decode_OP_VOPC__V_CMP_NGE_F16

    GPUStaticInst*
    Decoder::decode_OP_VOPC__V_CMP_NLG_F16(MachInst iFmt)
    {
        return new Inst_VOPC__V_CMP_NLG_F16(&iFmt->iFmt_VOPC);
    } // decode_OP_VOPC__V_CMP_NLG_F16

    GPUStaticInst*
    Decoder::decode_OP_VOPC__V_CMP_NGT_F16(MachInst iFmt)
    {
        return new Inst_VOPC__V_CMP_NGT_F16(&iFmt->iFmt_VOPC);
    } // decode_OP_VOPC__V_CMP_NGT_F16

    GPUStaticInst*
    Decoder::decode_OP_VOPC__V_CMP_NLE_F16(MachInst iFmt)
    {
        return new Inst_VOPC__V_CMP_NLE_F16(&iFmt->iFmt_VOPC);
    } // decode_OP_VOPC__V_CMP_NLE_F16

    GPUStaticInst*
    Decoder::decode_OP_VOPC__V_CMP_NEQ_F16(MachInst iFmt)
    {
        return new Inst_VOPC__V_CMP_NEQ_F16(&iFmt->iFmt_VOPC);
    } // decode_OP_VOPC__V_CMP_NEQ_F16

    GPUStaticInst*
    Decoder::decode_OP_VOPC__V_CMP_NLT_F16(MachInst iFmt)
    {
        return new Inst_VOPC__V_CMP_NLT_F16(&iFmt->iFmt_VOPC);
    } // decode_OP_VOPC__V_CMP_NLT_F16

    GPUStaticInst*
    Decoder::decode_OP_VOPC__V_CMP_TRU_F16(MachInst iFmt)
    {
        return new Inst_VOPC__V_CMP_TRU_F16(&iFmt->iFmt_VOPC);
    } // decode_OP_VOPC__V_CMP_TRU_F16

    GPUStaticInst*
    Decoder::decode_OP_VOPC__V_CMPX_F_F16(MachInst iFmt)
    {
        return new Inst_VOPC__V_CMPX_F_F16(&iFmt->iFmt_VOPC);
    } // decode_OP_VOPC__V_CMPX_F_F16

    GPUStaticInst*
    Decoder::decode_OP_VOPC__V_CMPX_LT_F16(MachInst iFmt)
    {
        return new Inst_VOPC__V_CMPX_LT_F16(&iFmt->iFmt_VOPC);
    } // decode_OP_VOPC__V_CMPX_LT_F16

    GPUStaticInst*
    Decoder::decode_OP_VOPC__V_CMPX_EQ_F16(MachInst iFmt)
    {
        return new Inst_VOPC__V_CMPX_EQ_F16(&iFmt->iFmt_VOPC);
    } // decode_OP_VOPC__V_CMPX_EQ_F16

    GPUStaticInst*
    Decoder::decode_OP_VOPC__V_CMPX_LE_F16(MachInst iFmt)
    {
        return new Inst_VOPC__V_CMPX_LE_F16(&iFmt->iFmt_VOPC);
    } // decode_OP_VOPC__V_CMPX_LE_F16

    GPUStaticInst*
    Decoder::decode_OP_VOPC__V_CMPX_GT_F16(MachInst iFmt)
    {
        return new Inst_VOPC__V_CMPX_GT_F16(&iFmt->iFmt_VOPC);
    } // decode_OP_VOPC__V_CMPX_GT_F16

    GPUStaticInst*
    Decoder::decode_OP_VOPC__V_CMPX_LG_F16(MachInst iFmt)
    {
        return new Inst_VOPC__V_CMPX_LG_F16(&iFmt->iFmt_VOPC);
    } // decode_OP_VOPC__V_CMPX_LG_F16

    GPUStaticInst*
    Decoder::decode_OP_VOPC__V_CMPX_GE_F16(MachInst iFmt)
    {
        return new Inst_VOPC__V_CMPX_GE_F16(&iFmt->iFmt_VOPC);
    } // decode_OP_VOPC__V_CMPX_GE_F16

    GPUStaticInst*
    Decoder::decode_OP_VOPC__V_CMPX_O_F16(MachInst iFmt)
    {
        return new Inst_VOPC__V_CMPX_O_F16(&iFmt->iFmt_VOPC);
    } // decode_OP_VOPC__V_CMPX_O_F16

    GPUStaticInst*
    Decoder::decode_OP_VOPC__V_CMPX_U_F16(MachInst iFmt)
    {
        return new Inst_VOPC__V_CMPX_U_F16(&iFmt->iFmt_VOPC);
    } // decode_OP_VOPC__V_CMPX_U_F16

    GPUStaticInst*
    Decoder::decode_OP_VOPC__V_CMPX_NGE_F16(MachInst iFmt)
    {
        return new Inst_VOPC__V_CMPX_NGE_F16(&iFmt->iFmt_VOPC);
    } // decode_OP_VOPC__V_CMPX_NGE_F16

    GPUStaticInst*
    Decoder::decode_OP_VOPC__V_CMPX_NLG_F16(MachInst iFmt)
    {
        return new Inst_VOPC__V_CMPX_NLG_F16(&iFmt->iFmt_VOPC);
    } // decode_OP_VOPC__V_CMPX_NLG_F16

    GPUStaticInst*
    Decoder::decode_OP_VOPC__V_CMPX_NGT_F16(MachInst iFmt)
    {
        return new Inst_VOPC__V_CMPX_NGT_F16(&iFmt->iFmt_VOPC);
    } // decode_OP_VOPC__V_CMPX_NGT_F16

    GPUStaticInst*
    Decoder::decode_OP_VOPC__V_CMPX_NLE_F16(MachInst iFmt)
    {
        return new Inst_VOPC__V_CMPX_NLE_F16(&iFmt->iFmt_VOPC);
    } // decode_OP_VOPC__V_CMPX_NLE_F16

    GPUStaticInst*
    Decoder::decode_OP_VOPC__V_CMPX_NEQ_F16(MachInst iFmt)
    {
        return new Inst_VOPC__V_CMPX_NEQ_F16(&iFmt->iFmt_VOPC);
    } // decode_OP_VOPC__V_CMPX_NEQ_F16

    GPUStaticInst*
    Decoder::decode_OP_VOPC__V_CMPX_NLT_F16(MachInst iFmt)
    {
        return new Inst_VOPC__V_CMPX_NLT_F16(&iFmt->iFmt_VOPC);
    } // decode_OP_VOPC__V_CMPX_NLT_F16

    GPUStaticInst*
    Decoder::decode_OP_VOPC__V_CMPX_TRU_F16(MachInst iFmt)
    {
        return new Inst_VOPC__V_CMPX_TRU_F16(&iFmt->iFmt_VOPC);
    } // decode_OP_VOPC__V_CMPX_TRU_F16

    GPUStaticInst*
    Decoder::decode_OP_VOPC__V_CMP_F_F32(MachInst iFmt)
    {
        return new Inst_VOPC__V_CMP_F_F32(&iFmt->iFmt_VOPC);
    } // decode_OP_VOPC__V_CMP_F_F32

    GPUStaticInst*
    Decoder::decode_OP_VOPC__V_CMP_LT_F32(MachInst iFmt)
    {
        return new Inst_VOPC__V_CMP_LT_F32(&iFmt->iFmt_VOPC);
    } // decode_OP_VOPC__V_CMP_LT_F32

    GPUStaticInst*
    Decoder::decode_OP_VOPC__V_CMP_EQ_F32(MachInst iFmt)
    {
        return new Inst_VOPC__V_CMP_EQ_F32(&iFmt->iFmt_VOPC);
    } // decode_OP_VOPC__V_CMP_EQ_F32

    GPUStaticInst*
    Decoder::decode_OP_VOPC__V_CMP_LE_F32(MachInst iFmt)
    {
        return new Inst_VOPC__V_CMP_LE_F32(&iFmt->iFmt_VOPC);
    } // decode_OP_VOPC__V_CMP_LE_F32

    GPUStaticInst*
    Decoder::decode_OP_VOPC__V_CMP_GT_F32(MachInst iFmt)
    {
        return new Inst_VOPC__V_CMP_GT_F32(&iFmt->iFmt_VOPC);
    } // decode_OP_VOPC__V_CMP_GT_F32

    GPUStaticInst*
    Decoder::decode_OP_VOPC__V_CMP_LG_F32(MachInst iFmt)
    {
        return new Inst_VOPC__V_CMP_LG_F32(&iFmt->iFmt_VOPC);
    } // decode_OP_VOPC__V_CMP_LG_F32

    GPUStaticInst*
    Decoder::decode_OP_VOPC__V_CMP_GE_F32(MachInst iFmt)
    {
        return new Inst_VOPC__V_CMP_GE_F32(&iFmt->iFmt_VOPC);
    } // decode_OP_VOPC__V_CMP_GE_F32

    GPUStaticInst*
    Decoder::decode_OP_VOPC__V_CMP_O_F32(MachInst iFmt)
    {
        return new Inst_VOPC__V_CMP_O_F32(&iFmt->iFmt_VOPC);
    } // decode_OP_VOPC__V_CMP_O_F32

    GPUStaticInst*
    Decoder::decode_OP_VOPC__V_CMP_U_F32(MachInst iFmt)
    {
        return new Inst_VOPC__V_CMP_U_F32(&iFmt->iFmt_VOPC);
    } // decode_OP_VOPC__V_CMP_U_F32

    GPUStaticInst*
    Decoder::decode_OP_VOPC__V_CMP_NGE_F32(MachInst iFmt)
    {
        return new Inst_VOPC__V_CMP_NGE_F32(&iFmt->iFmt_VOPC);
    } // decode_OP_VOPC__V_CMP_NGE_F32

    GPUStaticInst*
    Decoder::decode_OP_VOPC__V_CMP_NLG_F32(MachInst iFmt)
    {
        return new Inst_VOPC__V_CMP_NLG_F32(&iFmt->iFmt_VOPC);
    } // decode_OP_VOPC__V_CMP_NLG_F32

    GPUStaticInst*
    Decoder::decode_OP_VOPC__V_CMP_NGT_F32(MachInst iFmt)
    {
        return new Inst_VOPC__V_CMP_NGT_F32(&iFmt->iFmt_VOPC);
    } // decode_OP_VOPC__V_CMP_NGT_F32

    GPUStaticInst*
    Decoder::decode_OP_VOPC__V_CMP_NLE_F32(MachInst iFmt)
    {
        return new Inst_VOPC__V_CMP_NLE_F32(&iFmt->iFmt_VOPC);
    } // decode_OP_VOPC__V_CMP_NLE_F32

    GPUStaticInst*
    Decoder::decode_OP_VOPC__V_CMP_NEQ_F32(MachInst iFmt)
    {
        return new Inst_VOPC__V_CMP_NEQ_F32(&iFmt->iFmt_VOPC);
    } // decode_OP_VOPC__V_CMP_NEQ_F32

    GPUStaticInst*
    Decoder::decode_OP_VOPC__V_CMP_NLT_F32(MachInst iFmt)
    {
        return new Inst_VOPC__V_CMP_NLT_F32(&iFmt->iFmt_VOPC);
    } // decode_OP_VOPC__V_CMP_NLT_F32

    GPUStaticInst*
    Decoder::decode_OP_VOPC__V_CMP_TRU_F32(MachInst iFmt)
    {
        return new Inst_VOPC__V_CMP_TRU_F32(&iFmt->iFmt_VOPC);
    } // decode_OP_VOPC__V_CMP_TRU_F32

    GPUStaticInst*
    Decoder::decode_OP_VOPC__V_CMPX_F_F32(MachInst iFmt)
    {
        return new Inst_VOPC__V_CMPX_F_F32(&iFmt->iFmt_VOPC);
    } // decode_OP_VOPC__V_CMPX_F_F32

    GPUStaticInst*
    Decoder::decode_OP_VOPC__V_CMPX_LT_F32(MachInst iFmt)
    {
        return new Inst_VOPC__V_CMPX_LT_F32(&iFmt->iFmt_VOPC);
    } // decode_OP_VOPC__V_CMPX_LT_F32

    GPUStaticInst*
    Decoder::decode_OP_VOPC__V_CMPX_EQ_F32(MachInst iFmt)
    {
        return new Inst_VOPC__V_CMPX_EQ_F32(&iFmt->iFmt_VOPC);
    } // decode_OP_VOPC__V_CMPX_EQ_F32

    GPUStaticInst*
    Decoder::decode_OP_VOPC__V_CMPX_LE_F32(MachInst iFmt)
    {
        return new Inst_VOPC__V_CMPX_LE_F32(&iFmt->iFmt_VOPC);
    } // decode_OP_VOPC__V_CMPX_LE_F32

    GPUStaticInst*
    Decoder::decode_OP_VOPC__V_CMPX_GT_F32(MachInst iFmt)
    {
        return new Inst_VOPC__V_CMPX_GT_F32(&iFmt->iFmt_VOPC);
    } // decode_OP_VOPC__V_CMPX_GT_F32

    GPUStaticInst*
    Decoder::decode_OP_VOPC__V_CMPX_LG_F32(MachInst iFmt)
    {
        return new Inst_VOPC__V_CMPX_LG_F32(&iFmt->iFmt_VOPC);
    } // decode_OP_VOPC__V_CMPX_LG_F32

    GPUStaticInst*
    Decoder::decode_OP_VOPC__V_CMPX_GE_F32(MachInst iFmt)
    {
        return new Inst_VOPC__V_CMPX_GE_F32(&iFmt->iFmt_VOPC);
    } // decode_OP_VOPC__V_CMPX_GE_F32

    GPUStaticInst*
    Decoder::decode_OP_VOPC__V_CMPX_O_F32(MachInst iFmt)
    {
        return new Inst_VOPC__V_CMPX_O_F32(&iFmt->iFmt_VOPC);
    } // decode_OP_VOPC__V_CMPX_O_F32

    GPUStaticInst*
    Decoder::decode_OP_VOPC__V_CMPX_U_F32(MachInst iFmt)
    {
        return new Inst_VOPC__V_CMPX_U_F32(&iFmt->iFmt_VOPC);
    } // decode_OP_VOPC__V_CMPX_U_F32

    GPUStaticInst*
    Decoder::decode_OP_VOPC__V_CMPX_NGE_F32(MachInst iFmt)
    {
        return new Inst_VOPC__V_CMPX_NGE_F32(&iFmt->iFmt_VOPC);
    } // decode_OP_VOPC__V_CMPX_NGE_F32

    GPUStaticInst*
    Decoder::decode_OP_VOPC__V_CMPX_NLG_F32(MachInst iFmt)
    {
        return new Inst_VOPC__V_CMPX_NLG_F32(&iFmt->iFmt_VOPC);
    } // decode_OP_VOPC__V_CMPX_NLG_F32

    GPUStaticInst*
    Decoder::decode_OP_VOPC__V_CMPX_NGT_F32(MachInst iFmt)
    {
        return new Inst_VOPC__V_CMPX_NGT_F32(&iFmt->iFmt_VOPC);
    } // decode_OP_VOPC__V_CMPX_NGT_F32

    GPUStaticInst*
    Decoder::decode_OP_VOPC__V_CMPX_NLE_F32(MachInst iFmt)
    {
        return new Inst_VOPC__V_CMPX_NLE_F32(&iFmt->iFmt_VOPC);
    } // decode_OP_VOPC__V_CMPX_NLE_F32

    GPUStaticInst*
    Decoder::decode_OP_VOPC__V_CMPX_NEQ_F32(MachInst iFmt)
    {
        return new Inst_VOPC__V_CMPX_NEQ_F32(&iFmt->iFmt_VOPC);
    } // decode_OP_VOPC__V_CMPX_NEQ_F32

    GPUStaticInst*
    Decoder::decode_OP_VOPC__V_CMPX_NLT_F32(MachInst iFmt)
    {
        return new Inst_VOPC__V_CMPX_NLT_F32(&iFmt->iFmt_VOPC);
    } // decode_OP_VOPC__V_CMPX_NLT_F32

    GPUStaticInst*
    Decoder::decode_OP_VOPC__V_CMPX_TRU_F32(MachInst iFmt)
    {
        return new Inst_VOPC__V_CMPX_TRU_F32(&iFmt->iFmt_VOPC);
    } // decode_OP_VOPC__V_CMPX_TRU_F32

    GPUStaticInst*
    Decoder::decode_OP_VOPC__V_CMP_F_F64(MachInst iFmt)
    {
        return new Inst_VOPC__V_CMP_F_F64(&iFmt->iFmt_VOPC);
    } // decode_OP_VOPC__V_CMP_F_F64

    GPUStaticInst*
    Decoder::decode_OP_VOPC__V_CMP_LT_F64(MachInst iFmt)
    {
        return new Inst_VOPC__V_CMP_LT_F64(&iFmt->iFmt_VOPC);
    } // decode_OP_VOPC__V_CMP_LT_F64

    GPUStaticInst*
    Decoder::decode_OP_VOPC__V_CMP_EQ_F64(MachInst iFmt)
    {
        return new Inst_VOPC__V_CMP_EQ_F64(&iFmt->iFmt_VOPC);
    } // decode_OP_VOPC__V_CMP_EQ_F64

    GPUStaticInst*
    Decoder::decode_OP_VOPC__V_CMP_LE_F64(MachInst iFmt)
    {
        return new Inst_VOPC__V_CMP_LE_F64(&iFmt->iFmt_VOPC);
    } // decode_OP_VOPC__V_CMP_LE_F64

    GPUStaticInst*
    Decoder::decode_OP_VOPC__V_CMP_GT_F64(MachInst iFmt)
    {
        return new Inst_VOPC__V_CMP_GT_F64(&iFmt->iFmt_VOPC);
    } // decode_OP_VOPC__V_CMP_GT_F64

    GPUStaticInst*
    Decoder::decode_OP_VOPC__V_CMP_LG_F64(MachInst iFmt)
    {
        return new Inst_VOPC__V_CMP_LG_F64(&iFmt->iFmt_VOPC);
    } // decode_OP_VOPC__V_CMP_LG_F64

    GPUStaticInst*
    Decoder::decode_OP_VOPC__V_CMP_GE_F64(MachInst iFmt)
    {
        return new Inst_VOPC__V_CMP_GE_F64(&iFmt->iFmt_VOPC);
    } // decode_OP_VOPC__V_CMP_GE_F64

    GPUStaticInst*
    Decoder::decode_OP_VOPC__V_CMP_O_F64(MachInst iFmt)
    {
        return new Inst_VOPC__V_CMP_O_F64(&iFmt->iFmt_VOPC);
    } // decode_OP_VOPC__V_CMP_O_F64

    GPUStaticInst*
    Decoder::decode_OP_VOPC__V_CMP_U_F64(MachInst iFmt)
    {
        return new Inst_VOPC__V_CMP_U_F64(&iFmt->iFmt_VOPC);
    } // decode_OP_VOPC__V_CMP_U_F64

    GPUStaticInst*
    Decoder::decode_OP_VOPC__V_CMP_NGE_F64(MachInst iFmt)
    {
        return new Inst_VOPC__V_CMP_NGE_F64(&iFmt->iFmt_VOPC);
    } // decode_OP_VOPC__V_CMP_NGE_F64

    GPUStaticInst*
    Decoder::decode_OP_VOPC__V_CMP_NLG_F64(MachInst iFmt)
    {
        return new Inst_VOPC__V_CMP_NLG_F64(&iFmt->iFmt_VOPC);
    } // decode_OP_VOPC__V_CMP_NLG_F64

    GPUStaticInst*
    Decoder::decode_OP_VOPC__V_CMP_NGT_F64(MachInst iFmt)
    {
        return new Inst_VOPC__V_CMP_NGT_F64(&iFmt->iFmt_VOPC);
    } // decode_OP_VOPC__V_CMP_NGT_F64

    GPUStaticInst*
    Decoder::decode_OP_VOPC__V_CMP_NLE_F64(MachInst iFmt)
    {
        return new Inst_VOPC__V_CMP_NLE_F64(&iFmt->iFmt_VOPC);
    } // decode_OP_VOPC__V_CMP_NLE_F64

    GPUStaticInst*
    Decoder::decode_OP_VOPC__V_CMP_NEQ_F64(MachInst iFmt)
    {
        return new Inst_VOPC__V_CMP_NEQ_F64(&iFmt->iFmt_VOPC);
    } // decode_OP_VOPC__V_CMP_NEQ_F64

    GPUStaticInst*
    Decoder::decode_OP_VOPC__V_CMP_NLT_F64(MachInst iFmt)
    {
        return new Inst_VOPC__V_CMP_NLT_F64(&iFmt->iFmt_VOPC);
    } // decode_OP_VOPC__V_CMP_NLT_F64

    GPUStaticInst*
    Decoder::decode_OP_VOPC__V_CMP_TRU_F64(MachInst iFmt)
    {
        return new Inst_VOPC__V_CMP_TRU_F64(&iFmt->iFmt_VOPC);
    } // decode_OP_VOPC__V_CMP_TRU_F64

    GPUStaticInst*
    Decoder::decode_OP_VOPC__V_CMPX_F_F64(MachInst iFmt)
    {
        return new Inst_VOPC__V_CMPX_F_F64(&iFmt->iFmt_VOPC);
    } // decode_OP_VOPC__V_CMPX_F_F64

    GPUStaticInst*
    Decoder::decode_OP_VOPC__V_CMPX_LT_F64(MachInst iFmt)
    {
        return new Inst_VOPC__V_CMPX_LT_F64(&iFmt->iFmt_VOPC);
    } // decode_OP_VOPC__V_CMPX_LT_F64

    GPUStaticInst*
    Decoder::decode_OP_VOPC__V_CMPX_EQ_F64(MachInst iFmt)
    {
        return new Inst_VOPC__V_CMPX_EQ_F64(&iFmt->iFmt_VOPC);
    } // decode_OP_VOPC__V_CMPX_EQ_F64

    GPUStaticInst*
    Decoder::decode_OP_VOPC__V_CMPX_LE_F64(MachInst iFmt)
    {
        return new Inst_VOPC__V_CMPX_LE_F64(&iFmt->iFmt_VOPC);
    } // decode_OP_VOPC__V_CMPX_LE_F64

    GPUStaticInst*
    Decoder::decode_OP_VOPC__V_CMPX_GT_F64(MachInst iFmt)
    {
        return new Inst_VOPC__V_CMPX_GT_F64(&iFmt->iFmt_VOPC);
    } // decode_OP_VOPC__V_CMPX_GT_F64

    GPUStaticInst*
    Decoder::decode_OP_VOPC__V_CMPX_LG_F64(MachInst iFmt)
    {
        return new Inst_VOPC__V_CMPX_LG_F64(&iFmt->iFmt_VOPC);
    } // decode_OP_VOPC__V_CMPX_LG_F64

    GPUStaticInst*
    Decoder::decode_OP_VOPC__V_CMPX_GE_F64(MachInst iFmt)
    {
        return new Inst_VOPC__V_CMPX_GE_F64(&iFmt->iFmt_VOPC);
    } // decode_OP_VOPC__V_CMPX_GE_F64

    GPUStaticInst*
    Decoder::decode_OP_VOPC__V_CMPX_O_F64(MachInst iFmt)
    {
        return new Inst_VOPC__V_CMPX_O_F64(&iFmt->iFmt_VOPC);
    } // decode_OP_VOPC__V_CMPX_O_F64

    GPUStaticInst*
    Decoder::decode_OP_VOPC__V_CMPX_U_F64(MachInst iFmt)
    {
        return new Inst_VOPC__V_CMPX_U_F64(&iFmt->iFmt_VOPC);
    } // decode_OP_VOPC__V_CMPX_U_F64

    GPUStaticInst*
    Decoder::decode_OP_VOPC__V_CMPX_NGE_F64(MachInst iFmt)
    {
        return new Inst_VOPC__V_CMPX_NGE_F64(&iFmt->iFmt_VOPC);
    } // decode_OP_VOPC__V_CMPX_NGE_F64

    GPUStaticInst*
    Decoder::decode_OP_VOPC__V_CMPX_NLG_F64(MachInst iFmt)
    {
        return new Inst_VOPC__V_CMPX_NLG_F64(&iFmt->iFmt_VOPC);
    } // decode_OP_VOPC__V_CMPX_NLG_F64

    GPUStaticInst*
    Decoder::decode_OP_VOPC__V_CMPX_NGT_F64(MachInst iFmt)
    {
        return new Inst_VOPC__V_CMPX_NGT_F64(&iFmt->iFmt_VOPC);
    } // decode_OP_VOPC__V_CMPX_NGT_F64

    GPUStaticInst*
    Decoder::decode_OP_VOPC__V_CMPX_NLE_F64(MachInst iFmt)
    {
        return new Inst_VOPC__V_CMPX_NLE_F64(&iFmt->iFmt_VOPC);
    } // decode_OP_VOPC__V_CMPX_NLE_F64

    GPUStaticInst*
    Decoder::decode_OP_VOPC__V_CMPX_NEQ_F64(MachInst iFmt)
    {
        return new Inst_VOPC__V_CMPX_NEQ_F64(&iFmt->iFmt_VOPC);
    } // decode_OP_VOPC__V_CMPX_NEQ_F64

    GPUStaticInst*
    Decoder::decode_OP_VOPC__V_CMPX_NLT_F64(MachInst iFmt)
    {
        return new Inst_VOPC__V_CMPX_NLT_F64(&iFmt->iFmt_VOPC);
    } // decode_OP_VOPC__V_CMPX_NLT_F64

    GPUStaticInst*
    Decoder::decode_OP_VOPC__V_CMPX_TRU_F64(MachInst iFmt)
    {
        return new Inst_VOPC__V_CMPX_TRU_F64(&iFmt->iFmt_VOPC);
    } // decode_OP_VOPC__V_CMPX_TRU_F64

    GPUStaticInst*
    Decoder::decode_OP_VOPC__V_CMP_F_I16(MachInst iFmt)
    {
        return new Inst_VOPC__V_CMP_F_I16(&iFmt->iFmt_VOPC);
    } // decode_OP_VOPC__V_CMP_F_I16

    GPUStaticInst*
    Decoder::decode_OP_VOPC__V_CMP_LT_I16(MachInst iFmt)
    {
        return new Inst_VOPC__V_CMP_LT_I16(&iFmt->iFmt_VOPC);
    } // decode_OP_VOPC__V_CMP_LT_I16

    GPUStaticInst*
    Decoder::decode_OP_VOPC__V_CMP_EQ_I16(MachInst iFmt)
    {
        return new Inst_VOPC__V_CMP_EQ_I16(&iFmt->iFmt_VOPC);
    } // decode_OP_VOPC__V_CMP_EQ_I16

    GPUStaticInst*
    Decoder::decode_OP_VOPC__V_CMP_LE_I16(MachInst iFmt)
    {
        return new Inst_VOPC__V_CMP_LE_I16(&iFmt->iFmt_VOPC);
    } // decode_OP_VOPC__V_CMP_LE_I16

    GPUStaticInst*
    Decoder::decode_OP_VOPC__V_CMP_GT_I16(MachInst iFmt)
    {
        return new Inst_VOPC__V_CMP_GT_I16(&iFmt->iFmt_VOPC);
    } // decode_OP_VOPC__V_CMP_GT_I16

    GPUStaticInst*
    Decoder::decode_OP_VOPC__V_CMP_NE_I16(MachInst iFmt)
    {
        return new Inst_VOPC__V_CMP_NE_I16(&iFmt->iFmt_VOPC);
    } // decode_OP_VOPC__V_CMP_NE_I16

    GPUStaticInst*
    Decoder::decode_OP_VOPC__V_CMP_GE_I16(MachInst iFmt)
    {
        return new Inst_VOPC__V_CMP_GE_I16(&iFmt->iFmt_VOPC);
    } // decode_OP_VOPC__V_CMP_GE_I16

    GPUStaticInst*
    Decoder::decode_OP_VOPC__V_CMP_T_I16(MachInst iFmt)
    {
        return new Inst_VOPC__V_CMP_T_I16(&iFmt->iFmt_VOPC);
    } // decode_OP_VOPC__V_CMP_T_I16

    GPUStaticInst*
    Decoder::decode_OP_VOPC__V_CMP_F_U16(MachInst iFmt)
    {
        return new Inst_VOPC__V_CMP_F_U16(&iFmt->iFmt_VOPC);
    } // decode_OP_VOPC__V_CMP_F_U16

    GPUStaticInst*
    Decoder::decode_OP_VOPC__V_CMP_LT_U16(MachInst iFmt)
    {
        return new Inst_VOPC__V_CMP_LT_U16(&iFmt->iFmt_VOPC);
    } // decode_OP_VOPC__V_CMP_LT_U16

    GPUStaticInst*
    Decoder::decode_OP_VOPC__V_CMP_EQ_U16(MachInst iFmt)
    {
        return new Inst_VOPC__V_CMP_EQ_U16(&iFmt->iFmt_VOPC);
    } // decode_OP_VOPC__V_CMP_EQ_U16

    GPUStaticInst*
    Decoder::decode_OP_VOPC__V_CMP_LE_U16(MachInst iFmt)
    {
        return new Inst_VOPC__V_CMP_LE_U16(&iFmt->iFmt_VOPC);
    } // decode_OP_VOPC__V_CMP_LE_U16

    GPUStaticInst*
    Decoder::decode_OP_VOPC__V_CMP_GT_U16(MachInst iFmt)
    {
        return new Inst_VOPC__V_CMP_GT_U16(&iFmt->iFmt_VOPC);
    } // decode_OP_VOPC__V_CMP_GT_U16

    GPUStaticInst*
    Decoder::decode_OP_VOPC__V_CMP_NE_U16(MachInst iFmt)
    {
        return new Inst_VOPC__V_CMP_NE_U16(&iFmt->iFmt_VOPC);
    } // decode_OP_VOPC__V_CMP_NE_U16

    GPUStaticInst*
    Decoder::decode_OP_VOPC__V_CMP_GE_U16(MachInst iFmt)
    {
        return new Inst_VOPC__V_CMP_GE_U16(&iFmt->iFmt_VOPC);
    } // decode_OP_VOPC__V_CMP_GE_U16

    GPUStaticInst*
    Decoder::decode_OP_VOPC__V_CMP_T_U16(MachInst iFmt)
    {
        return new Inst_VOPC__V_CMP_T_U16(&iFmt->iFmt_VOPC);
    } // decode_OP_VOPC__V_CMP_T_U16

    GPUStaticInst*
    Decoder::decode_OP_VOPC__V_CMPX_F_I16(MachInst iFmt)
    {
        return new Inst_VOPC__V_CMPX_F_I16(&iFmt->iFmt_VOPC);
    } // decode_OP_VOPC__V_CMPX_F_I16

    GPUStaticInst*
    Decoder::decode_OP_VOPC__V_CMPX_LT_I16(MachInst iFmt)
    {
        return new Inst_VOPC__V_CMPX_LT_I16(&iFmt->iFmt_VOPC);
    } // decode_OP_VOPC__V_CMPX_LT_I16

    GPUStaticInst*
    Decoder::decode_OP_VOPC__V_CMPX_EQ_I16(MachInst iFmt)
    {
        return new Inst_VOPC__V_CMPX_EQ_I16(&iFmt->iFmt_VOPC);
    } // decode_OP_VOPC__V_CMPX_EQ_I16

    GPUStaticInst*
    Decoder::decode_OP_VOPC__V_CMPX_LE_I16(MachInst iFmt)
    {
        return new Inst_VOPC__V_CMPX_LE_I16(&iFmt->iFmt_VOPC);
    } // decode_OP_VOPC__V_CMPX_LE_I16

    GPUStaticInst*
    Decoder::decode_OP_VOPC__V_CMPX_GT_I16(MachInst iFmt)
    {
        return new Inst_VOPC__V_CMPX_GT_I16(&iFmt->iFmt_VOPC);
    } // decode_OP_VOPC__V_CMPX_GT_I16

    GPUStaticInst*
    Decoder::decode_OP_VOPC__V_CMPX_NE_I16(MachInst iFmt)
    {
        return new Inst_VOPC__V_CMPX_NE_I16(&iFmt->iFmt_VOPC);
    } // decode_OP_VOPC__V_CMPX_NE_I16

    GPUStaticInst*
    Decoder::decode_OP_VOPC__V_CMPX_GE_I16(MachInst iFmt)
    {
        return new Inst_VOPC__V_CMPX_GE_I16(&iFmt->iFmt_VOPC);
    } // decode_OP_VOPC__V_CMPX_GE_I16

    GPUStaticInst*
    Decoder::decode_OP_VOPC__V_CMPX_T_I16(MachInst iFmt)
    {
        return new Inst_VOPC__V_CMPX_T_I16(&iFmt->iFmt_VOPC);
    } // decode_OP_VOPC__V_CMPX_T_I16

    GPUStaticInst*
    Decoder::decode_OP_VOPC__V_CMPX_F_U16(MachInst iFmt)
    {
        return new Inst_VOPC__V_CMPX_F_U16(&iFmt->iFmt_VOPC);
    } // decode_OP_VOPC__V_CMPX_F_U16

    GPUStaticInst*
    Decoder::decode_OP_VOPC__V_CMPX_LT_U16(MachInst iFmt)
    {
        return new Inst_VOPC__V_CMPX_LT_U16(&iFmt->iFmt_VOPC);
    } // decode_OP_VOPC__V_CMPX_LT_U16

    GPUStaticInst*
    Decoder::decode_OP_VOPC__V_CMPX_EQ_U16(MachInst iFmt)
    {
        return new Inst_VOPC__V_CMPX_EQ_U16(&iFmt->iFmt_VOPC);
    } // decode_OP_VOPC__V_CMPX_EQ_U16

    GPUStaticInst*
    Decoder::decode_OP_VOPC__V_CMPX_LE_U16(MachInst iFmt)
    {
        return new Inst_VOPC__V_CMPX_LE_U16(&iFmt->iFmt_VOPC);
    } // decode_OP_VOPC__V_CMPX_LE_U16

    GPUStaticInst*
    Decoder::decode_OP_VOPC__V_CMPX_GT_U16(MachInst iFmt)
    {
        return new Inst_VOPC__V_CMPX_GT_U16(&iFmt->iFmt_VOPC);
    } // decode_OP_VOPC__V_CMPX_GT_U16

    GPUStaticInst*
    Decoder::decode_OP_VOPC__V_CMPX_NE_U16(MachInst iFmt)
    {
        return new Inst_VOPC__V_CMPX_NE_U16(&iFmt->iFmt_VOPC);
    } // decode_OP_VOPC__V_CMPX_NE_U16

    GPUStaticInst*
    Decoder::decode_OP_VOPC__V_CMPX_GE_U16(MachInst iFmt)
    {
        return new Inst_VOPC__V_CMPX_GE_U16(&iFmt->iFmt_VOPC);
    } // decode_OP_VOPC__V_CMPX_GE_U16

    GPUStaticInst*
    Decoder::decode_OP_VOPC__V_CMPX_T_U16(MachInst iFmt)
    {
        return new Inst_VOPC__V_CMPX_T_U16(&iFmt->iFmt_VOPC);
    } // decode_OP_VOPC__V_CMPX_T_U16

    GPUStaticInst*
    Decoder::decode_OP_VOPC__V_CMP_F_I32(MachInst iFmt)
    {
        return new Inst_VOPC__V_CMP_F_I32(&iFmt->iFmt_VOPC);
    } // decode_OP_VOPC__V_CMP_F_I32

    GPUStaticInst*
    Decoder::decode_OP_VOPC__V_CMP_LT_I32(MachInst iFmt)
    {
        return new Inst_VOPC__V_CMP_LT_I32(&iFmt->iFmt_VOPC);
    } // decode_OP_VOPC__V_CMP_LT_I32

    GPUStaticInst*
    Decoder::decode_OP_VOPC__V_CMP_EQ_I32(MachInst iFmt)
    {
        return new Inst_VOPC__V_CMP_EQ_I32(&iFmt->iFmt_VOPC);
    } // decode_OP_VOPC__V_CMP_EQ_I32

    GPUStaticInst*
    Decoder::decode_OP_VOPC__V_CMP_LE_I32(MachInst iFmt)
    {
        return new Inst_VOPC__V_CMP_LE_I32(&iFmt->iFmt_VOPC);
    } // decode_OP_VOPC__V_CMP_LE_I32

    GPUStaticInst*
    Decoder::decode_OP_VOPC__V_CMP_GT_I32(MachInst iFmt)
    {
        return new Inst_VOPC__V_CMP_GT_I32(&iFmt->iFmt_VOPC);
    } // decode_OP_VOPC__V_CMP_GT_I32

    GPUStaticInst*
    Decoder::decode_OP_VOPC__V_CMP_NE_I32(MachInst iFmt)
    {
        return new Inst_VOPC__V_CMP_NE_I32(&iFmt->iFmt_VOPC);
    } // decode_OP_VOPC__V_CMP_NE_I32

    GPUStaticInst*
    Decoder::decode_OP_VOPC__V_CMP_GE_I32(MachInst iFmt)
    {
        return new Inst_VOPC__V_CMP_GE_I32(&iFmt->iFmt_VOPC);
    } // decode_OP_VOPC__V_CMP_GE_I32

    GPUStaticInst*
    Decoder::decode_OP_VOPC__V_CMP_T_I32(MachInst iFmt)
    {
        return new Inst_VOPC__V_CMP_T_I32(&iFmt->iFmt_VOPC);
    } // decode_OP_VOPC__V_CMP_T_I32

    GPUStaticInst*
    Decoder::decode_OP_VOPC__V_CMP_F_U32(MachInst iFmt)
    {
        return new Inst_VOPC__V_CMP_F_U32(&iFmt->iFmt_VOPC);
    } // decode_OP_VOPC__V_CMP_F_U32

    GPUStaticInst*
    Decoder::decode_OP_VOPC__V_CMP_LT_U32(MachInst iFmt)
    {
        return new Inst_VOPC__V_CMP_LT_U32(&iFmt->iFmt_VOPC);
    } // decode_OP_VOPC__V_CMP_LT_U32

    GPUStaticInst*
    Decoder::decode_OP_VOPC__V_CMP_EQ_U32(MachInst iFmt)
    {
        return new Inst_VOPC__V_CMP_EQ_U32(&iFmt->iFmt_VOPC);
    } // decode_OP_VOPC__V_CMP_EQ_U32

    GPUStaticInst*
    Decoder::decode_OP_VOPC__V_CMP_LE_U32(MachInst iFmt)
    {
        return new Inst_VOPC__V_CMP_LE_U32(&iFmt->iFmt_VOPC);
    } // decode_OP_VOPC__V_CMP_LE_U32

    GPUStaticInst*
    Decoder::decode_OP_VOPC__V_CMP_GT_U32(MachInst iFmt)
    {
        return new Inst_VOPC__V_CMP_GT_U32(&iFmt->iFmt_VOPC);
    } // decode_OP_VOPC__V_CMP_GT_U32

    GPUStaticInst*
    Decoder::decode_OP_VOPC__V_CMP_NE_U32(MachInst iFmt)
    {
        return new Inst_VOPC__V_CMP_NE_U32(&iFmt->iFmt_VOPC);
    } // decode_OP_VOPC__V_CMP_NE_U32

    GPUStaticInst*
    Decoder::decode_OP_VOPC__V_CMP_GE_U32(MachInst iFmt)
    {
        return new Inst_VOPC__V_CMP_GE_U32(&iFmt->iFmt_VOPC);
    } // decode_OP_VOPC__V_CMP_GE_U32

    GPUStaticInst*
    Decoder::decode_OP_VOPC__V_CMP_T_U32(MachInst iFmt)
    {
        return new Inst_VOPC__V_CMP_T_U32(&iFmt->iFmt_VOPC);
    } // decode_OP_VOPC__V_CMP_T_U32

    GPUStaticInst*
    Decoder::decode_OP_VOPC__V_CMPX_F_I32(MachInst iFmt)
    {
        return new Inst_VOPC__V_CMPX_F_I32(&iFmt->iFmt_VOPC);
    } // decode_OP_VOPC__V_CMPX_F_I32

    GPUStaticInst*
    Decoder::decode_OP_VOPC__V_CMPX_LT_I32(MachInst iFmt)
    {
        return new Inst_VOPC__V_CMPX_LT_I32(&iFmt->iFmt_VOPC);
    } // decode_OP_VOPC__V_CMPX_LT_I32

    GPUStaticInst*
    Decoder::decode_OP_VOPC__V_CMPX_EQ_I32(MachInst iFmt)
    {
        return new Inst_VOPC__V_CMPX_EQ_I32(&iFmt->iFmt_VOPC);
    } // decode_OP_VOPC__V_CMPX_EQ_I32

    GPUStaticInst*
    Decoder::decode_OP_VOPC__V_CMPX_LE_I32(MachInst iFmt)
    {
        return new Inst_VOPC__V_CMPX_LE_I32(&iFmt->iFmt_VOPC);
    } // decode_OP_VOPC__V_CMPX_LE_I32

    GPUStaticInst*
    Decoder::decode_OP_VOPC__V_CMPX_GT_I32(MachInst iFmt)
    {
        return new Inst_VOPC__V_CMPX_GT_I32(&iFmt->iFmt_VOPC);
    } // decode_OP_VOPC__V_CMPX_GT_I32

    GPUStaticInst*
    Decoder::decode_OP_VOPC__V_CMPX_NE_I32(MachInst iFmt)
    {
        return new Inst_VOPC__V_CMPX_NE_I32(&iFmt->iFmt_VOPC);
    } // decode_OP_VOPC__V_CMPX_NE_I32

    GPUStaticInst*
    Decoder::decode_OP_VOPC__V_CMPX_GE_I32(MachInst iFmt)
    {
        return new Inst_VOPC__V_CMPX_GE_I32(&iFmt->iFmt_VOPC);
    } // decode_OP_VOPC__V_CMPX_GE_I32

    GPUStaticInst*
    Decoder::decode_OP_VOPC__V_CMPX_T_I32(MachInst iFmt)
    {
        return new Inst_VOPC__V_CMPX_T_I32(&iFmt->iFmt_VOPC);
    } // decode_OP_VOPC__V_CMPX_T_I32

    GPUStaticInst*
    Decoder::decode_OP_VOPC__V_CMPX_F_U32(MachInst iFmt)
    {
        return new Inst_VOPC__V_CMPX_F_U32(&iFmt->iFmt_VOPC);
    } // decode_OP_VOPC__V_CMPX_F_U32

    GPUStaticInst*
    Decoder::decode_OP_VOPC__V_CMPX_LT_U32(MachInst iFmt)
    {
        return new Inst_VOPC__V_CMPX_LT_U32(&iFmt->iFmt_VOPC);
    } // decode_OP_VOPC__V_CMPX_LT_U32

    GPUStaticInst*
    Decoder::decode_OP_VOPC__V_CMPX_EQ_U32(MachInst iFmt)
    {
        return new Inst_VOPC__V_CMPX_EQ_U32(&iFmt->iFmt_VOPC);
    } // decode_OP_VOPC__V_CMPX_EQ_U32

    GPUStaticInst*
    Decoder::decode_OP_VOPC__V_CMPX_LE_U32(MachInst iFmt)
    {
        return new Inst_VOPC__V_CMPX_LE_U32(&iFmt->iFmt_VOPC);
    } // decode_OP_VOPC__V_CMPX_LE_U32

    GPUStaticInst*
    Decoder::decode_OP_VOPC__V_CMPX_GT_U32(MachInst iFmt)
    {
        return new Inst_VOPC__V_CMPX_GT_U32(&iFmt->iFmt_VOPC);
    } // decode_OP_VOPC__V_CMPX_GT_U32

    GPUStaticInst*
    Decoder::decode_OP_VOPC__V_CMPX_NE_U32(MachInst iFmt)
    {
        return new Inst_VOPC__V_CMPX_NE_U32(&iFmt->iFmt_VOPC);
    } // decode_OP_VOPC__V_CMPX_NE_U32

    GPUStaticInst*
    Decoder::decode_OP_VOPC__V_CMPX_GE_U32(MachInst iFmt)
    {
        return new Inst_VOPC__V_CMPX_GE_U32(&iFmt->iFmt_VOPC);
    } // decode_OP_VOPC__V_CMPX_GE_U32

    GPUStaticInst*
    Decoder::decode_OP_VOPC__V_CMPX_T_U32(MachInst iFmt)
    {
        return new Inst_VOPC__V_CMPX_T_U32(&iFmt->iFmt_VOPC);
    } // decode_OP_VOPC__V_CMPX_T_U32

    GPUStaticInst*
    Decoder::decode_OP_VOPC__V_CMP_F_I64(MachInst iFmt)
    {
        return new Inst_VOPC__V_CMP_F_I64(&iFmt->iFmt_VOPC);
    } // decode_OP_VOPC__V_CMP_F_I64

    GPUStaticInst*
    Decoder::decode_OP_VOPC__V_CMP_LT_I64(MachInst iFmt)
    {
        return new Inst_VOPC__V_CMP_LT_I64(&iFmt->iFmt_VOPC);
    } // decode_OP_VOPC__V_CMP_LT_I64

    GPUStaticInst*
    Decoder::decode_OP_VOPC__V_CMP_EQ_I64(MachInst iFmt)
    {
        return new Inst_VOPC__V_CMP_EQ_I64(&iFmt->iFmt_VOPC);
    } // decode_OP_VOPC__V_CMP_EQ_I64

    GPUStaticInst*
    Decoder::decode_OP_VOPC__V_CMP_LE_I64(MachInst iFmt)
    {
        return new Inst_VOPC__V_CMP_LE_I64(&iFmt->iFmt_VOPC);
    } // decode_OP_VOPC__V_CMP_LE_I64

    GPUStaticInst*
    Decoder::decode_OP_VOPC__V_CMP_GT_I64(MachInst iFmt)
    {
        return new Inst_VOPC__V_CMP_GT_I64(&iFmt->iFmt_VOPC);
    } // decode_OP_VOPC__V_CMP_GT_I64

    GPUStaticInst*
    Decoder::decode_OP_VOPC__V_CMP_NE_I64(MachInst iFmt)
    {
        return new Inst_VOPC__V_CMP_NE_I64(&iFmt->iFmt_VOPC);
    } // decode_OP_VOPC__V_CMP_NE_I64

    GPUStaticInst*
    Decoder::decode_OP_VOPC__V_CMP_GE_I64(MachInst iFmt)
    {
        return new Inst_VOPC__V_CMP_GE_I64(&iFmt->iFmt_VOPC);
    } // decode_OP_VOPC__V_CMP_GE_I64

    GPUStaticInst*
    Decoder::decode_OP_VOPC__V_CMP_T_I64(MachInst iFmt)
    {
        return new Inst_VOPC__V_CMP_T_I64(&iFmt->iFmt_VOPC);
    } // decode_OP_VOPC__V_CMP_T_I64

    GPUStaticInst*
    Decoder::decode_OP_VOPC__V_CMP_F_U64(MachInst iFmt)
    {
        return new Inst_VOPC__V_CMP_F_U64(&iFmt->iFmt_VOPC);
    } // decode_OP_VOPC__V_CMP_F_U64

    GPUStaticInst*
    Decoder::decode_OP_VOPC__V_CMP_LT_U64(MachInst iFmt)
    {
        return new Inst_VOPC__V_CMP_LT_U64(&iFmt->iFmt_VOPC);
    } // decode_OP_VOPC__V_CMP_LT_U64

    GPUStaticInst*
    Decoder::decode_OP_VOPC__V_CMP_EQ_U64(MachInst iFmt)
    {
        return new Inst_VOPC__V_CMP_EQ_U64(&iFmt->iFmt_VOPC);
    } // decode_OP_VOPC__V_CMP_EQ_U64

    GPUStaticInst*
    Decoder::decode_OP_VOPC__V_CMP_LE_U64(MachInst iFmt)
    {
        return new Inst_VOPC__V_CMP_LE_U64(&iFmt->iFmt_VOPC);
    } // decode_OP_VOPC__V_CMP_LE_U64

    GPUStaticInst*
    Decoder::decode_OP_VOPC__V_CMP_GT_U64(MachInst iFmt)
    {
        return new Inst_VOPC__V_CMP_GT_U64(&iFmt->iFmt_VOPC);
    } // decode_OP_VOPC__V_CMP_GT_U64

    GPUStaticInst*
    Decoder::decode_OP_VOPC__V_CMP_NE_U64(MachInst iFmt)
    {
        return new Inst_VOPC__V_CMP_NE_U64(&iFmt->iFmt_VOPC);
    } // decode_OP_VOPC__V_CMP_NE_U64

    GPUStaticInst*
    Decoder::decode_OP_VOPC__V_CMP_GE_U64(MachInst iFmt)
    {
        return new Inst_VOPC__V_CMP_GE_U64(&iFmt->iFmt_VOPC);
    } // decode_OP_VOPC__V_CMP_GE_U64

    GPUStaticInst*
    Decoder::decode_OP_VOPC__V_CMP_T_U64(MachInst iFmt)
    {
        return new Inst_VOPC__V_CMP_T_U64(&iFmt->iFmt_VOPC);
    } // decode_OP_VOPC__V_CMP_T_U64

    GPUStaticInst*
    Decoder::decode_OP_VOPC__V_CMPX_F_I64(MachInst iFmt)
    {
        return new Inst_VOPC__V_CMPX_F_I64(&iFmt->iFmt_VOPC);
    } // decode_OP_VOPC__V_CMPX_F_I64

    GPUStaticInst*
    Decoder::decode_OP_VOPC__V_CMPX_LT_I64(MachInst iFmt)
    {
        return new Inst_VOPC__V_CMPX_LT_I64(&iFmt->iFmt_VOPC);
    } // decode_OP_VOPC__V_CMPX_LT_I64

    GPUStaticInst*
    Decoder::decode_OP_VOPC__V_CMPX_EQ_I64(MachInst iFmt)
    {
        return new Inst_VOPC__V_CMPX_EQ_I64(&iFmt->iFmt_VOPC);
    } // decode_OP_VOPC__V_CMPX_EQ_I64

    GPUStaticInst*
    Decoder::decode_OP_VOPC__V_CMPX_LE_I64(MachInst iFmt)
    {
        return new Inst_VOPC__V_CMPX_LE_I64(&iFmt->iFmt_VOPC);
    } // decode_OP_VOPC__V_CMPX_LE_I64

    GPUStaticInst*
    Decoder::decode_OP_VOPC__V_CMPX_GT_I64(MachInst iFmt)
    {
        return new Inst_VOPC__V_CMPX_GT_I64(&iFmt->iFmt_VOPC);
    } // decode_OP_VOPC__V_CMPX_GT_I64

    GPUStaticInst*
    Decoder::decode_OP_VOPC__V_CMPX_NE_I64(MachInst iFmt)
    {
        return new Inst_VOPC__V_CMPX_NE_I64(&iFmt->iFmt_VOPC);
    } // decode_OP_VOPC__V_CMPX_NE_I64

    GPUStaticInst*
    Decoder::decode_OP_VOPC__V_CMPX_GE_I64(MachInst iFmt)
    {
        return new Inst_VOPC__V_CMPX_GE_I64(&iFmt->iFmt_VOPC);
    } // decode_OP_VOPC__V_CMPX_GE_I64

    GPUStaticInst*
    Decoder::decode_OP_VOPC__V_CMPX_T_I64(MachInst iFmt)
    {
        return new Inst_VOPC__V_CMPX_T_I64(&iFmt->iFmt_VOPC);
    } // decode_OP_VOPC__V_CMPX_T_I64

    GPUStaticInst*
    Decoder::decode_OP_VOPC__V_CMPX_F_U64(MachInst iFmt)
    {
        return new Inst_VOPC__V_CMPX_F_U64(&iFmt->iFmt_VOPC);
    } // decode_OP_VOPC__V_CMPX_F_U64

    GPUStaticInst*
    Decoder::decode_OP_VOPC__V_CMPX_LT_U64(MachInst iFmt)
    {
        return new Inst_VOPC__V_CMPX_LT_U64(&iFmt->iFmt_VOPC);
    } // decode_OP_VOPC__V_CMPX_LT_U64

    GPUStaticInst*
    Decoder::decode_OP_VOPC__V_CMPX_EQ_U64(MachInst iFmt)
    {
        return new Inst_VOPC__V_CMPX_EQ_U64(&iFmt->iFmt_VOPC);
    } // decode_OP_VOPC__V_CMPX_EQ_U64

    GPUStaticInst*
    Decoder::decode_OP_VOPC__V_CMPX_LE_U64(MachInst iFmt)
    {
        return new Inst_VOPC__V_CMPX_LE_U64(&iFmt->iFmt_VOPC);
    } // decode_OP_VOPC__V_CMPX_LE_U64

    GPUStaticInst*
    Decoder::decode_OP_VOPC__V_CMPX_GT_U64(MachInst iFmt)
    {
        return new Inst_VOPC__V_CMPX_GT_U64(&iFmt->iFmt_VOPC);
    } // decode_OP_VOPC__V_CMPX_GT_U64

    GPUStaticInst*
    Decoder::decode_OP_VOPC__V_CMPX_NE_U64(MachInst iFmt)
    {
        return new Inst_VOPC__V_CMPX_NE_U64(&iFmt->iFmt_VOPC);
    } // decode_OP_VOPC__V_CMPX_NE_U64

    GPUStaticInst*
    Decoder::decode_OP_VOPC__V_CMPX_GE_U64(MachInst iFmt)
    {
        return new Inst_VOPC__V_CMPX_GE_U64(&iFmt->iFmt_VOPC);
    } // decode_OP_VOPC__V_CMPX_GE_U64

    GPUStaticInst*
    Decoder::decode_OP_VOPC__V_CMPX_T_U64(MachInst iFmt)
    {
        return new Inst_VOPC__V_CMPX_T_U64(&iFmt->iFmt_VOPC);
    } // decode_OP_VOPC__V_CMPX_T_U64

    GPUStaticInst*
    Decoder::decode_OP_VOP3P__V_PK_MAD_I16(MachInst iFmt)
    {
        fatal("Trying to decode instruction without a class\n");
        return nullptr;
    }

    GPUStaticInst*
    Decoder::decode_OP_VOP3P__V_PK_MUL_LO_U16(MachInst iFmt)
    {
        fatal("Trying to decode instruction without a class\n");
        return nullptr;
    }

    GPUStaticInst*
    Decoder::decode_OP_VOP3P__V_PK_ADD_I16(MachInst iFmt)
    {
        fatal("Trying to decode instruction without a class\n");
        return nullptr;
    }

    GPUStaticInst*
    Decoder::decode_OP_VOP3P__V_PK_SUB_I16(MachInst iFmt)
    {
        fatal("Trying to decode instruction without a class\n");
        return nullptr;
    }

    GPUStaticInst*
    Decoder::decode_OP_VOP3P__V_PK_LSHLREV_B16(MachInst iFmt)
    {
        fatal("Trying to decode instruction without a class\n");
        return nullptr;
    }

    GPUStaticInst*
    Decoder::decode_OP_VOP3P__V_PK_LSHRREV_B16(MachInst iFmt)
    {
        fatal("Trying to decode instruction without a class\n");
        return nullptr;
    }

    GPUStaticInst*
    Decoder::decode_OP_VOP3P__V_PK_ASHRREV_I16(MachInst iFmt)
    {
        fatal("Trying to decode instruction without a class\n");
        return nullptr;
    }

    GPUStaticInst*
    Decoder::decode_OP_VOP3P__V_PK_MAX_I16(MachInst iFmt)
    {
        fatal("Trying to decode instruction without a class\n");
        return nullptr;
    }

    GPUStaticInst*
    Decoder::decode_OP_VOP3P__V_PK_MIN_I16(MachInst iFmt)
    {
        fatal("Trying to decode instruction without a class\n");
        return nullptr;
    }

    GPUStaticInst*
    Decoder::decode_OP_VOP3P__V_PK_MAD_U16(MachInst iFmt)
    {
        fatal("Trying to decode instruction without a class\n");
        return nullptr;
    }

    GPUStaticInst*
    Decoder::decode_OP_VOP3P__V_PK_ADD_U16(MachInst iFmt)
    {
        fatal("Trying to decode instruction without a class\n");
        return nullptr;
    }

    GPUStaticInst*
    Decoder::decode_OP_VOP3P__V_PK_SUB_U16(MachInst iFmt)
    {
        fatal("Trying to decode instruction without a class\n");
        return nullptr;
    }

    GPUStaticInst*
    Decoder::decode_OP_VOP3P__V_PK_MAX_U16(MachInst iFmt)
    {
        fatal("Trying to decode instruction without a class\n");
        return nullptr;
    }

    GPUStaticInst*
    Decoder::decode_OP_VOP3P__V_PK_MIN_U16(MachInst iFmt)
    {
        fatal("Trying to decode instruction without a class\n");
        return nullptr;
    }

    GPUStaticInst*
    Decoder::decode_OP_VOP3P__V_PK_FMA_F16(MachInst iFmt)
    {
        fatal("Trying to decode instruction without a class\n");
        return nullptr;
    }

    GPUStaticInst*
    Decoder::decode_OP_VOP3P__V_PK_ADD_F16(MachInst iFmt)
    {
        fatal("Trying to decode instruction without a class\n");
        return nullptr;
    }

    GPUStaticInst*
    Decoder::decode_OP_VOP3P__V_PK_MUL_F16(MachInst iFmt)
    {
        fatal("Trying to decode instruction without a class\n");
        return nullptr;
    }

    GPUStaticInst*
    Decoder::decode_OP_VOP3P__V_PK_MIN_F16(MachInst iFmt)
    {
        fatal("Trying to decode instruction without a class\n");
        return nullptr;
    }

    GPUStaticInst*
    Decoder::decode_OP_VOP3P__V_PK_MAX_F16(MachInst iFmt)
    {
        fatal("Trying to decode instruction without a class\n");
        return nullptr;
    }

    GPUStaticInst*
    Decoder::decode_OP_VOP3P__V_MAD_MIX_F32(MachInst iFmt)
    {
        fatal("Trying to decode instruction without a class\n");
        return nullptr;
    }

    GPUStaticInst*
    Decoder::decode_OP_VOP3P__V_MAD_MIXLO_F16(MachInst iFmt)
    {
        fatal("Trying to decode instruction without a class\n");
        return nullptr;
    }

    GPUStaticInst*
    Decoder::decode_OP_VOP3P__V_MAD_MIXHI_F16(MachInst iFmt)
    {
        fatal("Trying to decode instruction without a class\n");
        return nullptr;
    }

    GPUStaticInst*
    Decoder::decode_invalid(MachInst iFmt)
    {
        fatal("Invalid opcode encountered: %#x\n", iFmt->imm_u32);

        return nullptr;
    }
} // namespace VegaISA
} // namespace gem5<|MERGE_RESOLUTION|>--- conflicted
+++ resolved
@@ -7020,11 +7020,7 @@
     GPUStaticInst*
     Decoder::decode_OPU_VOP3__V_OR3_B32(MachInst iFmt)
     {
-<<<<<<< HEAD
-        return new Inst_VOP3__V_OR_B32(&iFmt->iFmt_VOP3A);
-=======
         return new Inst_VOP3__V_OR3_B32(&iFmt->iFmt_VOP3A);
->>>>>>> 85eb9938
     }
 
     GPUStaticInst*
