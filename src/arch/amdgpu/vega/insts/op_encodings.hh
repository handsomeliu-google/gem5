/*
 * Copyright (c) 2016-2021 Advanced Micro Devices, Inc.
 * All rights reserved.
 *
 * Redistribution and use in source and binary forms, with or without
 * modification, are permitted provided that the following conditions are met:
 *
 * 1. Redistributions of source code must retain the above copyright notice,
 * this list of conditions and the following disclaimer.
 *
 * 2. Redistributions in binary form must reproduce the above copyright notice,
 * this list of conditions and the following disclaimer in the documentation
 * and/or other materials provided with the distribution.
 *
 * 3. Neither the name of the copyright holder nor the names of its
 * contributors may be used to endorse or promote products derived from this
 * software without specific prior written permission.
 *
 * THIS SOFTWARE IS PROVIDED BY THE COPYRIGHT HOLDERS AND CONTRIBUTORS "AS IS"
 * AND ANY EXPRESS OR IMPLIED WARRANTIES, INCLUDING, BUT NOT LIMITED TO, THE
 * IMPLIED WARRANTIES OF MERCHANTABILITY AND FITNESS FOR A PARTICULAR PURPOSE
 * ARE DISCLAIMED. IN NO EVENT SHALL THE COPYRIGHT HOLDER OR CONTRIBUTORS BE
 * LIABLE FOR ANY DIRECT, INDIRECT, INCIDENTAL, SPECIAL, EXEMPLARY, OR
 * CONSEQUENTIAL DAMAGES (INCLUDING, BUT NOT LIMITED TO, PROCUREMENT OF
 * SUBSTITUTE GOODS OR SERVICES; LOSS OF USE, DATA, OR PROFITS; OR BUSINESS
 * INTERRUPTION) HOWEVER CAUSED AND ON ANY THEORY OF LIABILITY, WHETHER IN
 * CONTRACT, STRICT LIABILITY, OR TORT (INCLUDING NEGLIGENCE OR OTHERWISE)
 * ARISING IN ANY WAY OUT OF THE USE OF THIS SOFTWARE, EVEN IF ADVISED OF THE
 * POSSIBILITY OF SUCH DAMAGE.
 */

#ifndef __ARCH_VEGA_INSTS_OP_ENCODINGS_HH__
#define __ARCH_VEGA_INSTS_OP_ENCODINGS_HH__

#include "arch/amdgpu/vega/gpu_decoder.hh"
#include "arch/amdgpu/vega/gpu_mem_helpers.hh"
#include "arch/amdgpu/vega/insts/gpu_static_inst.hh"
#include "arch/amdgpu/vega/operand.hh"
#include "debug/GPUExec.hh"
#include "debug/VEGA.hh"
#include "mem/ruby/system/RubySystem.hh"

namespace gem5
{

namespace VegaISA
{
    struct BufferRsrcDescriptor
    {
        uint64_t baseAddr : 48;
        uint32_t stride : 14;
        uint32_t cacheSwizzle : 1;
        uint32_t swizzleEn : 1;
        uint32_t numRecords : 32;
        uint32_t dstSelX : 3;
        uint32_t dstSelY : 3;
        uint32_t dstSelZ : 3;
        uint32_t dstSelW : 3;
        uint32_t numFmt : 3;
        uint32_t dataFmt : 4;
        uint32_t elemSize : 2;
        uint32_t idxStride : 2;
        uint32_t addTidEn : 1;
        uint32_t atc : 1;
        uint32_t hashEn : 1;
        uint32_t heap : 1;
        uint32_t mType : 3;
        uint32_t type : 2;
    };

    // --- purely virtual instruction classes ---

    class Inst_SOP2 : public VEGAGPUStaticInst
    {
      public:
        Inst_SOP2(InFmt_SOP2*, const std::string &opcode);

        int instSize() const override;
        void generateDisassembly() override;

        void initOperandInfo() override;

      protected:
        // first instruction DWORD
        InFmt_SOP2 instData;
        // possible second DWORD
        InstFormat extData;
        uint32_t varSize;

      private:
        bool hasSecondDword(InFmt_SOP2 *);
    }; // Inst_SOP2

    class Inst_SOPK : public VEGAGPUStaticInst
    {
      public:
        Inst_SOPK(InFmt_SOPK*, const std::string &opcode);
        ~Inst_SOPK();

        int instSize() const override;
        void generateDisassembly() override;

        void initOperandInfo() override;

      protected:
        // first instruction DWORD
        InFmt_SOPK instData;
        // possible second DWORD
        InstFormat extData;
        uint32_t varSize;

      private:
        bool hasSecondDword(InFmt_SOPK *);
    }; // Inst_SOPK

    class Inst_SOP1 : public VEGAGPUStaticInst
    {
      public:
        Inst_SOP1(InFmt_SOP1*, const std::string &opcode);
        ~Inst_SOP1();

        int instSize() const override;
        void generateDisassembly() override;

        void initOperandInfo() override;

      protected:
        // first instruction DWORD
        InFmt_SOP1 instData;
        // possible second DWORD
        InstFormat extData;
        uint32_t varSize;

      private:
        bool hasSecondDword(InFmt_SOP1 *);
    }; // Inst_SOP1

    class Inst_SOPC : public VEGAGPUStaticInst
    {
      public:
        Inst_SOPC(InFmt_SOPC*, const std::string &opcode);
        ~Inst_SOPC();

        int instSize() const override;
        void generateDisassembly() override;

        void initOperandInfo() override;

      protected:
        // first instruction DWORD
        InFmt_SOPC instData;
        // possible second DWORD
        InstFormat extData;
        uint32_t varSize;

      private:
        bool hasSecondDword(InFmt_SOPC *);
    }; // Inst_SOPC

    class Inst_SOPP : public VEGAGPUStaticInst
    {
      public:
        Inst_SOPP(InFmt_SOPP*, const std::string &opcode);
        ~Inst_SOPP();

        int instSize() const override;
        void generateDisassembly() override;

        void initOperandInfo() override;

      protected:
        // first instruction DWORD
        InFmt_SOPP instData;
    }; // Inst_SOPP

    class Inst_SMEM : public VEGAGPUStaticInst
    {
      public:
        Inst_SMEM(InFmt_SMEM*, const std::string &opcode);
        ~Inst_SMEM();

        int instSize() const override;
        void generateDisassembly() override;

        void initOperandInfo() override;

      protected:
        /**
         * initiate a memory read access for N dwords
         */
        template<int N>
        void
        initMemRead(GPUDynInstPtr gpuDynInst)
        {
            initMemReqScalarHelper<ScalarRegU32, N>(gpuDynInst,
                                                    MemCmd::ReadReq);
        }

        /**
         * initiate a memory write access for N dwords
         */
        template<int N>
        void
        initMemWrite(GPUDynInstPtr gpuDynInst)
        {
            initMemReqScalarHelper<ScalarRegU32, N>(gpuDynInst,
                                                    MemCmd::WriteReq);
        }

        /**
         * For normal s_load_dword/s_store_dword instruction addresses.
         */
        void
        calcAddr(GPUDynInstPtr gpu_dyn_inst, ConstScalarOperandU64 &addr,
                 ScalarRegU32 offset)
        {
            Addr vaddr = ((addr.rawData() + offset) & ~0x3);
            gpu_dyn_inst->scalarAddr = vaddr;
        }

        /**
         * For s_buffer_load_dword/s_buffer_store_dword instruction addresses.
         * The s_buffer instructions use the same buffer resource descriptor
         * as the MUBUF instructions.
         */
        void
        calcAddr(GPUDynInstPtr gpu_dyn_inst,
                 ConstScalarOperandU128 &s_rsrc_desc, ScalarRegU32 offset)
        {
            BufferRsrcDescriptor rsrc_desc;
            ScalarRegU32 clamped_offset(offset);
            std::memcpy((void*)&rsrc_desc, s_rsrc_desc.rawDataPtr(),
                        sizeof(BufferRsrcDescriptor));

            /**
             * The address is clamped if:
             *     Stride is zero: clamp if offset >= num_records
             *     Stride is non-zero: clamp if offset > (stride * num_records)
             */
            if (!rsrc_desc.stride && offset >= rsrc_desc.numRecords) {
                clamped_offset = rsrc_desc.numRecords;
            } else if (rsrc_desc.stride && offset
                       > (rsrc_desc.stride * rsrc_desc.numRecords)) {
                clamped_offset = (rsrc_desc.stride * rsrc_desc.numRecords);
            }

            Addr vaddr = ((rsrc_desc.baseAddr + clamped_offset) & ~0x3);
            gpu_dyn_inst->scalarAddr = vaddr;
        }

        // first instruction DWORD
        InFmt_SMEM instData;
        // second instruction DWORD
        InFmt_SMEM_1 extData;
    }; // Inst_SMEM

    class Inst_VOP2 : public VEGAGPUStaticInst
    {
      public:
        Inst_VOP2(InFmt_VOP2*, const std::string &opcode);
        ~Inst_VOP2();

        int instSize() const override;
        void generateDisassembly() override;

        void initOperandInfo() override;

      protected:
        // first instruction DWORD
        InFmt_VOP2 instData;
        // possible second DWORD
        InstFormat extData;
        uint32_t varSize;

        template<typename T>
        T sdwaSrcHelper(GPUDynInstPtr gpuDynInst, T & src1)
        {
            T src0_sdwa(gpuDynInst, extData.iFmt_VOP_SDWA.SRC0);
            // use copies of original src0, src1, and dest during selecting
            T origSrc0_sdwa(gpuDynInst, extData.iFmt_VOP_SDWA.SRC0);
            T origSrc1(gpuDynInst, instData.VSRC1);

            src0_sdwa.read();
            origSrc0_sdwa.read();
            origSrc1.read();

            DPRINTF(VEGA, "Handling %s SRC SDWA. SRC0: register v[%d], "
                "DST_SEL: %d, DST_U: %d, CLMP: %d, SRC0_SEL: %d, SRC0_SEXT: "
                "%d, SRC0_NEG: %d, SRC0_ABS: %d, SRC1_SEL: %d, SRC1_SEXT: %d, "
                "SRC1_NEG: %d, SRC1_ABS: %d\n",
                opcode().c_str(), extData.iFmt_VOP_SDWA.SRC0,
                extData.iFmt_VOP_SDWA.DST_SEL, extData.iFmt_VOP_SDWA.DST_U,
                extData.iFmt_VOP_SDWA.CLMP, extData.iFmt_VOP_SDWA.SRC0_SEL,
                extData.iFmt_VOP_SDWA.SRC0_SEXT,
                extData.iFmt_VOP_SDWA.SRC0_NEG, extData.iFmt_VOP_SDWA.SRC0_ABS,
                extData.iFmt_VOP_SDWA.SRC1_SEL,
                extData.iFmt_VOP_SDWA.SRC1_SEXT,
                extData.iFmt_VOP_SDWA.SRC1_NEG,
                extData.iFmt_VOP_SDWA.SRC1_ABS);

            processSDWA_src(extData.iFmt_VOP_SDWA, src0_sdwa, origSrc0_sdwa,
                            src1, origSrc1);

            return src0_sdwa;
        }

        template<typename T>
        void sdwaDstHelper(GPUDynInstPtr gpuDynInst, T & vdst)
        {
            T origVdst(gpuDynInst, instData.VDST);

            Wavefront *wf = gpuDynInst->wavefront();
            for (int lane = 0; lane < NumVecElemPerVecReg; ++lane) {
                if (wf->execMask(lane)) {
                    origVdst[lane] = vdst[lane]; // keep copy consistent
                }
            }

            processSDWA_dst(extData.iFmt_VOP_SDWA, vdst, origVdst);
        }

        template<typename T>
        T dppHelper(GPUDynInstPtr gpuDynInst, T & src1)
        {
            T src0_dpp(gpuDynInst, extData.iFmt_VOP_DPP.SRC0);
            src0_dpp.read();

            DPRINTF(VEGA, "Handling %s SRC DPP. SRC0: register v[%d], "
                "DPP_CTRL: 0x%#x, SRC0_ABS: %d, SRC0_NEG: %d, SRC1_ABS: %d, "
                "SRC1_NEG: %d, BC: %d, BANK_MASK: %d, ROW_MASK: %d\n",
                opcode().c_str(), extData.iFmt_VOP_DPP.SRC0,
                extData.iFmt_VOP_DPP.DPP_CTRL, extData.iFmt_VOP_DPP.SRC0_ABS,
                extData.iFmt_VOP_DPP.SRC0_NEG, extData.iFmt_VOP_DPP.SRC1_ABS,
                extData.iFmt_VOP_DPP.SRC1_NEG, extData.iFmt_VOP_DPP.BC,
                extData.iFmt_VOP_DPP.BANK_MASK, extData.iFmt_VOP_DPP.ROW_MASK);

            processDPP(gpuDynInst, extData.iFmt_VOP_DPP, src0_dpp, src1);

            return src0_dpp;
        }

        template<typename ConstT, typename T>
        void vop2Helper(GPUDynInstPtr gpuDynInst,
                        void (*fOpImpl)(T&, T&, T&, Wavefront*))
        {
            Wavefront *wf = gpuDynInst->wavefront();
            T src0(gpuDynInst, instData.SRC0);
            T src1(gpuDynInst, instData.VSRC1);
            T vdst(gpuDynInst, instData.VDST);

            src0.readSrc();
            src1.read();

            if (isSDWAInst()) {
                T src0_sdwa = sdwaSrcHelper(gpuDynInst, src1);
                fOpImpl(src0_sdwa, src1, vdst, wf);
                sdwaDstHelper(gpuDynInst, vdst);
            } else if (isDPPInst()) {
                T src0_dpp = dppHelper(gpuDynInst, src1);
                fOpImpl(src0_dpp, src1, vdst, wf);
            } else {
                // src0 is unmodified. We need to use the const container
                // type to allow reading scalar operands from src0. Only
                // src0 can index scalar operands. We copy this to vdst
                // temporarily to pass to the lambda so the instruction
                // does not need to write two lambda functions (one for
                // a const src0 and one of a mutable src0).
                ConstT const_src0(gpuDynInst, instData.SRC0);
                const_src0.readSrc();

                for (int lane = 0; lane < NumVecElemPerVecReg; ++lane) {
                    vdst[lane] = const_src0[lane];
                }
                fOpImpl(vdst, src1, vdst, wf);
            }

            vdst.write();
        }

      private:
        bool hasSecondDword(InFmt_VOP2 *);
    }; // Inst_VOP2

    class Inst_VOP1 : public VEGAGPUStaticInst
    {
      public:
        Inst_VOP1(InFmt_VOP1*, const std::string &opcode);
        ~Inst_VOP1();

        int instSize() const override;
        void generateDisassembly() override;

        void initOperandInfo() override;

      protected:
        // first instruction DWORD
        InFmt_VOP1 instData;
        // possible second DWORD
        InstFormat extData;
        uint32_t varSize;

      private:
        bool hasSecondDword(InFmt_VOP1 *);
    }; // Inst_VOP1

    class Inst_VOPC : public VEGAGPUStaticInst
    {
      public:
        Inst_VOPC(InFmt_VOPC*, const std::string &opcode);
        ~Inst_VOPC();

        int instSize() const override;
        void generateDisassembly() override;

        void initOperandInfo() override;

      protected:
        // first instruction DWORD
        InFmt_VOPC instData;
        // possible second DWORD
        InstFormat extData;
        uint32_t varSize;

      private:
        bool hasSecondDword(InFmt_VOPC *);
    }; // Inst_VOPC

    class Inst_VINTRP : public VEGAGPUStaticInst
    {
      public:
        Inst_VINTRP(InFmt_VINTRP*, const std::string &opcode);
        ~Inst_VINTRP();

        int instSize() const override;

      protected:
        // first instruction DWORD
        InFmt_VINTRP instData;
    }; // Inst_VINTRP

    class Inst_VOP3A : public VEGAGPUStaticInst
    {
      public:
        Inst_VOP3A(InFmt_VOP3A*, const std::string &opcode, bool sgpr_dst);
        ~Inst_VOP3A();

        int instSize() const override;
        void generateDisassembly() override;

        void initOperandInfo() override;

      protected:
        // first instruction DWORD
        InFmt_VOP3A instData;
        // second instruction DWORD
        InFmt_VOP3_1 extData;

      private:
        bool hasSecondDword(InFmt_VOP3A *);
        /**
         * the v_cmp and readlane instructions in the VOP3
         * encoding are unique because they are the only
         * instructions that use the VDST field to specify
         * a scalar register destination. for VOP3::V_CMP insts
         * VDST specifies the arbitrary SGPR pair used to write
         * VCC. for V_READLANE VDST specifies the SGPR to return
         * the value of the selected lane in the source VGPR
         * from which we are reading.
         */
        const bool sgprDst;
    }; // Inst_VOP3A

    class Inst_VOP3B : public VEGAGPUStaticInst
    {
      public:
        Inst_VOP3B(InFmt_VOP3B*, const std::string &opcode);
        ~Inst_VOP3B();

        int instSize() const override;
        void generateDisassembly() override;

        void initOperandInfo() override;

      protected:
        // first instruction DWORD
        InFmt_VOP3B instData;
        // second instruction DWORD
        InFmt_VOP3_1 extData;

      private:
        bool hasSecondDword(InFmt_VOP3B *);
    }; // Inst_VOP3B

    class Inst_DS : public VEGAGPUStaticInst
    {
      public:
        Inst_DS(InFmt_DS*, const std::string &opcode);
        ~Inst_DS();

        int instSize() const override;
        void generateDisassembly() override;

        void initOperandInfo() override;

      protected:
        template<typename T>
        void
        initMemRead(GPUDynInstPtr gpuDynInst, Addr offset)
        {
            Wavefront *wf = gpuDynInst->wavefront();

            for (int lane = 0; lane < NumVecElemPerVecReg; ++lane) {
                if (gpuDynInst->exec_mask[lane]) {
                    Addr vaddr = gpuDynInst->addr[lane] + offset;

                    (reinterpret_cast<T*>(gpuDynInst->d_data))[lane]
                        = wf->ldsChunk->read<T>(vaddr);
                }
            }
        }

        template<int N>
        void
        initMemRead(GPUDynInstPtr gpuDynInst, Addr offset)
        {
            Wavefront *wf = gpuDynInst->wavefront();

            for (int lane = 0; lane < NumVecElemPerVecReg; ++lane) {
                if (gpuDynInst->exec_mask[lane]) {
                    Addr vaddr = gpuDynInst->addr[lane] + offset;
                    for (int i = 0; i < N; ++i) {
                        (reinterpret_cast<VecElemU32*>(
                            gpuDynInst->d_data))[lane * N + i]
                            = wf->ldsChunk->read<VecElemU32>(
                                vaddr + i*sizeof(VecElemU32));
                    }
                }
            }
        }

        template<typename T>
        void
        initDualMemRead(GPUDynInstPtr gpuDynInst, Addr offset0, Addr offset1)
        {
            Wavefront *wf = gpuDynInst->wavefront();

            for (int lane = 0; lane < NumVecElemPerVecReg; ++lane) {
                if (gpuDynInst->exec_mask[lane]) {
                    Addr vaddr0 = gpuDynInst->addr[lane] + offset0;
                    Addr vaddr1 = gpuDynInst->addr[lane] + offset1;

                    (reinterpret_cast<T*>(gpuDynInst->d_data))[lane * 2]
                        = wf->ldsChunk->read<T>(vaddr0);
                    (reinterpret_cast<T*>(gpuDynInst->d_data))[lane * 2 + 1]
                        = wf->ldsChunk->read<T>(vaddr1);
                }
            }
        }

        template<typename T>
        void
        initMemWrite(GPUDynInstPtr gpuDynInst, Addr offset)
        {
            Wavefront *wf = gpuDynInst->wavefront();

            for (int lane = 0; lane < NumVecElemPerVecReg; ++lane) {
                if (gpuDynInst->exec_mask[lane]) {
                    Addr vaddr = gpuDynInst->addr[lane] + offset;
                    wf->ldsChunk->write<T>(vaddr,
                        (reinterpret_cast<T*>(gpuDynInst->d_data))[lane]);
                }
            }
        }

        template<int N>
        void
        initMemWrite(GPUDynInstPtr gpuDynInst, Addr offset)
        {
            Wavefront *wf = gpuDynInst->wavefront();

            for (int lane = 0; lane < NumVecElemPerVecReg; ++lane) {
                if (gpuDynInst->exec_mask[lane]) {
                    Addr vaddr = gpuDynInst->addr[lane] + offset;
                    for (int i = 0; i < N; ++i) {
                        wf->ldsChunk->write<VecElemU32>(
                            vaddr + i*sizeof(VecElemU32),
                            (reinterpret_cast<VecElemU32*>(
                                gpuDynInst->d_data))[lane * N + i]);
                    }
                }
            }
        }

        template<typename T>
        void
        initDualMemWrite(GPUDynInstPtr gpuDynInst, Addr offset0, Addr offset1)
        {
            Wavefront *wf = gpuDynInst->wavefront();

            for (int lane = 0; lane < NumVecElemPerVecReg; ++lane) {
                if (gpuDynInst->exec_mask[lane]) {
                    Addr vaddr0 = gpuDynInst->addr[lane] + offset0;
                    Addr vaddr1 = gpuDynInst->addr[lane] + offset1;
                    wf->ldsChunk->write<T>(vaddr0, (reinterpret_cast<T*>(
                        gpuDynInst->d_data))[lane * 2]);
                    wf->ldsChunk->write<T>(vaddr1, (reinterpret_cast<T*>(
                        gpuDynInst->d_data))[lane * 2 + 1]);
                }
            }
        }

        template<typename T>
        void
        initAtomicAccess(GPUDynInstPtr gpuDynInst, Addr offset)
        {
            Wavefront *wf = gpuDynInst->wavefront();

            for (int lane = 0; lane < NumVecElemPerVecReg; ++lane) {
                if (gpuDynInst->exec_mask[lane]) {
                    Addr vaddr = gpuDynInst->addr[lane] + offset;

                    AtomicOpFunctorPtr amo_op =
                        gpuDynInst->makeAtomicOpFunctor<T>(
                        &(reinterpret_cast<T*>(gpuDynInst->a_data))[lane],
                        &(reinterpret_cast<T*>(gpuDynInst->x_data))[lane]);

                    (reinterpret_cast<T*>(gpuDynInst->d_data))[lane]
                        = wf->ldsChunk->atomic<T>(vaddr, std::move(amo_op));
                }
            }
        }

        void
        calcAddr(GPUDynInstPtr gpuDynInst, ConstVecOperandU32 &addr)
        {
            Wavefront *wf = gpuDynInst->wavefront();

            for (int lane = 0; lane < NumVecElemPerVecReg; ++lane) {
                if (wf->execMask(lane)) {
                    gpuDynInst->addr.at(lane) = (Addr)addr[lane];
                }
            }
        }

        // first instruction DWORD
        InFmt_DS instData;
        // second instruction DWORD
        InFmt_DS_1 extData;
    }; // Inst_DS

    class Inst_MUBUF : public VEGAGPUStaticInst
    {
      public:
        Inst_MUBUF(InFmt_MUBUF*, const std::string &opcode);
        ~Inst_MUBUF();

        int instSize() const override;
        void generateDisassembly() override;

        void initOperandInfo() override;

      protected:
        template<typename T>
        void
        initMemRead(GPUDynInstPtr gpuDynInst)
        {
            // temporarily modify exec_mask to supress memory accesses to oob
            // regions.  Only issue memory requests for lanes that have their
            // exec_mask set and are not out of bounds.
            VectorMask old_exec_mask = gpuDynInst->exec_mask;
            gpuDynInst->exec_mask &= ~oobMask;
            initMemReqHelper<T, 1>(gpuDynInst, MemCmd::ReadReq);
            gpuDynInst->exec_mask = old_exec_mask;
        }


        template<int N>
        void
        initMemRead(GPUDynInstPtr gpuDynInst)
        {
            // temporarily modify exec_mask to supress memory accesses to oob
            // regions.  Only issue memory requests for lanes that have their
            // exec_mask set and are not out of bounds.
            VectorMask old_exec_mask = gpuDynInst->exec_mask;
            gpuDynInst->exec_mask &= ~oobMask;
            initMemReqHelper<VecElemU32, N>(gpuDynInst, MemCmd::ReadReq);
            gpuDynInst->exec_mask = old_exec_mask;
        }

        template<typename T>
        void
        initMemWrite(GPUDynInstPtr gpuDynInst)
        {
            // temporarily modify exec_mask to supress memory accesses to oob
            // regions.  Only issue memory requests for lanes that have their
            // exec_mask set and are not out of bounds.
            VectorMask old_exec_mask = gpuDynInst->exec_mask;
            gpuDynInst->exec_mask &= ~oobMask;
            initMemReqHelper<T, 1>(gpuDynInst, MemCmd::WriteReq);
            gpuDynInst->exec_mask = old_exec_mask;
        }

        template<int N>
        void
        initMemWrite(GPUDynInstPtr gpuDynInst)
        {
            // temporarily modify exec_mask to supress memory accesses to oob
            // regions.  Only issue memory requests for lanes that have their
            // exec_mask set and are not out of bounds.
            VectorMask old_exec_mask = gpuDynInst->exec_mask;
            gpuDynInst->exec_mask &= ~oobMask;
            initMemReqHelper<VecElemU32, N>(gpuDynInst, MemCmd::WriteReq);
            gpuDynInst->exec_mask = old_exec_mask;
        }

        template<typename T>
        void
        initAtomicAccess(GPUDynInstPtr gpuDynInst)
        {
            // temporarily modify exec_mask to supress memory accesses to oob
            // regions.  Only issue memory requests for lanes that have their
            // exec_mask set and are not out of bounds.
            VectorMask old_exec_mask = gpuDynInst->exec_mask;
            gpuDynInst->exec_mask &= ~oobMask;
            initMemReqHelper<T, 1>(gpuDynInst, MemCmd::SwapReq, true);
            gpuDynInst->exec_mask = old_exec_mask;
        }

        void
        injectGlobalMemFence(GPUDynInstPtr gpuDynInst)
        {
            // create request and set flags
            gpuDynInst->resetEntireStatusVector();
            gpuDynInst->setStatusVector(0, 1);
            RequestPtr req = std::make_shared<Request>(0, 0, 0,
                                       gpuDynInst->computeUnit()->
                                       requestorId(), 0,
                                       gpuDynInst->wfDynId);
            gpuDynInst->setRequestFlags(req);
            gpuDynInst->computeUnit()->
                injectGlobalMemFence(gpuDynInst, false, req);
        }

        /**
         * MUBUF insructions calculate their addresses as follows:
         *
         * index  = (IDXEN ? vgpr_idx : 0) + (const_add_tid_en ? TID : 0)
         * offset = (OFFEN ? vgpr_off : 0) + inst_off
         *
         * / ====================== LINEAR ADDRESSING ====================== /
         * VADDR = base + sgpr_off + offset + stride * index
         *
         * / ===================== SWIZZLED ADDRESSING ===================== /
         * index_msb  = index / const_index_stride
         * index_lsb  = index % const_index_stride
         * offset_msb = offset / const_element_size
         * offset_lsb = offset % const_element_size
         * buffer_offset = ((index_msb * stride + offset_msb *
         *                  const_element_size) * const_index_stride +
         *                  index_lsb * const_element_size + offset_lsb)
         *
         * VADDR = base + sgpr_off + buffer_offset
         */
        template<typename VOFF, typename VIDX, typename SRSRC, typename SOFF>
        void
        calcAddr(GPUDynInstPtr gpuDynInst, VOFF v_off, VIDX v_idx,
            SRSRC s_rsrc_desc, SOFF s_offset, int inst_offset)
        {
            Addr vaddr = 0;
            Addr base_addr = 0;
            Addr stride = 0;
            Addr buf_idx = 0;
            Addr buf_off = 0;
            Addr buffer_offset = 0;
            BufferRsrcDescriptor rsrc_desc;

            std::memcpy((void*)&rsrc_desc, s_rsrc_desc.rawDataPtr(),
                sizeof(BufferRsrcDescriptor));

            base_addr = rsrc_desc.baseAddr;

            stride = rsrc_desc.addTidEn ? ((rsrc_desc.dataFmt << 14)
                + rsrc_desc.stride) : rsrc_desc.stride;

            for (int lane = 0; lane < NumVecElemPerVecReg; ++lane) {
                if (gpuDynInst->exec_mask[lane]) {
                    vaddr = base_addr + s_offset.rawData();
                    /**
                     * first we calculate the buffer's index and offset.
                     * these will be used for either linear or swizzled
                     * buffers.
                     */
                    buf_idx = v_idx[lane] + (rsrc_desc.addTidEn ? lane : 0);

                    buf_off = v_off[lane] + inst_offset;

                    if (rsrc_desc.swizzleEn) {
                        Addr idx_stride = 8 << rsrc_desc.idxStride;
                        Addr elem_size = 2 << rsrc_desc.elemSize;
                        Addr idx_msb = buf_idx / idx_stride;
                        Addr idx_lsb = buf_idx % idx_stride;
                        Addr off_msb = buf_off / elem_size;
                        Addr off_lsb = buf_off % elem_size;
                        DPRINTF(VEGA, "mubuf swizzled lane %d: "
                                "idx_stride = %llx, elem_size = %llx, "
                                "idx_msb = %llx, idx_lsb = %llx, "
                                "off_msb = %llx, off_lsb = %llx\n",
                                lane, idx_stride, elem_size, idx_msb, idx_lsb,
                                off_msb, off_lsb);

                        buffer_offset =(idx_msb * stride + off_msb * elem_size)
                            * idx_stride + idx_lsb * elem_size + off_lsb;
                    } else {
                        buffer_offset = buf_off + stride * buf_idx;
                    }


                    /**
                     * Range check behavior causes out of range accesses to
                     * to be treated differently. Out of range accesses return
                     * 0 for loads and are ignored for stores. For
                     * non-formatted accesses, this is done on a per-lane
                     * basis.
                     */
                    if (rsrc_desc.stride == 0 || !rsrc_desc.swizzleEn) {
                        if (buffer_offset >=
                            rsrc_desc.numRecords - s_offset.rawData()) {
                            DPRINTF(VEGA, "mubuf out-of-bounds condition 1: "
                                    "lane = %d, buffer_offset = %llx, "
                                    "const_stride = %llx, "
                                    "const_num_records = %llx\n",
                                    lane, buf_off + stride * buf_idx,
                                    stride, rsrc_desc.numRecords);
                            oobMask.set(lane);
                            continue;
                        }
                    }

                    if (rsrc_desc.stride != 0 && rsrc_desc.swizzleEn) {
                        if (buf_idx >= rsrc_desc.numRecords ||
                            buf_off >= stride) {
                            DPRINTF(VEGA, "mubuf out-of-bounds condition 2: "
                                    "lane = %d, offset = %llx, "
                                    "index = %llx, "
                                    "const_num_records = %llx\n",
                                    lane, buf_off, buf_idx,
                                    rsrc_desc.numRecords);
                            oobMask.set(lane);
                            continue;
                        }
                    }

                    vaddr += buffer_offset;

                    DPRINTF(VEGA, "Calculating mubuf address for lane %d: "
                            "vaddr = %llx, base_addr = %llx, "
                            "stride = %llx, buf_idx = %llx, buf_off = %llx\n",
                            lane, vaddr, base_addr, stride,
                            buf_idx, buf_off);
                    gpuDynInst->addr.at(lane) = vaddr;
                }
            }
        }

        // first instruction DWORD
        InFmt_MUBUF instData;
        // second instruction DWORD
        InFmt_MUBUF_1 extData;
        // Mask of lanes with out-of-bounds accesses.  Needs to be tracked
        // seperately from the exec_mask so that we remember to write zero
        // to the registers associated with out of bounds lanes.
        VectorMask oobMask;
    }; // Inst_MUBUF

    class Inst_MTBUF : public VEGAGPUStaticInst
    {
      public:
        Inst_MTBUF(InFmt_MTBUF*, const std::string &opcode);
        ~Inst_MTBUF();

        int instSize() const override;
        void initOperandInfo() override;

      protected:
        // first instruction DWORD
        InFmt_MTBUF instData;
        // second instruction DWORD
        InFmt_MTBUF_1 extData;

      private:
        bool hasSecondDword(InFmt_MTBUF *);
    }; // Inst_MTBUF

    class Inst_MIMG : public VEGAGPUStaticInst
    {
      public:
        Inst_MIMG(InFmt_MIMG*, const std::string &opcode);
        ~Inst_MIMG();

        int instSize() const override;
        void initOperandInfo() override;

      protected:
        // first instruction DWORD
        InFmt_MIMG instData;
        // second instruction DWORD
        InFmt_MIMG_1 extData;
    }; // Inst_MIMG

    class Inst_EXP : public VEGAGPUStaticInst
    {
      public:
        Inst_EXP(InFmt_EXP*, const std::string &opcode);
        ~Inst_EXP();

        int instSize() const override;
        void initOperandInfo() override;

      protected:
        // first instruction DWORD
        InFmt_EXP instData;
        // second instruction DWORD
        InFmt_EXP_1 extData;
    }; // Inst_EXP

    class Inst_FLAT : public VEGAGPUStaticInst
    {
      public:
        Inst_FLAT(InFmt_FLAT*, const std::string &opcode);
        ~Inst_FLAT();

        int instSize() const override;
        void generateDisassembly() override;

        void initOperandInfo() override;

      protected:
        template<typename T>
        void
        initMemRead(GPUDynInstPtr gpuDynInst)
        {
<<<<<<< HEAD
            if (gpuDynInst->executedAs() == enums::SC_GLOBAL) {
=======
            if (gpuDynInst->executedAs() == enums::SC_GLOBAL ||
                gpuDynInst->executedAs() == enums::SC_PRIVATE) {
>>>>>>> 85eb9938
                initMemReqHelper<T, 1>(gpuDynInst, MemCmd::ReadReq);
            } else if (gpuDynInst->executedAs() == enums::SC_GROUP) {
                Wavefront *wf = gpuDynInst->wavefront();
                for (int lane = 0; lane < NumVecElemPerVecReg; ++lane) {
                    if (gpuDynInst->exec_mask[lane]) {
                        Addr vaddr = gpuDynInst->addr[lane];
                        (reinterpret_cast<T*>(gpuDynInst->d_data))[lane]
                            = wf->ldsChunk->read<T>(vaddr);
                    }
                }
            }
        }

        template<int N>
        void
        initMemRead(GPUDynInstPtr gpuDynInst)
        {
<<<<<<< HEAD
            if (gpuDynInst->executedAs() == enums::SC_GLOBAL) {
=======
            if (gpuDynInst->executedAs() == enums::SC_GLOBAL ||
                gpuDynInst->executedAs() == enums::SC_PRIVATE) {
>>>>>>> 85eb9938
                initMemReqHelper<VecElemU32, N>(gpuDynInst, MemCmd::ReadReq);
            } else if (gpuDynInst->executedAs() == enums::SC_GROUP) {
                Wavefront *wf = gpuDynInst->wavefront();
                for (int lane = 0; lane < NumVecElemPerVecReg; ++lane) {
                    if (gpuDynInst->exec_mask[lane]) {
                        Addr vaddr = gpuDynInst->addr[lane];
                        for (int i = 0; i < N; ++i) {
                            (reinterpret_cast<VecElemU32*>(
                                gpuDynInst->d_data))[lane * N + i]
                                = wf->ldsChunk->read<VecElemU32>(
                                        vaddr + i*sizeof(VecElemU32));
                        }
                    }
                }
            }
        }

        template<typename T>
        void
        initMemWrite(GPUDynInstPtr gpuDynInst)
        {
<<<<<<< HEAD
            if (gpuDynInst->executedAs() == enums::SC_GLOBAL) {
=======
            if (gpuDynInst->executedAs() == enums::SC_GLOBAL ||
                gpuDynInst->executedAs() == enums::SC_PRIVATE) {
>>>>>>> 85eb9938
                initMemReqHelper<T, 1>(gpuDynInst, MemCmd::WriteReq);
            } else if (gpuDynInst->executedAs() == enums::SC_GROUP) {
                Wavefront *wf = gpuDynInst->wavefront();
                for (int lane = 0; lane < NumVecElemPerVecReg; ++lane) {
                    if (gpuDynInst->exec_mask[lane]) {
                        Addr vaddr = gpuDynInst->addr[lane];
                        wf->ldsChunk->write<T>(vaddr,
                            (reinterpret_cast<T*>(gpuDynInst->d_data))[lane]);
                    }
                }
            }
        }

        template<int N>
        void
        initMemWrite(GPUDynInstPtr gpuDynInst)
        {
<<<<<<< HEAD
            if (gpuDynInst->executedAs() == enums::SC_GLOBAL) {
=======
            if (gpuDynInst->executedAs() == enums::SC_GLOBAL ||
                gpuDynInst->executedAs() == enums::SC_PRIVATE) {
>>>>>>> 85eb9938
                initMemReqHelper<VecElemU32, N>(gpuDynInst, MemCmd::WriteReq);
            } else if (gpuDynInst->executedAs() == enums::SC_GROUP) {
                Wavefront *wf = gpuDynInst->wavefront();
                for (int lane = 0; lane < NumVecElemPerVecReg; ++lane) {
                    if (gpuDynInst->exec_mask[lane]) {
                        Addr vaddr = gpuDynInst->addr[lane];
                        for (int i = 0; i < N; ++i) {
                            wf->ldsChunk->write<VecElemU32>(
                                vaddr + i*sizeof(VecElemU32),
                                (reinterpret_cast<VecElemU32*>(
                                    gpuDynInst->d_data))[lane * N + i]);
                        }
                    }
                }
            }
        }

        template<typename T>
        void
        initAtomicAccess(GPUDynInstPtr gpuDynInst)
        {
<<<<<<< HEAD
=======
            // Flat scratch requests may not be atomic according to ISA manual
            // up to MI200. See MI200 manual Table 45.
            assert(gpuDynInst->executedAs() != enums::SC_PRIVATE);

>>>>>>> 85eb9938
            if (gpuDynInst->executedAs() == enums::SC_GLOBAL) {
                initMemReqHelper<T, 1>(gpuDynInst, MemCmd::SwapReq, true);
            } else if (gpuDynInst->executedAs() == enums::SC_GROUP) {
                Wavefront *wf = gpuDynInst->wavefront();
                for (int lane = 0; lane < NumVecElemPerVecReg; ++lane) {
                    if (gpuDynInst->exec_mask[lane]) {
                        Addr vaddr = gpuDynInst->addr[lane];
                        auto amo_op =
                            gpuDynInst->makeAtomicOpFunctor<T>(
                                &(reinterpret_cast<T*>(
                                    gpuDynInst->a_data))[lane],
                                &(reinterpret_cast<T*>(
                                    gpuDynInst->x_data))[lane]);

                        T tmp = wf->ldsChunk->read<T>(vaddr);
                        (*amo_op)(reinterpret_cast<uint8_t *>(&tmp));
                        wf->ldsChunk->write<T>(vaddr, tmp);
                        (reinterpret_cast<T*>(gpuDynInst->d_data))[lane] = tmp;
                    }
                }
            }
        }

        void
        calcAddr(GPUDynInstPtr gpuDynInst, ScalarRegU32 vaddr,
                 ScalarRegU32 saddr, ScalarRegI32 offset)
        {
            // Offset is a 13-bit field w/the following meanings:
            // In Flat instructions, offset is a 12-bit unsigned number
            // In Global/Scratch instructions, offset is a 13-bit signed number
            if (isFlat()) {
                offset = offset & 0xfff;
            } else {
                offset = (ScalarRegI32)sext<13>(offset);
            }
            // If saddr = 0x7f there is no scalar reg to read and address will
            // be a 64-bit address. Otherwise, saddr is the reg index for a
            // scalar reg used as the base address for a 32-bit address.
<<<<<<< HEAD
            if ((saddr == 0x7f && isFlatGlobal()) || isFlat()) {
=======
            if ((saddr == 0x7f && (isFlatGlobal() || isFlatScratch()))
                || isFlat()) {
>>>>>>> 85eb9938
                ConstVecOperandU64 vbase(gpuDynInst, vaddr);
                vbase.read();

                calcAddrVgpr(gpuDynInst, vbase, offset);
            } else {
                // Assume we are operating in 64-bit mode and read a pair of
                // SGPRs for the address base.
                ConstScalarOperandU64 sbase(gpuDynInst, saddr);
                sbase.read();

                ConstVecOperandU32 voffset(gpuDynInst, vaddr);
                voffset.read();

                calcAddrSgpr(gpuDynInst, voffset, sbase, offset);
            }

            if (isFlat()) {
                gpuDynInst->resolveFlatSegment(gpuDynInst->exec_mask);
<<<<<<< HEAD
            } else {
                gpuDynInst->staticInstruction()->executed_as =
                    enums::SC_GLOBAL;
=======
            } else if (isFlatGlobal()) {
                gpuDynInst->staticInstruction()->executed_as =
                    enums::SC_GLOBAL;
            } else {
                assert(isFlatScratch());
                gpuDynInst->staticInstruction()->executed_as =
                    enums::SC_PRIVATE;
>>>>>>> 85eb9938
            }
        }

        void
        issueRequestHelper(GPUDynInstPtr gpuDynInst)
        {
            if ((gpuDynInst->executedAs() == enums::SC_GLOBAL && isFlat())
                    || isFlatGlobal()) {
                gpuDynInst->computeUnit()->globalMemoryPipe
                    .issueRequest(gpuDynInst);
            } else if (gpuDynInst->executedAs() == enums::SC_GROUP) {
                assert(isFlat());
                gpuDynInst->computeUnit()->localMemoryPipe
                    .issueRequest(gpuDynInst);
            } else {
                assert(gpuDynInst->executedAs() == enums::SC_PRIVATE);
                gpuDynInst->computeUnit()->globalMemoryPipe
                    .issueRequest(gpuDynInst);
            }
        }

        bool
        vgprIsOffset()
        {
            return (extData.SADDR != 0x7f);
        }

        // first instruction DWORD
        InFmt_FLAT instData;
        // second instruction DWORD
        InFmt_FLAT_1 extData;

      private:
        void initFlatOperandInfo();
        void initGlobalScratchOperandInfo();

        void generateFlatDisassembly();
        void generateGlobalScratchDisassembly();

        void
        calcAddrSgpr(GPUDynInstPtr gpuDynInst, ConstVecOperandU32 &vaddr,
                     ConstScalarOperandU64 &saddr, ScalarRegI32 offset)
        {
            // Use SGPR pair as a base address and add VGPR-offset and
            // instruction offset. The VGPR-offset is always 32-bits so we
            // mask any upper bits from the vaddr.
            for (int lane = 0; lane < NumVecElemPerVecReg; ++lane) {
                if (gpuDynInst->exec_mask[lane]) {
                    ScalarRegI32 voffset = vaddr[lane];
                    gpuDynInst->addr.at(lane) =
                        saddr.rawData() + voffset + offset;
                }
            }
        }

        void
        calcAddrVgpr(GPUDynInstPtr gpuDynInst, ConstVecOperandU64 &addr,
                     ScalarRegI32 offset)
        {
            for (int lane = 0; lane < NumVecElemPerVecReg; ++lane) {
                if (gpuDynInst->exec_mask[lane]) {
                    gpuDynInst->addr.at(lane) = addr[lane] + offset;
                }
            }
        }
    }; // Inst_FLAT
} // namespace VegaISA
} // namespace gem5

#endif // __ARCH_VEGA_INSTS_OP_ENCODINGS_HH__<|MERGE_RESOLUTION|>--- conflicted
+++ resolved
@@ -939,12 +939,8 @@
         void
         initMemRead(GPUDynInstPtr gpuDynInst)
         {
-<<<<<<< HEAD
-            if (gpuDynInst->executedAs() == enums::SC_GLOBAL) {
-=======
             if (gpuDynInst->executedAs() == enums::SC_GLOBAL ||
                 gpuDynInst->executedAs() == enums::SC_PRIVATE) {
->>>>>>> 85eb9938
                 initMemReqHelper<T, 1>(gpuDynInst, MemCmd::ReadReq);
             } else if (gpuDynInst->executedAs() == enums::SC_GROUP) {
                 Wavefront *wf = gpuDynInst->wavefront();
@@ -962,12 +958,8 @@
         void
         initMemRead(GPUDynInstPtr gpuDynInst)
         {
-<<<<<<< HEAD
-            if (gpuDynInst->executedAs() == enums::SC_GLOBAL) {
-=======
             if (gpuDynInst->executedAs() == enums::SC_GLOBAL ||
                 gpuDynInst->executedAs() == enums::SC_PRIVATE) {
->>>>>>> 85eb9938
                 initMemReqHelper<VecElemU32, N>(gpuDynInst, MemCmd::ReadReq);
             } else if (gpuDynInst->executedAs() == enums::SC_GROUP) {
                 Wavefront *wf = gpuDynInst->wavefront();
@@ -989,12 +981,8 @@
         void
         initMemWrite(GPUDynInstPtr gpuDynInst)
         {
-<<<<<<< HEAD
-            if (gpuDynInst->executedAs() == enums::SC_GLOBAL) {
-=======
             if (gpuDynInst->executedAs() == enums::SC_GLOBAL ||
                 gpuDynInst->executedAs() == enums::SC_PRIVATE) {
->>>>>>> 85eb9938
                 initMemReqHelper<T, 1>(gpuDynInst, MemCmd::WriteReq);
             } else if (gpuDynInst->executedAs() == enums::SC_GROUP) {
                 Wavefront *wf = gpuDynInst->wavefront();
@@ -1012,12 +1000,8 @@
         void
         initMemWrite(GPUDynInstPtr gpuDynInst)
         {
-<<<<<<< HEAD
-            if (gpuDynInst->executedAs() == enums::SC_GLOBAL) {
-=======
             if (gpuDynInst->executedAs() == enums::SC_GLOBAL ||
                 gpuDynInst->executedAs() == enums::SC_PRIVATE) {
->>>>>>> 85eb9938
                 initMemReqHelper<VecElemU32, N>(gpuDynInst, MemCmd::WriteReq);
             } else if (gpuDynInst->executedAs() == enums::SC_GROUP) {
                 Wavefront *wf = gpuDynInst->wavefront();
@@ -1039,13 +1023,10 @@
         void
         initAtomicAccess(GPUDynInstPtr gpuDynInst)
         {
-<<<<<<< HEAD
-=======
             // Flat scratch requests may not be atomic according to ISA manual
             // up to MI200. See MI200 manual Table 45.
             assert(gpuDynInst->executedAs() != enums::SC_PRIVATE);
 
->>>>>>> 85eb9938
             if (gpuDynInst->executedAs() == enums::SC_GLOBAL) {
                 initMemReqHelper<T, 1>(gpuDynInst, MemCmd::SwapReq, true);
             } else if (gpuDynInst->executedAs() == enums::SC_GROUP) {
@@ -1084,12 +1065,8 @@
             // If saddr = 0x7f there is no scalar reg to read and address will
             // be a 64-bit address. Otherwise, saddr is the reg index for a
             // scalar reg used as the base address for a 32-bit address.
-<<<<<<< HEAD
-            if ((saddr == 0x7f && isFlatGlobal()) || isFlat()) {
-=======
             if ((saddr == 0x7f && (isFlatGlobal() || isFlatScratch()))
                 || isFlat()) {
->>>>>>> 85eb9938
                 ConstVecOperandU64 vbase(gpuDynInst, vaddr);
                 vbase.read();
 
@@ -1108,11 +1085,6 @@
 
             if (isFlat()) {
                 gpuDynInst->resolveFlatSegment(gpuDynInst->exec_mask);
-<<<<<<< HEAD
-            } else {
-                gpuDynInst->staticInstruction()->executed_as =
-                    enums::SC_GLOBAL;
-=======
             } else if (isFlatGlobal()) {
                 gpuDynInst->staticInstruction()->executed_as =
                     enums::SC_GLOBAL;
@@ -1120,7 +1092,6 @@
                 assert(isFlatScratch());
                 gpuDynInst->staticInstruction()->executed_as =
                     enums::SC_PRIVATE;
->>>>>>> 85eb9938
             }
         }
 
