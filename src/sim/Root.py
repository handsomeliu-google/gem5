# Copyright (c) 2005-2007 The Regents of The University of Michigan
# Copyright (c) 2010-2013 Advanced Micro Devices, Inc.
# Copyright (c) 2013 Mark D. Hill and David A. Wood
# All rights reserved.
#
# Redistribution and use in source and binary forms, with or without
# modification, are permitted provided that the following conditions are
# met: redistributions of source code must retain the above copyright
# notice, this list of conditions and the following disclaimer;
# redistributions in binary form must reproduce the above copyright
# notice, this list of conditions and the following disclaimer in the
# documentation and/or other materials provided with the distribution;
# neither the name of the copyright holders nor the names of its
# contributors may be used to endorse or promote products derived from
# this software without specific prior written permission.
#
# THIS SOFTWARE IS PROVIDED BY THE COPYRIGHT HOLDERS AND CONTRIBUTORS
# "AS IS" AND ANY EXPRESS OR IMPLIED WARRANTIES, INCLUDING, BUT NOT
# LIMITED TO, THE IMPLIED WARRANTIES OF MERCHANTABILITY AND FITNESS FOR
# A PARTICULAR PURPOSE ARE DISCLAIMED. IN NO EVENT SHALL THE COPYRIGHT
# OWNER OR CONTRIBUTORS BE LIABLE FOR ANY DIRECT, INDIRECT, INCIDENTAL,
# SPECIAL, EXEMPLARY, OR CONSEQUENTIAL DAMAGES (INCLUDING, BUT NOT
# LIMITED TO, PROCUREMENT OF SUBSTITUTE GOODS OR SERVICES; LOSS OF USE,
# DATA, OR PROFITS; OR BUSINESS INTERRUPTION) HOWEVER CAUSED AND ON ANY
# THEORY OF LIABILITY, WHETHER IN CONTRACT, STRICT LIABILITY, OR TORT
# (INCLUDING NEGLIGENCE OR OTHERWISE) ARISING IN ANY WAY OUT OF THE USE
# OF THIS SOFTWARE, EVEN IF ADVISED OF THE POSSIBILITY OF SUCH DAMAGE.

from m5.params import *
from m5.SimObject import SimObject
from m5.util import fatal

<<<<<<< HEAD

class Root(SimObject):
=======
>>>>>>> 85eb9938

class Root(SimObject):
    _the_instance = None

    def __new__(cls, **kwargs):
        if Root._the_instance:
            fatal("Attempt to allocate multiple instances of Root.")
            return None

        # first call: allocate the unique instance
        #
        # If SimObject ever implements __new__, we may want to pass
        # kwargs here, but for now this goes straight to
        # object.__new__ which prints an ugly warning if you pass it
        # args.  Seems like a bad design but that's the way it is.
        Root._the_instance = SimObject.__new__(cls)
        return Root._the_instance

    @classmethod
    def getInstance(cls):
        return Root._the_instance

    def path(self):
        return "root"

    type = "Root"
    cxx_header = "sim/root.hh"
    cxx_class = "gem5::Root"

    # By default, root sim object and hence all other sim objects schedule
    # event on the eventq with index 0.
    eventq_index = 0

    # Simulation Quantum for multiple main event queue simulation.
    # Needs to be set explicitly for a multi-eventq simulation.
    sim_quantum = Param.Tick(0, "simulation quantum")

    full_system = Param.Bool("if this is a full system simulation")

    # Time syncing prevents the simulation from running faster than real time.
    time_sync_enable = Param.Bool(False, "whether time syncing is enabled")
    time_sync_period = Param.Clock("100ms", "how often to sync with real time")
    time_sync_spin_threshold = Param.Clock(
        "100us", "when less than this much time is left, spin"
    )<|MERGE_RESOLUTION|>--- conflicted
+++ resolved
@@ -30,11 +30,6 @@
 from m5.SimObject import SimObject
 from m5.util import fatal
 
-<<<<<<< HEAD
-
-class Root(SimObject):
-=======
->>>>>>> 85eb9938
 
 class Root(SimObject):
     _the_instance = None
