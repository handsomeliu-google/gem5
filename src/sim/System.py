# Copyright (c) 2017, 2019 ARM Limited
# All rights reserved.
#
# The license below extends only to copyright in the software and shall
# not be construed as granting a license to any other intellectual
# property including but not limited to intellectual property relating
# to a hardware implementation of the functionality of the software
# licensed hereunder.  You may use the software subject to the license
# terms below provided that you ensure that this notice is replicated
# unmodified and in its entirety in all distributions of the software,
# modified or unmodified, in source code or in binary form.
#
# Copyright (c) 2005-2007 The Regents of The University of Michigan
# Copyright (c) 2011 Regents of the University of California
# All rights reserved.
#
# Redistribution and use in source and binary forms, with or without
# modification, are permitted provided that the following conditions are
# met: redistributions of source code must retain the above copyright
# notice, this list of conditions and the following disclaimer;
# redistributions in binary form must reproduce the above copyright
# notice, this list of conditions and the following disclaimer in the
# documentation and/or other materials provided with the distribution;
# neither the name of the copyright holders nor the names of its
# contributors may be used to endorse or promote products derived from
# this software without specific prior written permission.
#
# THIS SOFTWARE IS PROVIDED BY THE COPYRIGHT HOLDERS AND CONTRIBUTORS
# "AS IS" AND ANY EXPRESS OR IMPLIED WARRANTIES, INCLUDING, BUT NOT
# LIMITED TO, THE IMPLIED WARRANTIES OF MERCHANTABILITY AND FITNESS FOR
# A PARTICULAR PURPOSE ARE DISCLAIMED. IN NO EVENT SHALL THE COPYRIGHT
# OWNER OR CONTRIBUTORS BE LIABLE FOR ANY DIRECT, INDIRECT, INCIDENTAL,
# SPECIAL, EXEMPLARY, OR CONSEQUENTIAL DAMAGES (INCLUDING, BUT NOT
# LIMITED TO, PROCUREMENT OF SUBSTITUTE GOODS OR SERVICES; LOSS OF USE,
# DATA, OR PROFITS; OR BUSINESS INTERRUPTION) HOWEVER CAUSED AND ON ANY
# THEORY OF LIABILITY, WHETHER IN CONTRACT, STRICT LIABILITY, OR TORT
# (INCLUDING NEGLIGENCE OR OTHERWISE) ARISING IN ANY WAY OUT OF THE USE
# OF THIS SOFTWARE, EVEN IF ADVISED OF THE POSSIBILITY OF SUCH DAMAGE.

<<<<<<< HEAD
from m5.SimObject import *
=======
from m5.objects.DVFSHandler import *
from m5.objects.SimpleMemory import *
from m5.objects.Workload import StubWorkload
>>>>>>> 85eb9938
from m5.params import *
from m5.proxy import *
from m5.SimObject import *

<<<<<<< HEAD
from m5.objects.DVFSHandler import *
from m5.objects.SimpleMemory import *
from m5.objects.Workload import StubWorkload


class MemoryMode(Enum):
    vals = ["invalid", "atomic", "timing", "atomic_noncaching"]

=======

class MemoryMode(Enum):
    vals = ["invalid", "atomic", "timing", "atomic_noncaching"]

>>>>>>> 85eb9938

class System(SimObject):
    type = "System"
    cxx_header = "sim/system.hh"
    cxx_class = "gem5::System"

    system_port = RequestPort("System port")

    cxx_exports = [
        PyBindMethod("getMemoryMode"),
        PyBindMethod("setMemoryMode"),
    ]

    memories = VectorParam.AbstractMemory(
        Self.all, "All memories in the system"
    )
    mem_mode = Param.MemoryMode("atomic", "The mode the memory system is in")

    thermal_model = Param.ThermalModel(NULL, "Thermal model")
    thermal_components = VectorParam.SimObject(
        [], "A collection of all thermal components in the system."
    )

    # When reserving memory on the host, we have the option of
    # reserving swap space or not (by passing MAP_NORESERVE to
    # mmap). By enabling this flag, we accommodate cases where a large
    # (but sparse) memory is simulated.
    mmap_using_noreserve = Param.Bool(
        False, "mmap the backing store without reserving swap"
    )

    # The memory ranges are to be populated when creating the system
    # such that these can be passed from the I/O subsystem through an
    # I/O bridge or cache
    mem_ranges = VectorParam.AddrRange(
        [], "Ranges that constitute main memory"
    )

    # The ranges backed by a shadowed ROM
    shadow_rom_ranges = VectorParam.AddrRange(
        [], "Ranges  backed by a shadowed ROM"
    )

    shared_backstore = Param.String(
        "",
        "backstore's shmem segment filename, "
        "use to directly address the backstore from another host-OS process. "
        "Leave this empty to unset the MAP_SHARED flag.",
    )
    auto_unlink_shared_backstore = Param.Bool(
        False,
        "Automatically remove the "
        "shmem segment file upon destruction. This is used only if "
        "shared_backstore is non-empty.",
    )

    cache_line_size = Param.Unsigned(64, "Cache line size in bytes")

    redirect_paths = VectorParam.RedirectPath([], "Path redirections")

    exit_on_work_items = Param.Bool(
        False,
        "Exit from the simulation loop when "
        "encountering work item annotations.",
    )
    work_item_id = Param.Int(-1, "specific work item id")
    num_work_ids = Param.Int(16, "Number of distinct work item types")
    work_begin_cpu_id_exit = Param.Int(
        -1, "work started on specific id, now exit simulation"
    )
    work_begin_ckpt_count = Param.Counter(
        0, "create checkpoint when work items begin count value is reached"
    )
    work_begin_exit_count = Param.Counter(
        0, "exit simulation when work items begin count value is reached"
    )
    work_end_ckpt_count = Param.Counter(
        0, "create checkpoint when work items end count value is reached"
    )
    work_end_exit_count = Param.Counter(
        0, "exit simulation when work items end count value is reached"
    )
    work_cpus_ckpt_count = Param.Counter(
        0, "create checkpoint when active cpu count value is reached"
    )

    workload = Param.Workload(StubWorkload(), "Workload to run on this system")
    init_param = Param.UInt64(0, "numerical value to pass into simulator")
    readfile = Param.String("", "file to read startup script from")
    symbolfile = Param.String("", "file to get the symbols from")

    multi_thread = Param.Bool(
        False, "Supports multi-threaded CPUs? Impacts Thread/Context IDs"
    )

    # Dynamic voltage and frequency handler for the system, disabled by default
    # Provide list of domains that need to be controlled by the handler
    dvfs_handler = DVFSHandler()

    # SE mode doesn't use the ISA System subclasses, and so we need to set an
    # ISA specific value in this class directly.
    m5ops_base = Param.Addr(
        0,
        "Base of the 64KiB PA range used for "
        "memory-mapped m5ops. Set to 0 to disable.",
    )<|MERGE_RESOLUTION|>--- conflicted
+++ resolved
@@ -37,32 +37,17 @@
 # (INCLUDING NEGLIGENCE OR OTHERWISE) ARISING IN ANY WAY OUT OF THE USE
 # OF THIS SOFTWARE, EVEN IF ADVISED OF THE POSSIBILITY OF SUCH DAMAGE.
 
-<<<<<<< HEAD
-from m5.SimObject import *
-=======
 from m5.objects.DVFSHandler import *
 from m5.objects.SimpleMemory import *
 from m5.objects.Workload import StubWorkload
->>>>>>> 85eb9938
 from m5.params import *
 from m5.proxy import *
 from m5.SimObject import *
-
-<<<<<<< HEAD
-from m5.objects.DVFSHandler import *
-from m5.objects.SimpleMemory import *
-from m5.objects.Workload import StubWorkload
 
 
 class MemoryMode(Enum):
     vals = ["invalid", "atomic", "timing", "atomic_noncaching"]
 
-=======
-
-class MemoryMode(Enum):
-    vals = ["invalid", "atomic", "timing", "atomic_noncaching"]
-
->>>>>>> 85eb9938
 
 class System(SimObject):
     type = "System"
