--- conflicted
+++ resolved
@@ -50,10 +50,7 @@
     // Initialize gem5 special signal handling.
     initSignals();
 
-<<<<<<< HEAD
-=======
 #if PY_VERSION_HEX < 0x03080000
->>>>>>> 85eb9938
     // Convert argv[0] to a wchar_t string, using python's locale and cleanup
     // functions.
     std::unique_ptr<wchar_t[], decltype(&PyMem_RawFree)> program(
@@ -63,8 +60,6 @@
     // This can help python find libraries at run time relative to this binary.
     // It's probably not necessary, but is mostly harmless and might be useful.
     Py_SetProgramName(program.get());
-<<<<<<< HEAD
-=======
 #else
     // Preinitialize Python for Python 3.8+
     // This ensures that the locale configuration takes effect
@@ -82,7 +77,6 @@
         return 1;
     }
 #endif
->>>>>>> 85eb9938
 
     py::scoped_interpreter guard(true, argc, argv);
 
