--- conflicted
+++ resolved
@@ -188,13 +188,10 @@
 GlobalSimLoopExitEvent *
 simulate(Tick num_cycles)
 {
-<<<<<<< HEAD
-=======
     // install the sigint handler to catch ctrl-c and exit the sim loop cleanly
     // Note: This should be done before initializing the threads
     initSigInt();
 
->>>>>>> 85eb9938
     if (global_exit_event)//cleaning last global exit event
         global_exit_event->clean();
     std::unique_ptr<GlobalSyncEvent, DescheduleDeleter> quantum_event;
@@ -274,7 +271,6 @@
     }
 
     return simulate_limit_event->when();
-<<<<<<< HEAD
 }
 
 void
@@ -283,16 +279,6 @@
     simulatorThreads->terminateThreads();
 }
 
-=======
-}
-
-void
-terminateEventQueueThreads()
-{
-    simulatorThreads->terminateThreads();
-}
-
->>>>>>> 85eb9938
 
 /**
  * The main per-thread simulation loop. This loop is executed by all
