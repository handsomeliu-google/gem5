--- conflicted
+++ resolved
@@ -1375,11 +1375,7 @@
 template <class OS>
 SyscallReturn
 newfstatatFunc(SyscallDesc *desc, ThreadContext *tc, int dirfd,
-<<<<<<< HEAD
-               VPtr<> pathname, VPtr<typename OS::tgt_stat> tgt_stat,
-=======
                VPtr<> pathname, VPtr<typename OS::tgt_stat64> tgt_stat,
->>>>>>> 85eb9938
                int flags)
 {
     std::string path;
@@ -1409,11 +1405,7 @@
     if (result < 0)
         return -errno;
 
-<<<<<<< HEAD
-    copyOutStatBuf<OS>(tgt_stat, &host_buf);
-=======
     copyOutStat64Buf<OS>(tgt_stat, &host_buf);
->>>>>>> 85eb9938
 
     return 0;
 }
