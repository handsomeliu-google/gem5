--- conflicted
+++ resolved
@@ -46,17 +46,12 @@
     cxx_class = "gem5::trace::InstDisassembler"
 
 
-
 class InstTracer(SimObject):
     type = "InstTracer"
     cxx_header = "sim/insttracer.hh"
     cxx_class = "gem5::trace::InstTracer"
-<<<<<<< HEAD
-    abstract = True
-=======
     abstract = True
 
     disassembler = Param.InstDisassembler(
         InstDisassembler(), "Instruction Disassembler"
-    )
->>>>>>> 85eb9938
+    )