--- conflicted
+++ resolved
@@ -232,20 +232,10 @@
     SimStat object will contain all the stats for all the SimObjects contained
     within the "root", inclusive of the "root" SimObject/SimObjects.
 
-<<<<<<< HEAD
-    Parameters
-    ----------
-    root: Union[SimObject, List[SimObject]]
-        A SimObject, or list of SimObjects, of the simulation for translation
-        into a SimStat object. Typically this is the simulation's Root
-        SimObject as this will obtain the entirety of a run's statistics in a
-        single SimStat object.
-=======
     :param root: A SimObject, or list of SimObjects, of the simulation for
                  translation into a SimStat object. Typically this is the
                  simulation's Root SimObject as this will obtain the entirety
                  of a run's statistics in a single SimStat object.
->>>>>>> 85eb9938
 
     :param prepare_stats: Dictates whether the stats are to be prepared prior
                           to creating the SimStat object. By default this is
