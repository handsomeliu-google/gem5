# Copyright (c) 2006 The Regents of The University of Michigan
# All rights reserved.
#
# Redistribution and use in source and binary forms, with or without
# modification, are permitted provided that the following conditions are
# met: redistributions of source code must retain the above copyright
# notice, this list of conditions and the following disclaimer;
# redistributions in binary form must reproduce the above copyright
# notice, this list of conditions and the following disclaimer in the
# documentation and/or other materials provided with the distribution;
# neither the name of the copyright holders nor the names of its
# contributors may be used to endorse or promote products derived from
# this software without specific prior written permission.
#
# THIS SOFTWARE IS PROVIDED BY THE COPYRIGHT HOLDERS AND CONTRIBUTORS
# "AS IS" AND ANY EXPRESS OR IMPLIED WARRANTIES, INCLUDING, BUT NOT
# LIMITED TO, THE IMPLIED WARRANTIES OF MERCHANTABILITY AND FITNESS FOR
# A PARTICULAR PURPOSE ARE DISCLAIMED. IN NO EVENT SHALL THE COPYRIGHT
# OWNER OR CONTRIBUTORS BE LIABLE FOR ANY DIRECT, INDIRECT, INCIDENTAL,
# SPECIAL, EXEMPLARY, OR CONSEQUENTIAL DAMAGES (INCLUDING, BUT NOT
# LIMITED TO, PROCUREMENT OF SUBSTITUTE GOODS OR SERVICES; LOSS OF USE,
# DATA, OR PROFITS; OR BUSINESS INTERRUPTION) HOWEVER CAUSED AND ON ANY
# THEORY OF LIABILITY, WHETHER IN CONTRACT, STRICT LIABILITY, OR TORT
# (INCLUDING NEGLIGENCE OR OTHERWISE) ARISING IN ANY WAY OUT OF THE USE
# OF THIS SOFTWARE, EVEN IF ADVISED OF THE POSSIBILITY OF SUCH DAMAGE.

__all__ = ["attrdict", "multiattrdict", "optiondict"]


class attrdict(dict):
    """Wrap dict, so you can use attribute access to get/set elements"""

    def __getattr__(self, attr):
        if attr in self:
            return self.__getitem__(attr)
        return super().__getattribute__(attr)

    def __setattr__(self, attr, value):
        if attr in dir(self) or attr.startswith("_"):
            return super().__setattr__(attr, value)
        return self.__setitem__(attr, value)

    def __delattr__(self, attr):
        if attr in self:
            return self.__delitem__(attr)
        return super().__delattr__(attr)

    def __getstate__(self):
        return dict(self)

    def __setstate__(self, state):
        self.update(state)


class multiattrdict(attrdict):
    """Wrap attrdict so that nested attribute accesses automatically create
    nested dictionaries."""

    def __getattr__(self, attr):
        try:
            return super().__getattr__(attr)
        except AttributeError:
            if attr.startswith("_"):
                raise

            d = multiattrdict()
            setattr(self, attr, d)
            return d


class optiondict(attrdict):
<<<<<<< HEAD
    """Modify attrdict so that a missing attribute just returns None"""
=======
    """Modify attrdict so that a missing attribute just returns ``None``."""
>>>>>>> 85eb9938

    def __getattr__(self, attr):
        try:
            return super().__getattr__(attr)
        except AttributeError:
            return None


if __name__ == "__main__":
    x = attrdict()
    x.y = 1
    x["z"] = 2
    print(x["y"], x.y)
    print(x["z"], x.z)
    print(dir(x))
    print(x)

    print()

    del x["y"]
    del x.z
    print(dir(x))
    print(x)

    print()
    print("multiattrdict")
    x = multiattrdict()
    x.x.x.x = 9
    x.y.z = 9
    print(x)
    print(x.y)
    print(x.y.z)
    print(x.z.z)<|MERGE_RESOLUTION|>--- conflicted
+++ resolved
@@ -69,11 +69,7 @@
 
 
 class optiondict(attrdict):
-<<<<<<< HEAD
-    """Modify attrdict so that a missing attribute just returns None"""
-=======
     """Modify attrdict so that a missing attribute just returns ``None``."""
->>>>>>> 85eb9938
 
     def __getattr__(self, attr):
         try:
