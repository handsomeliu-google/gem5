# Copyright (c) 2016, 2019 Arm Limited
# All rights reserved.
#
# The license below extends only to copyright in the software and shall
# not be construed as granting a license to any other intellectual
# property including but not limited to intellectual property relating
# to a hardware implementation of the functionality of the software
# licensed hereunder.  You may use the software subject to the license
# terms below provided that you ensure that this notice is replicated
# unmodified and in its entirety in all distributions of the software,
# modified or unmodified, in source code or in binary form.
#
# Copyright (c) 2005 The Regents of The University of Michigan
# All rights reserved.
#
# Redistribution and use in source and binary forms, with or without
# modification, are permitted provided that the following conditions are
# met: redistributions of source code must retain the above copyright
# notice, this list of conditions and the following disclaimer;
# redistributions in binary form must reproduce the above copyright
# notice, this list of conditions and the following disclaimer in the
# documentation and/or other materials provided with the distribution;
# neither the name of the copyright holders nor the names of its
# contributors may be used to endorse or promote products derived from
# this software without specific prior written permission.
#
# THIS SOFTWARE IS PROVIDED BY THE COPYRIGHT HOLDERS AND CONTRIBUTORS
# "AS IS" AND ANY EXPRESS OR IMPLIED WARRANTIES, INCLUDING, BUT NOT
# LIMITED TO, THE IMPLIED WARRANTIES OF MERCHANTABILITY AND FITNESS FOR
# A PARTICULAR PURPOSE ARE DISCLAIMED. IN NO EVENT SHALL THE COPYRIGHT
# OWNER OR CONTRIBUTORS BE LIABLE FOR ANY DIRECT, INDIRECT, INCIDENTAL,
# SPECIAL, EXEMPLARY, OR CONSEQUENTIAL DAMAGES (INCLUDING, BUT NOT
# LIMITED TO, PROCUREMENT OF SUBSTITUTE GOODS OR SERVICES; LOSS OF USE,
# DATA, OR PROFITS; OR BUSINESS INTERRUPTION) HOWEVER CAUSED AND ON ANY
# THEORY OF LIABILITY, WHETHER IN CONTRACT, STRICT LIABILITY, OR TORT
# (INCLUDING NEGLIGENCE OR OTHERWISE) ARISING IN ANY WAY OUT OF THE USE
# OF THIS SOFTWARE, EVEN IF ADVISED OF THE POSSIBILITY OF SUCH DAMAGE.

import code
import datetime
import os
import runpy
import socket
import sys

__all__ = ["options", "arguments", "main"]

usage = "%prog [gem5 options] script.py [script options]"
brief_copyright = (
    "gem5 is copyrighted software; use the --copyright option for details."
)


def _stats_help(option, opt, value, parser):
    import m5

    print("A stat file can either be specified as a URI or a plain")
    print("path. When specified as a path, gem5 uses the default text ")
    print("format.")
    print()
    print("The following stat formats are supported:")
    print()
    m5.stats.printStatVisitorTypes()
    sys.exit(0)


def parse_options():
    from .options import OptionParser

    options = OptionParser(usage=usage, description=brief_copyright)
    option = options.add_option
    group = options.set_group

    listener_modes = ("on", "off", "auto")

    # Help options
    option(
        "-B",
        "--build-info",
        action="store_true",
        default=False,
        help="Show build information",
    )
    option(
        "-C",
        "--copyright",
        action="store_true",
        default=False,
        help="Show full copyright information",
    )
    option(
        "-R",
        "--readme",
        action="store_true",
        default=False,
        help="Show the readme",
    )

    # Options for configuring the base simulator
    option(
        "-d",
        "--outdir",
        metavar="DIR",
        default="m5out",
        help="Set the output directory to DIR [Default: %default]",
    )
    option(
        "-r",
        "--redirect-stdout",
        action="store_true",
        default=False,
        help="Redirect stdout (& stderr, without -e) to file",
    )
    option(
        "-e",
        "--redirect-stderr",
        action="store_true",
        default=False,
        help="Redirect stderr to file",
    )
    option(
        "--silent-redirect",
        action="store_true",
        default=False,
        help="Suppress printing a message when redirecting stdout or stderr",
    )
    option(
        "--stdout-file",
        metavar="FILE",
        default="simout.txt",
        help="Filename for -r redirection [Default: %default]",
    )
    option(
        "--stderr-file",
        metavar="FILE",
        default="simerr.txt",
        help="Filename for -e redirection [Default: %default]",
    )
    option(
        "--listener-mode",
        metavar="{on,off,auto}",
        choices=listener_modes,
        default="auto",
        help="Port (e.g., gdb) listener mode (auto: Enable if running "
        "interactively) [Default: %default]",
    )
    option(
        "--allow-remote-connections",
        action="store_true",
        default=False,
        help="Port listeners will accept connections from anywhere (0.0.0.0). "
        "Default is only localhost.",
    )
    option(
        "-i",
        "--interactive",
        action="store_true",
        default=False,
        help="Invoke the interactive interpreter after running the script",
    )
    option(
        "--pdb",
        action="store_true",
        default=False,
        help="Invoke the python debugger before running the script",
    )
    option(
        "-p",
        "--path",
        metavar="PATH[:PATH]",
        action="append",
        split=":",
        help="Prepend PATH to the system path when invoking the script",
    )
    option("-q", "--quiet", action="count", default=0, help="Reduce verbosity")
    option(
        "-v", "--verbose", action="count", default=0, help="Increase verbosity"
    )

    # To make gem5 mimic python better. After `-c` we should consume all other
    # arguments and add those to argv.
    def collect_args(option, opt_str, value, parser):
        extra_args = parser.rargs[:]
        del parser.rargs[:]
        setattr(parser.values, option.dest, (value, extra_args))

    option(
<<<<<<< HEAD
=======
        "-m",
        type=str,
        help="run library module as a script (terminates option list)",
        default="",
        metavar="mod",
        action="callback",
        callback=collect_args,
    )

    option(
>>>>>>> 85eb9938
        "-c",
        type=str,
        help="program passed in as string (terminates option list)",
        default="",
        metavar="cmd",
        action="callback",
        callback=collect_args,
    )

    option(
        "-P",
        action="store_true",
        default=False,
        help="Don't prepend the script directory to the system path. "
        "Mimics Python 3's `-P` option.",
    )

    option(
        "-s",
        action="store_true",
        help="IGNORED, only for compatibility with python. don't"
        "add user site directory to sys.path; also PYTHONNOUSERSITE",
    )

    # Statistics options
    group("Statistics Options")
    option(
        "--stats-file",
        metavar="FILE",
        default="stats.txt",
        help="Sets the output file for statistics [Default: %default]",
    )
    option(
        "--stats-help",
        action="callback",
        callback=_stats_help,
        help="Display documentation for available stat visitors",
    )

    # Configuration Options
    group("Configuration Options")
    option(
        "--dump-config",
        metavar="FILE",
        default="config.ini",
        help="Dump configuration output file [Default: %default]",
    )
    option(
        "--json-config",
        metavar="FILE",
        default="config.json",
        help="Create JSON output of the configuration [Default: %default]",
    )
    option(
        "--dot-config",
        metavar="FILE",
<<<<<<< HEAD
        default=None,
=======
        default="config.dot",
>>>>>>> 85eb9938
        help="Create DOT & pdf outputs of the configuration [Default: %default]",
    )
    option(
        "--dot-dvfs-config",
        metavar="FILE",
        default=None,
        help="Create DOT & pdf outputs of the DVFS configuration"
        + " [Default: %default]",
    )

    # Debugging options
    group("Debugging Options")
    option(
        "--debug-break",
        metavar="TICK[,TICK]",
        action="append",
        split=",",
        help="Create breakpoint(s) at TICK(s) "
        "(kills process if no debugger attached)",
    )
    option(
        "--debug-help", action="store_true", help="Print help on debug flags"
    )
    option(
        "--debug-flags",
        metavar="FLAG[,FLAG]",
        action="append",
        split=",",
        help="Sets the flags for debug output (-FLAG disables a flag)",
    )
    option(
        "--debug-start",
        metavar="TICK",
        type="int",
        help="Start debug output at TICK",
    )
    option(
        "--debug-end",
        metavar="TICK",
        type="int",
        help="End debug output at TICK",
    )
    option(
        "--debug-file",
        metavar="FILE",
        default="cout",
        help="Sets the output file for debug. Append '.gz' to the name for it"
        " to be compressed automatically [Default: %default]",
    )
    option(
        "--debug-activate",
        metavar="EXPR[,EXPR]",
        action="append",
        split=",",
        help="Activate EXPR sim objects",
    )
    option(
        "--debug-ignore",
        metavar="EXPR",
        action="append",
        split=":",
        help="Ignore EXPR sim objects",
    )
    option(
        "--remote-gdb-port",
        type="int",
        default=7000,
        help="Remote gdb base port (set to 0 to disable listening)",
    )

    # Help options
    group("Help Options")
    option(
        "--list-sim-objects",
        action="store_true",
        default=False,
        help="List all built-in SimObjects, their params and default values",
    )

    arguments = options.parse_args()
    return options, arguments


def interact(scope):
    banner = "gem5 Interactive Console"

    ipshell = None
    prompt_in1 = "gem5 \\#> "
    prompt_out = "gem5 \\#: "

    try:
        import IPython
        from IPython.config.loader import Config
        from IPython.terminal.embed import InteractiveShellEmbed

        cfg = Config()
        cfg.PromptManager.in_template = prompt_in1
        cfg.PromptManager.out_template = prompt_out
        ipshell = InteractiveShellEmbed(
            config=cfg, user_ns=scope, banner1=banner
        )
    except ImportError:
        pass

    if ipshell:
        ipshell()
    else:
        # Use the Python shell in the standard library if IPython
        # isn't available.
        import readline  # if this is imported, then the up arrow works

        code.InteractiveConsole(scope).interact(banner)


def _check_tracing():
    import _m5.core

    from .util import fatal

    if _m5.core.TRACING_ON:
        return

    fatal("Tracing is not enabled.  Compile with TRACING_ON")


def main():
    import m5
    from m5.util.terminal_formatter import TerminalFormatter

    import _m5.core

<<<<<<< HEAD
    from . import core
    from . import debug
    from . import defines
    from . import event
    from . import info
    from . import stats
    from . import trace

    from .util import inform, panic, isInteractive
    from m5.util.terminal_formatter import TerminalFormatter
=======
    from . import (
        core,
        debug,
        defines,
        event,
        info,
        stats,
        trace,
    )
    from .util import (
        inform,
        isInteractive,
        panic,
    )
>>>>>>> 85eb9938

    options, arguments = parse_options()

    m5.options = options

    # Set the main event queue for the main thread.
    event.mainq = event.getEventQueue(0)
    event.setEventQueue(event.mainq)

    if not os.path.isdir(options.outdir):
        os.makedirs(options.outdir)

    # These filenames are used only if the redirect_std* options are set
    stdout_file = os.path.join(options.outdir, options.stdout_file)
    stderr_file = os.path.join(options.outdir, options.stderr_file)

    if not options.silent_redirect:
        # Print redirection notices here before doing any redirection
        if options.redirect_stdout and not options.redirect_stderr:
            print("Redirecting stdout and stderr to", stdout_file)
        else:
            if options.redirect_stdout:
                print("Redirecting stdout to", stdout_file)
            if options.redirect_stderr:
                print("Redirecting stderr to", stderr_file)

    # Now redirect stdout/stderr as desired
    if options.redirect_stdout:
        redir_fd = os.open(stdout_file, os.O_WRONLY | os.O_CREAT | os.O_TRUNC)
        os.dup2(redir_fd, sys.stdout.fileno())
        if not options.redirect_stderr:
            os.dup2(redir_fd, sys.stderr.fileno())

    if options.redirect_stderr:
        redir_fd = os.open(stderr_file, os.O_WRONLY | os.O_CREAT | os.O_TRUNC)
        os.dup2(redir_fd, sys.stderr.fileno())

    done = False

    if options.build_info:
        done = True
        print("Build information:")
        print()
        print(f"gem5 version {defines.gem5Version}")
        print(f"compiled {defines.compileDate}")
        print("build options:")
        keys = list(defines.buildEnv.keys())
        keys.sort()
        for key in keys:
            val = defines.buildEnv[key]
            print(f"    {key} = {val}")
        print()

    if options.copyright:
        done = True
        print(info.COPYING)
        print()

    if options.readme:
        done = True
        print("Readme:")
        print()
        print(info.README)
        print()

    if options.debug_help:
        done = True
        _check_tracing()
        debug.help()

    if options.list_sim_objects:
        from . import SimObject

        done = True
        print("SimObjects:")
        objects = list(SimObject.allClasses.keys())
        objects.sort()
        terminal_formatter = TerminalFormatter()
        for name in objects:
            obj = SimObject.allClasses[name]
            print(terminal_formatter.format_output(str(obj), indent=4))
            params = list(obj._params.keys())
            params.sort()
            for pname in params:
                param = obj._params[pname]
                default = getattr(param, "default", "")
                print(terminal_formatter.format_output(pname, indent=8))
                if default:
                    print(
                        terminal_formatter.format_output(
                            str(default), label="default: ", indent=21
                        )
                    )
                print(
                    terminal_formatter.format_output(
                        param.desc, label="desc: ", indent=21
                    )
                )
                print()
            print()

    if done:
        sys.exit(0)

    # setting verbose and quiet at the same time doesn't make sense
    if options.verbose > 0 and options.quiet > 0:
        options.usage(2)

    verbose = options.verbose - options.quiet
    if verbose >= 0:
        print("gem5 Simulator System.  https://www.gem5.org")
        print(brief_copyright)
        print()

        print(f"gem5 version {_m5.core.gem5Version}")
        print(f"gem5 compiled {_m5.core.compileDate}")

        print(
            f"gem5 started {datetime.datetime.now().strftime('%b %e %Y %X')}"
        )
        print(
            "gem5 executing on %s, pid %d"
            % (socket.gethostname(), os.getpid())
        )

        def quote(arg: str) -> str:
            """Quotes a string for printing in a shell. In addition to Unix,
            this is designed to handle the problematic Windows cases where
            'shlex.quote' doesn't work"""

            if os.name == "nt" and os.sep == "\\":
                # If a Windows machine, we manually quote the string.
                arg = arg.replace('"', '\\"')
<<<<<<< HEAD
                if re.search("\s", args):
=======
                if re.search(r"\s", args):
>>>>>>> 85eb9938
                    # We quote args which have whitespace.
                    arg = '"' + arg + '"'
                return arg
            import shlex

            return shlex.quote(arg)

        print("command line:", " ".join(map(quote, sys.argv)))
        print()

    # check to make sure we can find the listed script
<<<<<<< HEAD
    if not options.c and (not arguments or not os.path.isfile(arguments[0])):
=======
    if not (options.c or options.m) and (
        not arguments or not os.path.isfile(arguments[0])
    ):
>>>>>>> 85eb9938
        if arguments and not os.path.isfile(arguments[0]):
            print(f"Script {arguments[0]} not found")

        options.usage(2)

    # tell C++ about output directory
    core.setOutputDir(options.outdir)

    # update the system path with elements from the -p option
    sys.path[0:0] = options.path

    # set stats options
    stats.addStatVisitor(options.stats_file)

    # Disable listeners unless running interactively or explicitly
    # enabled
    if options.listener_mode == "off":
        m5.disableAllListeners()
    elif options.listener_mode == "auto":
        if not isInteractive():
            inform("Standard input is not a terminal, disabling listeners.")
            m5.disableAllListeners()
    elif options.listener_mode == "on":
        pass
    else:
        panic(f"Unhandled listener mode: {options.listener_mode}")

    if not options.allow_remote_connections:
        m5.listenersLoopbackOnly()

    for when in options.debug_break:
        debug.schedBreak(int(when))

    if options.debug_flags:
        _check_tracing()

        on_flags = []
        off_flags = []
        for flag in options.debug_flags:
            off = False
            if flag.startswith("-"):
                flag = flag[1:]
                off = True

            if flag not in debug.flags:
                print(f"invalid debug flag '{flag}'", file=sys.stderr)
                sys.exit(1)

            if off:
                debug.flags[flag].disable()
            else:
                debug.flags[flag].enable()

    if options.debug_start:
        _check_tracing()
        e = event.create(trace.enable, event.Event.Debug_Enable_Pri)
        event.mainq.schedule(e, options.debug_start)
    else:
        trace.enable()

    if options.debug_end:
        _check_tracing()
        e = event.create(trace.disable, event.Event.Debug_Enable_Pri)
        event.mainq.schedule(e, options.debug_end)

    trace.output(options.debug_file)

    for activate in options.debug_activate:
        _check_tracing()
        trace.activate(activate)

    for ignore in options.debug_ignore:
        _check_tracing()
        trace.ignore(ignore)

    sys.argv = arguments

<<<<<<< HEAD
    if options.c:
        filedata = options.c[0]
        filecode = compile(filedata, "<string>", "exec")
        sys.argv = ["-c"] + options.c[1]
        scope = {"__name__": "__m5_main__"}
    else:
        # If `-P` was used (`options.P == true`), don't prepend the script
        # directory to the `sys.path`. This mimics Python 3's `-P` option
        # (https://docs.python.org/3/using/cmdline.html#cmdoption-P).
        if not options.P:
            sys.path = [os.path.dirname(sys.argv[0])] + sys.path
        filename = sys.argv[0]
        filedata = open(filename, "r").read()
        filecode = compile(filedata, filename, "exec")
        scope = {"__file__": filename, "__name__": "__m5_main__"}

    # if pdb was requested, execfile the thing under pdb, otherwise,
    # just do the execfile normally
    if options.pdb:
        import pdb
        import traceback

        pdb = pdb.Pdb()
        try:
            pdb.run(filecode, scope)
        except SystemExit:
            print("The program exited via sys.exit(). Exit status: ", end=" ")
            print(sys.exc_info()[1])
        except:
            traceback.print_exc()
            print("Uncaught exception. Entering post mortem debugging")
            t = sys.exc_info()[2]
            while t.tb_next is not None:
                t = t.tb_next
                pdb.interaction(t.tb_frame, t)
=======
    if options.m:
        sys.argv = [options.m[0]] + options.m[1]
        runpy.run_module(options.m[0], run_name="__m5_main__")
>>>>>>> 85eb9938
    else:
        if options.c:
            filedata = options.c[0]
            filecode = compile(filedata, "<string>", "exec")
            sys.argv = ["-c"] + options.c[1]
            scope = {"__name__": "__m5_main__"}
        else:
            # If `-P` was used (`options.P == true`), don't prepend the script
            # directory to the `sys.path`. This mimics Python 3's `-P` option
            # (https://docs.python.org/3/using/cmdline.html#cmdoption-P).
            if not options.P:
                sys.path = [os.path.dirname(sys.argv[0])] + sys.path
            filename = sys.argv[0]
            with open(filename, "rb") as fd:
                # Handle config files with unicode characters
                filedata = fd.read().decode("utf-8")
            filecode = compile(filedata, filename, "exec")
            scope = {"__file__": filename, "__name__": "__m5_main__"}

        # if pdb was requested, execfile the thing under pdb, otherwise,
        # just do the execfile normally
        if options.pdb:
            import pdb
            import traceback

            pdb = pdb.Pdb()
            try:
                pdb.run(filecode, scope)
            except SystemExit:
                print(
                    "The program exited via sys.exit(). Exit status: ", end=" "
                )
                print(sys.exc_info()[1])
            except:
                traceback.print_exc()
                print("Uncaught exception. Entering post mortem debugging")
                t = sys.exc_info()[2]
                while t.tb_next is not None:
                    t = t.tb_next
                    pdb.interaction(t.tb_frame, t)
        else:
            exec(filecode, scope)

    # once the script is done
    if options.interactive:
        interact(scope)<|MERGE_RESOLUTION|>--- conflicted
+++ resolved
@@ -185,8 +185,6 @@
         setattr(parser.values, option.dest, (value, extra_args))
 
     option(
-<<<<<<< HEAD
-=======
         "-m",
         type=str,
         help="run library module as a script (terminates option list)",
@@ -197,7 +195,6 @@
     )
 
     option(
->>>>>>> 85eb9938
         "-c",
         type=str,
         help="program passed in as string (terminates option list)",
@@ -254,11 +251,7 @@
     option(
         "--dot-config",
         metavar="FILE",
-<<<<<<< HEAD
-        default=None,
-=======
         default="config.dot",
->>>>>>> 85eb9938
         help="Create DOT & pdf outputs of the configuration [Default: %default]",
     )
     option(
@@ -390,18 +383,6 @@
 
     import _m5.core
 
-<<<<<<< HEAD
-    from . import core
-    from . import debug
-    from . import defines
-    from . import event
-    from . import info
-    from . import stats
-    from . import trace
-
-    from .util import inform, panic, isInteractive
-    from m5.util.terminal_formatter import TerminalFormatter
-=======
     from . import (
         core,
         debug,
@@ -416,7 +397,6 @@
         isInteractive,
         panic,
     )
->>>>>>> 85eb9938
 
     options, arguments = parse_options()
 
@@ -550,11 +530,7 @@
             if os.name == "nt" and os.sep == "\\":
                 # If a Windows machine, we manually quote the string.
                 arg = arg.replace('"', '\\"')
-<<<<<<< HEAD
-                if re.search("\s", args):
-=======
                 if re.search(r"\s", args):
->>>>>>> 85eb9938
                     # We quote args which have whitespace.
                     arg = '"' + arg + '"'
                 return arg
@@ -566,13 +542,9 @@
         print()
 
     # check to make sure we can find the listed script
-<<<<<<< HEAD
-    if not options.c and (not arguments or not os.path.isfile(arguments[0])):
-=======
     if not (options.c or options.m) and (
         not arguments or not os.path.isfile(arguments[0])
     ):
->>>>>>> 85eb9938
         if arguments and not os.path.isfile(arguments[0]):
             print(f"Script {arguments[0]} not found")
 
@@ -650,47 +622,9 @@
 
     sys.argv = arguments
 
-<<<<<<< HEAD
-    if options.c:
-        filedata = options.c[0]
-        filecode = compile(filedata, "<string>", "exec")
-        sys.argv = ["-c"] + options.c[1]
-        scope = {"__name__": "__m5_main__"}
-    else:
-        # If `-P` was used (`options.P == true`), don't prepend the script
-        # directory to the `sys.path`. This mimics Python 3's `-P` option
-        # (https://docs.python.org/3/using/cmdline.html#cmdoption-P).
-        if not options.P:
-            sys.path = [os.path.dirname(sys.argv[0])] + sys.path
-        filename = sys.argv[0]
-        filedata = open(filename, "r").read()
-        filecode = compile(filedata, filename, "exec")
-        scope = {"__file__": filename, "__name__": "__m5_main__"}
-
-    # if pdb was requested, execfile the thing under pdb, otherwise,
-    # just do the execfile normally
-    if options.pdb:
-        import pdb
-        import traceback
-
-        pdb = pdb.Pdb()
-        try:
-            pdb.run(filecode, scope)
-        except SystemExit:
-            print("The program exited via sys.exit(). Exit status: ", end=" ")
-            print(sys.exc_info()[1])
-        except:
-            traceback.print_exc()
-            print("Uncaught exception. Entering post mortem debugging")
-            t = sys.exc_info()[2]
-            while t.tb_next is not None:
-                t = t.tb_next
-                pdb.interaction(t.tb_frame, t)
-=======
     if options.m:
         sys.argv = [options.m[0]] + options.m[1]
         runpy.run_module(options.m[0], run_name="__m5_main__")
->>>>>>> 85eb9938
     else:
         if options.c:
             filedata = options.c[0]
