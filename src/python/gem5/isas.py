# Copyright (c) 2021 The Regents of the University of California
# All rights reserved.
#
# Redistribution and use in source and binary forms, with or without
# modification, are permitted provided that the following conditions are
# met: redistributions of source code must retain the above copyright
# notice, this list of conditions and the following disclaimer;
# redistributions in binary form must reproduce the above copyright
# notice, this list of conditions and the following disclaimer in the
# documentation and/or other materials provided with the distribution;
# neither the name of the copyright holders nor the names of its
# contributors may be used to endorse or promote products derived from
# this software without specific prior written permission.
#
# THIS SOFTWARE IS PROVIDED BY THE COPYRIGHT HOLDERS AND CONTRIBUTORS
# "AS IS" AND ANY EXPRESS OR IMPLIED WARRANTIES, INCLUDING, BUT NOT
# LIMITED TO, THE IMPLIED WARRANTIES OF MERCHANTABILITY AND FITNESS FOR
# A PARTICULAR PURPOSE ARE DISCLAIMED. IN NO EVENT SHALL THE COPYRIGHT
# OWNER OR CONTRIBUTORS BE LIABLE FOR ANY DIRECT, INDIRECT, INCIDENTAL,
# SPECIAL, EXEMPLARY, OR CONSEQUENTIAL DAMAGES (INCLUDING, BUT NOT
# LIMITED TO, PROCUREMENT OF SUBSTITUTE GOODS OR SERVICES; LOSS OF USE,
# DATA, OR PROFITS; OR BUSINESS INTERRUPTION) HOWEVER CAUSED AND ON ANY
# THEORY OF LIABILITY, WHETHER IN CONTRACT, STRICT LIABILITY, OR TORT
# (INCLUDING NEGLIGENCE OR OTHERWISE) ARISING IN ANY WAY OUT OF THE USE
# OF THIS SOFTWARE, EVEN IF ADVISED OF THE POSSIBILITY OF SUCH DAMAGE.

"""
Specifies the ISA enum
"""

import os
from enum import Enum
from typing import Set


class ISA(Enum):
    """
    The ISA Enums which may be used in the gem5 stdlib to specify ISAs.

    Their value may be used to translate the ISA to strings and compare against
    inputs and environment variables.

    E.g., to check if the X86 ISA is compiled:

<<<<<<< HEAD
    ```
    if buildEnv[f"USE_{ISA.X86.value}_ISA"]:
        ...
    ```
=======
    .. code-block::

            if buildEnv[f"USE_{ISA.X86.value}_ISA"]:
        ...

>>>>>>> 85eb9938
    """

    X86 = "x86"
    RISCV = "riscv"
    ARM = "arm"
    MIPS = "mips"
    POWER = "power"
    SPARC = "sparc"
    NULL = "null"


def get_isas_str_set() -> Set[str]:
    """
    Returns a set of all the ISA as strings.
    """
    return {isa.value for isa in ISA}


def get_isa_from_str(input: str) -> ISA:
    """
    Will return the correct enum given the input string. This is matched on
    the enum's value. E.g., "x86" will return ISA.X86. Throws an exception if
    the input string is invalid.

<<<<<<< HEAD
    `get_isas_str_set()` can be used to determine the valid strings.
=======
    ``get_isas_str_set()`` can be used to determine the valid strings.
>>>>>>> 85eb9938

    This is for parsing text inputs that specify ISA targets.

    :param input: The ISA to return, as a string. Case-insensitive.
    """
    for isa in ISA:
        if input.lower() == isa.value:
            return isa

<<<<<<< HEAD
    valid_isas_str_list = str()
=======
    valid_isas_str_list = ""
>>>>>>> 85eb9938
    for isa_str in get_isas_str_set():
        valid_isas_str_list += f"{os.linesep}{isa_str}"

    raise Exception(
        f"Value '{input}' does not correspond to a known ISA. Known ISAs:"
        f"{valid_isas_str_list}"
    )<|MERGE_RESOLUTION|>--- conflicted
+++ resolved
@@ -42,18 +42,11 @@
 
     E.g., to check if the X86 ISA is compiled:
 
-<<<<<<< HEAD
-    ```
-    if buildEnv[f"USE_{ISA.X86.value}_ISA"]:
-        ...
-    ```
-=======
     .. code-block::
 
             if buildEnv[f"USE_{ISA.X86.value}_ISA"]:
         ...
 
->>>>>>> 85eb9938
     """
 
     X86 = "x86"
@@ -78,11 +71,7 @@
     the enum's value. E.g., "x86" will return ISA.X86. Throws an exception if
     the input string is invalid.
 
-<<<<<<< HEAD
-    `get_isas_str_set()` can be used to determine the valid strings.
-=======
     ``get_isas_str_set()`` can be used to determine the valid strings.
->>>>>>> 85eb9938
 
     This is for parsing text inputs that specify ISA targets.
 
@@ -92,11 +81,7 @@
         if input.lower() == isa.value:
             return isa
 
-<<<<<<< HEAD
-    valid_isas_str_list = str()
-=======
     valid_isas_str_list = ""
->>>>>>> 85eb9938
     for isa_str in get_isas_str_set():
         valid_isas_str_list += f"{os.linesep}{isa_str}"
 
