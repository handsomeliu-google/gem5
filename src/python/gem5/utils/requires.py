--- conflicted
+++ resolved
@@ -24,14 +24,6 @@
 # (INCLUDING NEGLIGENCE OR OTHERWISE) ARISING IN ANY WAY OUT OF THE USE
 # OF THIS SOFTWARE, EVEN IF ADVISED OF THE POSSIBILITY OF SUCH DAMAGE.
 
-<<<<<<< HEAD
-from ..runtime import get_runtime_coherence_protocol, get_supported_isas
-from ..isas import ISA
-from ..coherence_protocol import CoherenceProtocol
-from typing import Optional
-import os
-=======
->>>>>>> 85eb9938
 import inspect
 import os
 from typing import Optional
