--- conflicted
+++ resolved
@@ -24,33 +24,10 @@
 # (INCLUDING NEGLIGENCE OR OTHERWISE) ARISING IN ANY WAY OUT OF THE USE
 # OF THIS SOFTWARE, EVEN IF ADVISED OF THE POSSIBILITY OF SUCH DAMAGE.
 
-<<<<<<< HEAD
-import urllib.request
-import urllib.parse
-=======
 import gzip
->>>>>>> 85eb9938
 import os
 import random
 import shutil
-<<<<<<< HEAD
-import gzip
-import time
-import random
-from pathlib import Path
-import tarfile
-from urllib.error import HTTPError
-from typing import List, Optional, Dict
-
-from _m5 import core
-
-from .client import (
-    get_resource_json_obj,
-    list_resources as client_list_resources,
-)
-from .md5_utils import md5_file, md5_dir
-from ..utils.progress_bar import tqdm, progress_hook
-=======
 import tarfile
 import time
 import urllib.parse
@@ -65,7 +42,6 @@
 from urllib.parse import urlparse
 
 from _m5 import core
->>>>>>> 85eb9938
 
 from ..utils.filelock import FileLock
 from ..utils.progress_bar import (
@@ -97,13 +73,8 @@
     :param download_to: The location the downloaded file is to be stored.
 
     :param max_attempts: The max number of download attempts before stopping.
-<<<<<<< HEAD
-    The default is 6. This translates to roughly 1 minute of retrying before
-    stopping.
-=======
                          The default is 6. This translates to roughly 1 minute
                          of retrying before stopping.
->>>>>>> 85eb9938
     """
 
     # TODO: This whole setup will only work for single files we can get via
@@ -122,18 +93,11 @@
                 # If the "use_proxy" variable is specified we setup a socks5
                 # connection.
 
-<<<<<<< HEAD
-                import socks
                 import socket
                 import ssl
 
-=======
-                import socket
-                import ssl
-
                 import socks
 
->>>>>>> 85eb9938
                 IP_ADDR, host_port = use_proxy.split(":")
                 PORT = int(host_port)
                 socks.set_default_proxy(socks.SOCKS5, IP_ADDR, PORT)
@@ -224,18 +188,6 @@
     Lists all available resources. Returns a dictionary where the key is the
     id of the resources and the value is a list of that resource's versions.
 
-<<<<<<< HEAD
-    :param clients: A list of clients to use when listing resources. If None,
-    all clients will be used. None by default.
-
-    :param gem5_version: The gem5 version to which all resources should be
-    compatible with. If None, compatibility of resources is not considered and
-    all resources will be returned.
-
-    **Note**: This function is here for legacy reasons. The `list_resources`
-    function was originally stored here. In order to remain backwards
-    compatible, this function will call the `client_list_resources` function
-=======
     :param clients: A list of clients to use when listing resources. If ``None``,
                     all clients will be used. ``None`` by default.
 
@@ -248,7 +200,6 @@
         This function is here for legacy reasons. The ``list_resources``
         function was originally stored here. In order to remain backwards
         compatible, this function will call the ``client_list_resources`` function.
->>>>>>> 85eb9938
 
     """
     return client_list_resources(clients=clients, gem5_version=gem5_version)
@@ -263,10 +214,7 @@
     resource_version: Optional[str] = None,
     clients: Optional[List] = None,
     gem5_version: Optional[str] = core.gem5Version,
-<<<<<<< HEAD
-=======
     quiet: bool = False,
->>>>>>> 85eb9938
 ) -> None:
     """
     Obtains a gem5 resource and stored it to a specified location. If the
@@ -282,9 +230,6 @@
 
     :param untar: If ``True``, tar achieve resource will be unpacked prior to
                   saving to ``to_path``. ``True`` by default.
-
-    :param untar: If true, tar achieve resource will be unpacked prior to
-    saving to `to_path`. True by default.
 
     :param download_md5_mismatch: If a resource is present with an incorrect
                                   hash (e.g., an outdated version of the resource
@@ -306,17 +251,6 @@
 
     :param quiet: If ``True``, no output will be printed to the console (baring
                   exceptions). ``False`` by default.
-
-    :param resource_version: The version of the resource to be obtained. If
-    None, the latest version of the resource compatible with the working
-    directory's gem5 version will be obtained. None by default.
-
-    :param clients: A list of clients to use when obtaining the resource. If
-    None, all clients will be used. None by default.
-
-    :param gem5_version: The gem5 version to use when obtaining the resource.
-    By default, the version of gem5 being used is used. This is used primarily
-    for testing purposes.
 
     :raises Exception: An exception is thrown if a file is already present at
                        ``to_path`` but it does not have the correct md5 sum. An
@@ -364,17 +298,6 @@
         # string-based way of doing things. It can be refactored away over
         # time:
         # https://gem5-review.googlesource.com/c/public/gem5-resources/+/51168
-<<<<<<< HEAD
-        if isinstance(resource_json["is_zipped"], str):
-            run_unzip = unzip and resource_json["is_zipped"].lower() == "true"
-        elif isinstance(resource_json["is_zipped"], bool):
-            run_unzip = unzip and resource_json["is_zipped"]
-        else:
-            raise Exception(
-                "The resource.json entry for '{}' has a value for the "
-                "'is_zipped' field which is neither a string or a boolean.".format(
-                    resource_name
-=======
         run_unzip = False
         if "is_zipped" in resource_json:
             if isinstance(resource_json["is_zipped"], str):
@@ -389,44 +312,17 @@
                     "'is_zipped' field which is neither a string or a boolean.".format(
                         resource_name
                     )
->>>>>>> 85eb9938
                 )
 
         run_tar_extract = (
             untar
             and "is_tar_archive" in resource_json
             and resource_json["is_tar_archive"]
-<<<<<<< HEAD
         )
 
         tar_extension = ".tar"
         if run_tar_extract:
             download_dest += tar_extension
-
-        zip_extension = ".gz"
-        if run_unzip:
-            download_dest += zip_extension
-
-        # TODO: Might be nice to have some kind of download status bar here.
-        # TODO: There might be a case where this should be silenced.
-        print(
-            "Resource '{}' was not found locally. Downloading to '{}'...".format(
-                resource_name, download_dest
-            )
-        )
-
-        # Get the URL.
-        url = resource_json["url"]
-
-        _download(url=url, download_to=download_dest)
-        print(f"Finished downloading resource '{resource_name}'.")
-=======
-        )
-
-        tar_extension = ".tar"
-        if run_tar_extract:
-            download_dest += tar_extension
->>>>>>> 85eb9938
 
         zip_extension = ".gz"
         if run_unzip:
@@ -439,10 +335,6 @@
                     f"Could not find file at path '{file_uri_path}'"
                 )
             print(
-<<<<<<< HEAD
-                f"Decompressing resource '{resource_name}' ('{download_dest}')..."
-            )
-=======
                 "Resource '{}' is being copied from '{}' to '{}'...".format(
                     resource_name,
                     urlparse(resource_json["url"]).path,
@@ -471,22 +363,12 @@
                     f"Decompressing resource '{resource_name}' "
                     f"('{download_dest}')..."
                 )
->>>>>>> 85eb9938
             unzip_to = download_dest[: -len(zip_extension)]
             with gzip.open(download_dest, "rb") as f:
                 with open(unzip_to, "wb") as o:
                     shutil.copyfileobj(f, o)
             os.remove(download_dest)
             download_dest = unzip_to
-<<<<<<< HEAD
-            print(f"Finished decompressing resource '{resource_name}'.")
-
-        if run_tar_extract:
-            print(
-                f"Unpacking the the resource '{resource_name}' "
-                f"('{download_dest}')"
-            )
-=======
             if not quiet:
                 print(f"Finished decompressing resource '{resource_name}'.")
 
@@ -496,15 +378,10 @@
                     f"Unpacking the the resource '{resource_name}' "
                     f"('{download_dest}')"
                 )
->>>>>>> 85eb9938
             unpack_to = download_dest[: -len(tar_extension)]
             with tarfile.open(download_dest) as f:
 
                 def is_within_directory(directory, target):
-<<<<<<< HEAD
-
-=======
->>>>>>> 85eb9938
                     abs_directory = os.path.abspath(directory)
                     abs_target = os.path.abspath(target)
 
@@ -515,10 +392,6 @@
                 def safe_extract(
                     tar, path=".", members=None, *, numeric_owner=False
                 ):
-<<<<<<< HEAD
-
-=======
->>>>>>> 85eb9938
                     for member in tar.getmembers():
                         member_path = os.path.join(path, member.name)
                         if not is_within_directory(path, member_path):
@@ -529,9 +402,6 @@
                     tar.extractall(path, members, numeric_owner=numeric_owner)
 
                 safe_extract(f, unpack_to)
-<<<<<<< HEAD
-            os.remove(download_dest)
-=======
             os.remove(download_dest)
 
 
@@ -557,5 +427,4 @@
             f"File URI '{uri}' specifies host '{urlparse(uri).netloc}'. "
             "Only localhost is permitted."
         )
-    return None
->>>>>>> 85eb9938
+    return None