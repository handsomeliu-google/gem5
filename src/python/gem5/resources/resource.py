--- conflicted
+++ resolved
@@ -29,19 +29,6 @@
 from abc import ABCMeta
 from functools import partial
 from pathlib import Path
-<<<<<<< HEAD
-from m5.util import warn, fatal
-from _m5 import core
-
-from .downloader import get_resource
-
-from .looppoint import LooppointCsvLoader, LooppointJsonLoader
-from ..isas import ISA, get_isa_from_str
-
-from typing import Optional, Dict, Union, Type, Tuple, List
-
-from .client import get_resource_json_obj
-=======
 from typing import (
     Any,
     Dict,
@@ -71,33 +58,16 @@
     LooppointCsvLoader,
     LooppointJsonLoader,
 )
->>>>>>> 85eb9938
 
 """
 Resources are items needed to run a simulation, such as a disk image, kernel,
 or binary. The gem5 project provides pre-built resources, with sources, at
-<<<<<<< HEAD
-<resources.gem5.org>. Here we provide the `AbstractResource` class and its
-=======
 <resources.gem5.org>. Here we provide the AbstractResource class and its
->>>>>>> 85eb9938
 various implementations which are designed to encapsulate a resource for use
 in the gem5 Standard Library.
 
 These classes may be contructed directly. E.g.:
 
-<<<<<<< HEAD
-```python
-binary = BinaryResource(local_path="/path/to/binary")
-```
-
-or obtained via the gem5-resources infrastructure with the `obtain_resource`
-function:
-
-```python
-binary = obtain_resource("resource name here")
-```
-=======
 .. code-block:: python
 
 	binary = BinaryResource(local_path="/path/to/binary")
@@ -110,7 +80,6 @@
 
 	binary = obtain_resource("resource name here")
 
->>>>>>> 85eb9938
 """
 
 
@@ -123,34 +92,11 @@
 
     def __init__(
         self,
-<<<<<<< HEAD
-=======
-        id: Optional[str] = None,
->>>>>>> 85eb9938
+        id: Optional[str] = None,
         resource_version: Optional[str] = None,
         local_path: Optional[str] = None,
         description: Optional[str] = None,
         source: Optional[str] = None,
-<<<<<<< HEAD
-    ):
-        """
-        :param local_path: The path on the host system where this resource is
-        located.
-        :param description: Description describing this resource. Not a
-        required parameter. By default is None.
-        :param source: The source (as in "source code") for this resource. This
-        string should navigate users to where the source for this resource
-        may be found. Not a required parameter. By default is None.
-        :param resource_version: Version of the resource itself.
-        """
-
-        if local_path and not os.path.exists(local_path):
-            raise Exception(
-                f"Local path specified for resource, '{local_path}', does not "
-                "exist."
-            )
-
-=======
         downloader: Optional[partial] = None,
     ):
         """
@@ -169,14 +115,10 @@
         """
 
         self._id = id
->>>>>>> 85eb9938
         self._local_path = local_path
         self._description = description
         self._source = source
         self._version = resource_version
-<<<<<<< HEAD
-
-=======
         self._downloader = downloader
 
     def get_id(self) -> str:
@@ -195,15 +137,11 @@
         )
         return message
 
->>>>>>> 85eb9938
     def get_resource_version(self) -> str:
         """Returns the version of the resource."""
         return self._version
 
     def get_local_path(self) -> Optional[str]:
-<<<<<<< HEAD
-        """Returns the local path of the resource."""
-=======
         """Returns the local path of the resource.
 
         If specified the `downloader` partial function is called to download
@@ -217,7 +155,6 @@
                 f"Local path specified for resource, '{self._local_path}', "
                 "does not exist."
             )
->>>>>>> 85eb9938
         return self._local_path
 
     def get_description(self) -> Optional[str]:
@@ -227,10 +164,6 @@
     def get_source(self) -> Optional[str]:
         """Returns information as to where the source for this resource may be
         found.
-<<<<<<< HEAD
-        """
-        return self._source
-=======
         """
         return self._source
 
@@ -532,7 +465,6 @@
                               required. This should relate to a workload "name"
                               field in the ``resource.json`` file.
         """
->>>>>>> 85eb9938
 
         super().__init__(
             local_path=local_path,
@@ -549,34 +481,6 @@
         self._warmup_interval = warmup_interval
         self._workload_name = workload_name
 
-<<<<<<< HEAD
-class FileResource(AbstractResource):
-    """A resource consisting of a single file."""
-
-    def __init__(
-        self,
-        local_path: str,
-        resource_version: Optional[str] = None,
-        description: Optional[str] = None,
-        source: Optional[str] = None,
-        **kwargs,
-    ):
-        if not os.path.isfile(local_path):
-            raise Exception(
-                f"FileResource path specified, '{local_path}', is not a file."
-            )
-
-        super().__init__(
-            local_path=local_path,
-            description=description,
-            source=source,
-            resource_version=resource_version,
-        )
-
-
-class DirectoryResource(AbstractResource):
-    """A resource consisting of a directory."""
-=======
         self._simpoint_start_insts = list(
             inst * simpoint_interval for inst in self.get_simpoint_list()
         )
@@ -654,90 +558,10 @@
 class LooppointCsvResource(FileResource, LooppointCsvLoader):
     """This LoopPoint resource used to create a LoopPoint resource from a
     pinpoints CSV file."""
->>>>>>> 85eb9938
 
     def __init__(
         self,
         local_path: str,
-<<<<<<< HEAD
-        resource_version: Optional[str] = None,
-        description: Optional[str] = None,
-        source: Optional[str] = None,
-        **kwargs,
-    ):
-        if not os.path.isdir(local_path):
-            raise Exception(
-                f"DirectoryResource path specified, {local_path}, is not a "
-                "directory."
-            )
-
-        super().__init__(
-            local_path=local_path,
-            description=description,
-            source=source,
-            resource_version=resource_version,
-        )
-
-
-class DiskImageResource(FileResource):
-    """A Disk Image resource."""
-
-    def __init__(
-        self,
-        local_path: str,
-        resource_version: Optional[str] = None,
-        description: Optional[str] = None,
-        source: Optional[str] = None,
-        root_partition: Optional[str] = None,
-        **kwargs,
-    ):
-        super().__init__(
-            local_path=local_path,
-            description=description,
-            source=source,
-            resource_version=resource_version,
-        )
-        self._root_partition = root_partition
-
-    def get_root_partition(self) -> Optional[str]:
-        """Returns, if applicable, the Root Partition of the disk image."""
-        return self._root_partition
-
-
-class BinaryResource(FileResource):
-    """A binary resource."""
-
-    def __init__(
-        self,
-        local_path: str,
-        resource_version: Optional[str] = None,
-        description: Optional[str] = None,
-        source: Optional[str] = None,
-        architecture: Optional[Union[ISA, str]] = None,
-        **kwargs,
-    ):
-        super().__init__(
-            local_path=local_path,
-            description=description,
-            source=source,
-            resource_version=resource_version,
-        )
-
-        self._architecture = None
-        if architecture:
-            if isinstance(architecture, str):
-                self._architecture = get_isa_from_str(architecture)
-            elif isinstance(architecture, ISA):
-                self._architecture = architecture
-
-    def get_architecture(self) -> Optional[ISA]:
-        """Returns the ISA this binary is compiled to."""
-        return self._architecture
-
-
-class BootloaderResource(BinaryResource):
-    """A bootloader resource."""
-=======
         id: Optional[str] = None,
         resource_version: Optional[str] = None,
         description: Optional[str] = None,
@@ -794,97 +618,10 @@
 class SimpointDirectoryResource(SimpointResource):
     """A SimPoint diretory resource. This SimPoint Resource assumes the
     existance of a directory containing a SimPoint file and a weight file."""
->>>>>>> 85eb9938
 
     def __init__(
         self,
         local_path: str,
-<<<<<<< HEAD
-        resource_version: Optional[str] = None,
-        description: Optional[str] = None,
-        source: Optional[str] = None,
-        architecture: Optional[Union[ISA, str]] = None,
-        **kwargs,
-    ):
-        super().__init__(
-            local_path=local_path,
-            description=description,
-            architecture=architecture,
-            source=source,
-            resource_version=resource_version,
-        )
-
-
-class GitResource(DirectoryResource):
-    """A git resource."""
-
-    def __init__(
-        self,
-        local_path: str,
-        resource_version: Optional[str] = None,
-        description: Optional[str] = None,
-        source: Optional[str] = None,
-        **kwargs,
-    ):
-        super().__init__(
-            local_path=local_path,
-            description=description,
-            source=source,
-            resource_version=resource_version,
-        )
-
-
-class KernelResource(BinaryResource):
-    """A kernel resource."""
-
-    def __init__(
-        self,
-        local_path: str,
-        resource_version: Optional[str] = None,
-        description: Optional[str] = None,
-        source: Optional[str] = None,
-        architecture: Optional[Union[ISA, str]] = None,
-        **kwargs,
-    ):
-        super().__init__(
-            local_path=local_path,
-            description=description,
-            source=source,
-            architecture=architecture,
-            resource_version=resource_version,
-        )
-
-
-class CheckpointResource(DirectoryResource):
-    """A checkpoint resource. The following directory structure is expected:
-
-    <local_path>:
-       - board.physmem.store0.pmem
-       - m5.cpt
-    """
-
-    def __init__(
-        self,
-        local_path: str,
-        resource_version: Optional[str] = None,
-        description: Optional[str] = None,
-        source: Optional[str] = None,
-        **kwargs,
-    ):
-        super().__init__(
-            local_path=local_path,
-            description=description,
-            source=source,
-            resource_version=resource_version,
-        )
-
-
-class SimpointResource(AbstractResource):
-    """A simpoint resource. This resource stores all information required to
-    perform a Simpoint creation and restore. It contains the Simpoint, the
-    Simpoint interval, the weight for each Simpoint, the full warmup length,
-    and the warmup length for each Simpoint.
-=======
         simpoint_file: str,
         weight_file: str,
         simpoint_interval: int,
@@ -981,38 +718,10 @@
 
     Each workload in a suite is used to create a `WorkloadResource` object.
     These objects are stored in a list and can be iterated over.
->>>>>>> 85eb9938
-    """
-
-    def __init__(
-        self,
-<<<<<<< HEAD
-        resource_version: Optional[str] = None,
-        simpoint_interval: int = None,
-        simpoint_list: List[int] = None,
-        weight_list: List[float] = None,
-        warmup_interval: int = 0,
-        workload_name: Optional[str] = None,
-        description: Optional[str] = None,
-        source: Optional[str] = None,
-        local_path: Optional[str] = None,
-        **kwargs,
-    ):
-        """
-        :param simpoint_interval: The simpoint interval.
-        :param simpoint_list: The simpoint list.
-        :param weight_list: The weight list.
-        :param warmup_interval: The warmup interval. Default to zero (a value
-        of zero means effectively not set).
-        :param workload_name: Simpoints are typically associated with a
-        particular workload due to their dependency on chosen input parameters.
-        This field helps backtrack to that resource if required. This should
-        relate to a workload "name" field in the resource.json file.
-        """
-
-        super().__init__(
-            local_path=local_path,
-=======
+    """
+
+    def __init__(
+        self,
         workloads: Dict["WorkloadResource", Set[str]] = {},
         resource_version: Optional[str] = None,
         description: Optional[str] = None,
@@ -1039,158 +748,10 @@
 
         super().__init__(
             id=id,
->>>>>>> 85eb9938
-            description=description,
-            source=source,
-            resource_version=resource_version,
-        )
-<<<<<<< HEAD
-
-        self._weight_list = weight_list
-        self._simpoint_list = simpoint_list
-        self._simpoint_interval = simpoint_interval
-        self._warmup_interval = warmup_interval
-        self._workload_name = workload_name
-
-        self._simpoint_start_insts = list(
-            inst * simpoint_interval for inst in self.get_simpoint_list()
-        )
-
-        if self._warmup_interval != 0:
-            self._warmup_list = self._set_warmup_list()
-        else:
-            self._warmup_list = [0] * len(self.get_simpoint_start_insts)
-
-    def get_simpoint_list(self) -> List[int]:
-        """Returns the a list containing all the Simpoints for the workload."""
-        return self._simpoint_list
-
-    def get_simpoint_start_insts(self) -> List[int]:
-        """Returns a lst containing all the Simpoint starting instrunction
-        points for the workload. This was calculated by multiplying the
-        Simpoint with the Simpoint interval when it was generated."""
-        return self._simpoint_start_insts
-
-    def get_warmup_interval(self) -> int:
-        """Returns the instruction length of the warmup interval."""
-        return self._warmup_interval
-
-    def get_weight_list(self) -> List[float]:
-        """Returns the list that contains the weight for each Simpoint. The
-        order of the weights matches that of the list returned by
-        `get_simpoint_list(). I.e. `get_weight_list()[3]` is the weight for
-        simpoint `get_simpoint_list()[3]`."""
-        return self._weight_list
-
-    def get_simpoint_interval(self) -> int:
-        """Returns the Simpoint interval value."""
-        return self._simpoint_interval
-
-    def get_warmup_list(self) -> List[int]:
-        """Returns the a list containing the warmup length for each Simpoint.
-        Each warmup length in this list corresponds to the Simpoint at the same
-        index in `get_simpoint_list()`. I.e., `get_warmup_list()[4]` is the
-        warmup length for Simpoint `get_simpoint_list()[4]`."""
-        return self._warmup_list
-
-    def get_workload_name(self) -> Optional[str]:
-        """Return the workload name this Simpoint is associated with."""
-        return self._workload_name
-
-    def _set_warmup_list(self) -> List[int]:
-        """
-        This function uses the warmup_interval, fits it into the
-        simpoint_start_insts, and outputs a list of warmup instruction lengths
-        for each SimPoint.
-
-        The warmup instruction length is calculated using the starting
-        instruction of a SimPoint to minus the warmup_interval and the ending
-        instruction of the last SimPoint. If it is less than 0, then the warmup
-        instruction length is the gap between the starting instruction of a
-        SimPoint and the ending instruction of the last SimPoint.
-        """
-        warmup_list = []
-        for index, start_inst in enumerate(self.get_simpoint_start_insts()):
-            warmup_inst = start_inst - self.get_warmup_interval()
-            if warmup_inst < 0:
-                warmup_inst = start_inst
-            else:
-                warmup_inst = self.get_warmup_interval()
-            warmup_list.append(warmup_inst)
-            # change the starting instruction of a SimPoint to include the
-            # warmup instruction length
-            self._simpoint_start_insts[index] = start_inst - warmup_inst
-        return warmup_list
-
-
-class LooppointCsvResource(FileResource, LooppointCsvLoader):
-    """This Looppoint resource used to create a Looppoint resource from a
-    pinpoints CSV file"""
-
-    def __init__(
-        self,
-        local_path: str,
-        resource_version: Optional[str] = None,
-        description: Optional[str] = None,
-        source: Optional[str] = None,
-        **kwargs,
-    ):
-        FileResource.__init__(
-            self,
-            local_path=local_path,
-            description=description,
-            source=source,
-            resource_version=resource_version,
-        )
-        LooppointCsvLoader.__init__(self, pinpoints_file=Path(local_path))
-
-
-class LooppointJsonResource(FileResource, LooppointJsonLoader):
-    def __init__(
-        self,
-        local_path: str,
-        resource_version: Optional[str] = None,
-        region_id: Optional[Union[str, int]] = None,
-        description: Optional[str] = None,
-        source: Optional[str] = None,
-        **kwargs,
-    ):
-        FileResource.__init__(
-            self,
-            local_path=local_path,
-            description=description,
-            source=source,
-            resource_version=resource_version,
-        )
-        LooppointJsonLoader.__init__(
-            self, looppoint_file=local_path, region_id=region_id
-        )
-
-
-class SimpointDirectoryResource(SimpointResource):
-    """A Simpoint diretory resource. This Simpoint Resource assumes the
-    existance of a directory containing a simpoint file and a weight file."""
-
-    def __init__(
-        self,
-        local_path: str,
-        simpoint_file: str,
-        weight_file: str,
-        simpoint_interval: int,
-        warmup_interval: int,
-        resource_version: Optional[str] = None,
-        workload_name: Optional[str] = None,
-        description: Optional[str] = None,
-        source: Optional[str] = None,
-        **kwargs,
-    ):
-        """
-        :param simpoint_file: The Simpoint file. This file is a list of
-        Simpoints, each on its own line. It should map 1-to-1 to the weights
-        file.
-        :param weight_file: The Simpoint weights file. This file is a list of
-        weights, each on its own line.
-=======
+            description=description,
+            source=source,
+            resource_version=resource_version,
+        )
 
     def __iter__(self) -> Generator["WorkloadResource", None, None]:
         """
@@ -1309,151 +870,8 @@
         """
         :param function: The function to call on the board.
         :param parameters: The parameters to pass to the function.
->>>>>>> 85eb9938
-        """
-        self._simpoint_file = simpoint_file
-        self._weight_file = weight_file
-
-        # This is a little hack. The functions `get_simpoint_file` and
-        # `get_weight_file` use the local path, so we set it here despite it
-        # also being set in the `AbstractResource` constructor. This isn't
-        # elegant but does not harm.
-        self._local_path = local_path
-        (
-            simpoint_list,
-            weight_list,
-        ) = self._get_weights_and_simpoints_from_file()
-
-        super().__init__(
-            simpoint_interval=simpoint_interval,
-            simpoint_list=simpoint_list,
-            weight_list=weight_list,
-            warmup_interval=warmup_interval,
-            workload_name=workload_name,
-            local_path=local_path,
-            description=description,
-            source=source,
-            resource_version=resource_version,
-        )
-
-    def get_simpoint_file(self) -> Path:
-        """Return the Simpoint File path."""
-        return Path(Path(self._local_path) / self._simpoint_file)
-
-    def get_weight_file(self) -> Path:
-        """Returns the Weight File path."""
-        return Path(Path(self._local_path) / self._weight_file)
-
-<<<<<<< HEAD
-    def _get_weights_and_simpoints_from_file(
-        self,
-    ) -> Tuple[List[int], List[int]]:
-        """This is a helper function to extract the weights and simpoints from
-        the files.
-        """
-        simpoint_weight_pair = []
-        with open(self.get_simpoint_file()) as simpoint_file, open(
-            self.get_weight_file()
-        ) as weight_file:
-            while True:
-                line = simpoint_file.readline()
-                if not line:
-                    break
-                interval = int(line.split(" ", 1)[0])
-                line = weight_file.readline()
-                if not line:
-                    fatal("not engough weights")
-                weight = float(line.split(" ", 1)[0])
-                simpoint_weight_pair.append((interval, weight))
-        simpoint_weight_pair.sort(key=lambda obj: obj[0])
-        # use simpoint to sort
-
-        weight_list = []
-        simpoint_list = []
-        for simpoint, weight in simpoint_weight_pair:
-            simpoint_list.append(simpoint)
-            weight_list.append(weight)
-        return simpoint_list, weight_list
-
-
-def obtain_resource(
-    resource_id: str,
-    resource_directory: Optional[str] = None,
-    download_md5_mismatch: bool = True,
-    resource_version: Optional[str] = None,
-    clients: Optional[List] = None,
-    gem5_version=core.gem5Version,
-) -> AbstractResource:
-    """
-    This function primarily serves as a factory for resources. It will return
-    the correct `AbstractResource` implementation based on the resource
-    requested.
-
-    :param resource_name: The name of the gem5 resource as it appears under the
-    "id" field in the `resource.json` file.
-    :param resource_directory: The location of the directory in which the
-    resource is to be stored. If this parameter is not set, it will set to
-    the environment variable `GEM5_RESOURCE_DIR`. If the environment is not
-    set it will default to `~/.cache/gem5` if available, otherwise the CWD.
-    :param download_md5_mismatch: If the resource is present, but does not
-    have the correct md5 value, the resoruce will be deleted and
-    re-downloaded if this value is True. Otherwise an exception will be
-    thrown. True by default.
-    :param resource_version: Version of the resource itself.
-    Not a required parameter. None by default.
-    :param clients: A list of clients to search for the resource. If this
-    parameter is not set, it will default search all clients.
-    :param gem5_version: The gem5 version to use to filter incompatible
-    resource versions. By default set to the current gem5 version. If None,
-    this filtering is not performed.
-    """
-
-    # Obtain the resource object entry for this resource
-    resource_json = get_resource_json_obj(
-        resource_id,
-        resource_version=resource_version,
-        clients=clients,
-        gem5_version=gem5_version,
-    )
-
-    to_path = None
-    # If the "url" field is specified, the resoruce must be downloaded.
-    if "url" in resource_json and resource_json["url"]:
-
-        # If the `resource_directory` parameter is not set via this function, we
-        # check the "GEM5_RESOURCE_DIR" environment variable. If this too is not
-        # set we call `_get_default_resource_dir()` to determine where the
-        # resource directory is, or should be, located.
-        if resource_directory == None:
-            resource_directory = os.getenv(
-                "GEM5_RESOURCE_DIR", _get_default_resource_dir()
-            )
-
-        # Small checks here to ensure the resource directory is valid.
-        if os.path.exists(resource_directory):
-            if not os.path.isdir(resource_directory):
-                raise Exception(
-                    "gem5 resource directory, "
-                    "'{}', exists but is not a directory".format(
-                        resource_directory
-                    )
-                )
-        else:
-            # `exist_ok=True` here as, occasionally, if multiple instance of
-            # gem5 are started simultaneously, a race condition can exist to
-            # create the resource directory. Without `exit_ok=True`, threads
-            # which lose this race will thrown a `FileExistsError` exception.
-            # `exit_ok=True` ensures no exception is thrown.
-            os.makedirs(resource_directory, exist_ok=True)
-
-        # This is the path to which the resource is to be stored.
-        to_path = os.path.join(resource_directory, resource_id)
-
-        # Download the resource if it does not already exist.
-        get_resource(
-            resource_name=resource_id,
-            to_path=os.path.join(resource_directory, resource_id),
-=======
+        """
+
         super().__init__(
             local_path=local_path,
             id=id,
@@ -1611,75 +1029,16 @@
             get_resource,
             resource_name=resource_id,
             to_path=to_path,
->>>>>>> 85eb9938
             download_md5_mismatch=download_md5_mismatch,
             resource_version=resource_version,
             clients=clients,
             gem5_version=gem5_version,
-<<<<<<< HEAD
-=======
             quiet=quiet,
->>>>>>> 85eb9938
         )
 
     # Obtain the type from the JSON. From this we will determine what subclass
     # of `AbstractResource` we are to create and return.
     resources_category = resource_json["category"]
-<<<<<<< HEAD
-
-    if resources_category == "resource":
-        # This is a stop-gap measure to ensure to work with older versions of
-        # the "resource.json" file. These should be replaced with their
-        # respective specializations ASAP and this case removed.
-        if "root_partition" in resource_json:
-            # In this case we should return a DiskImageResource.
-            root_partition = resource_json["root_partition"]
-            return DiskImageResource(
-                local_path=to_path,
-                root_partition=root_partition,
-                **resource_json,
-            )
-        return CustomResource(local_path=to_path)
-
-    assert resources_category in _get_resource_json_type_map
-    resource_class = _get_resource_json_type_map[resources_category]
-
-    # Once we know what AbstractResource subclass we are using, we create it.
-    # The fields in the JSON object are assumed to map like-for-like to the
-    # subclass contructor, so we can pass the resource_json map directly.
-    return resource_class(local_path=to_path, **resource_json)
-
-
-def _get_default_resource_dir() -> str:
-    """
-    Obtain the default gem5 resources directory on the host system. This
-    function will iterate through sensible targets until it finds one that
-    works on the host system.
-
-    :returns: The default gem5 resources directory.
-    """
-    test_list = [
-        # First try `~/.cache/gem5`.
-        os.path.join(Path.home(), ".cache", "gem5"),
-        # Last resort, just put things in the cwd.
-        os.path.join(Path.cwd(), "resources"),
-    ]
-
-    for path in test_list:
-        if os.path.exists(path):  # If the path already exists...
-            if os.path.isdir(path):  # Check to see the path is a directory.
-                return path  # If so, the path is valid and can be used.
-        else:  # If the path does not exist, try to create it.
-            try:
-                os.makedirs(path, exist_ok=False)
-                return path
-            except OSError:
-                continue  # If the path cannot be created, then try another.
-
-    raise Exception("Cannot find a valid location to download resources")
-
-
-=======
 
     if resources_category == "resource":
         # This is a stop-gap measure to ensure to work with older versions of
@@ -1780,7 +1139,6 @@
     raise Exception("Cannot find a valid location to download resources")
 
 
->>>>>>> 85eb9938
 # The following classes exist to preserve backwards functionality between the
 # API for obtaining resources in v21.1.0 and prior.
 
@@ -1791,19 +1149,6 @@
     by a gem5 user as opposed to one available within the gem5 resources
     repository.
 
-<<<<<<< HEAD
-    **Warning**: This class is deprecated and will be removed in future
-    releases of gem5. Please use the correct `AbstractResource` subclass
-    instead.
-    """
-
-    def __init__(self, local_path: str, metadata: Dict = {}):
-        """
-        :param local_path: The path of the resource on the host system.
-        :param metadata: Add metadata for the custom resource. **Warning:**
-        As of v22.1.1, this parameter is not used.
-        """
-=======
     .. warning::
 
         This class is deprecated and will be removed in future releases of gem5.
@@ -1816,7 +1161,6 @@
         :param metadata: Add metadata for the custom resource. **Warning:**
                          As of v22.1.1, this parameter is not used.
         """
->>>>>>> 85eb9938
         warn(
             "The `CustomResource` class is deprecated. Please use an "
             "`AbstractResource` subclass instead."
@@ -1828,17 +1172,6 @@
             )
         super().__init__(local_path=local_path)
 
-<<<<<<< HEAD
-
-class CustomDiskImageResource(DiskImageResource):
-    """
-    A custom disk image gem5 resource. It can be used to specify a custom,
-    local disk image.
-
-    **Warning**: This class is deprecated and will be removed in future
-    releases of gem5. Please use the `DiskImageResource` class instead. This
-    class is merely a wrapper for it.
-=======
 
 class CustomDiskImageResource(DiskImageResource):
     """
@@ -1850,7 +1183,6 @@
         This class is deprecated and will be removed in future releases of gem5.
         Please use the DiskImageResource class instead. This class is merely
         a wrapper for it.
->>>>>>> 85eb9938
     """
 
     def __init__(
@@ -1864,11 +1196,7 @@
         :param local_path: The path of the disk image on the host system.
         :param root_partition: The root disk partition to use.
         :param metadata: Metadata for the resource. **Warning:** As of "
-<<<<<<< HEAD
-        "v22.1.1, this parameter is not used.
-=======
                          "v22.1.1, this parameter is not used.
->>>>>>> 85eb9938
         :param resource_version: Version of the resource itself.
         """
         warn(
@@ -1896,21 +1224,12 @@
     clients: Optional[List[str]] = None,
 ) -> AbstractResource:
     """
-<<<<<<< HEAD
-    This function was created to maintain backwards compability for v21.1.0
-    and prior releases of gem5 where `Resource` was a class.
-
-    In the interests of gem5-resource specialization, the `Resource` class
-    has been dropped. Instead users are advized to use the `obtain_resource`
-    function which will return the correct `AbstractResource` implementation.
-=======
     This function was created to maintain backwards compatibility for v21.1.0
     and prior releases of gem5 where `Resource` was a class.
 
     In the interests of gem5-resource specialization, the ``Resource`` class
     has been dropped. Instead users are advised to use the ``obtain_resource``
     function which will return the correct AbstractResource implementation.
->>>>>>> 85eb9938
     This function (disguised as a class) wraps this function.
     """
 
@@ -1942,9 +1261,6 @@
     "resource": Resource,
     "looppoint-pinpoint-csv": LooppointCsvResource,
     "looppoint-json": LooppointJsonResource,
-<<<<<<< HEAD
-=======
     "suite": SuiteResource,
     "workload": WorkloadResource,
->>>>>>> 85eb9938
 }