--- conflicted
+++ resolved
@@ -205,10 +205,6 @@
 # on HBM gen2 specifications. 4H stack, 8Gb per die and total capacity
 # of 4GiB.
 class HBM_2000_4H_1x64(DRAMInterface):
-<<<<<<< HEAD
-
-=======
->>>>>>> 85eb9938
     # 64-bit interface for a single pseudo channel
     device_bus_width = 64
 
