# Copyright (c) 2021 The Regents of the University of California
# All rights reserved.
#
# Redistribution and use in source and binary forms, with or without
# modification, are permitted provided that the following conditions are
# met: redistributions of source code must retain the above copyright
# notice, this list of conditions and the following disclaimer;
# redistributions in binary form must reproduce the above copyright
# notice, this list of conditions and the following disclaimer in the
# documentation and/or other materials provided with the distribution;
# neither the name of the copyright holders nor the names of its
# contributors may be used to endorse or promote products derived from
# this software without specific prior written permission.
#
# THIS SOFTWARE IS PROVIDED BY THE COPYRIGHT HOLDERS AND CONTRIBUTORS
# "AS IS" AND ANY EXPRESS OR IMPLIED WARRANTIES, INCLUDING, BUT NOT
# LIMITED TO, THE IMPLIED WARRANTIES OF MERCHANTABILITY AND FITNESS FOR
# A PARTICULAR PURPOSE ARE DISCLAIMED. IN NO EVENT SHALL THE COPYRIGHT
# OWNER OR CONTRIBUTORS BE LIABLE FOR ANY DIRECT, INDIRECT, INCIDENTAL,
# SPECIAL, EXEMPLARY, OR CONSEQUENTIAL DAMAGES (INCLUDING, BUT NOT
# LIMITED TO, PROCUREMENT OF SUBSTITUTE GOODS OR SERVICES; LOSS OF USE,
# DATA, OR PROFITS; OR BUSINESS INTERRUPTION) HOWEVER CAUSED AND ON ANY
# THEORY OF LIABILITY, WHETHER IN CONTRACT, STRICT LIABILITY, OR TORT
# (INCLUDING NEGLIGENCE OR OTHERWISE) ARISING IN ANY WAY OUT OF THE USE
# OF THIS SOFTWARE, EVEN IF ADVISED OF THE POSSIBILITY OF SUCH DAMAGE.

from abc import (
    ABCMeta,
    abstractmethod,
)
from typing import (
    List,
    Sequence,
    Tuple,
)

from m5.objects import (
    AddrRange,
    MemCtrl,
    Port,
    SubSystem,
)

from ..boards.abstract_board import AbstractBoard


class AbstractMemorySystem(SubSystem):
    __metaclass__ = ABCMeta

    def __init__(self) -> None:
        super().__init__()

    @abstractmethod
    def incorporate_memory(self, board: AbstractBoard) -> None:
        """This function completes all of the necessary steps to add this
        memory system to the board."""
        raise NotImplementedError

    @abstractmethod
    def get_mem_ports(self) -> Sequence[Tuple[AddrRange, Port]]:
        """Get the ports to connect this memory system to the cache."""
        raise NotImplementedError

    @abstractmethod
    def get_memory_controllers(self) -> List[MemCtrl]:
        """Get all of the memory controllers in this memory system."""
        raise NotImplementedError

    @abstractmethod
    def get_size(self) -> int:
        """Returns the total size of the memory system."""
        raise NotImplementedError

    @abstractmethod
    def set_memory_range(self, ranges: List[AddrRange]) -> None:
        """Set the total range for this memory system.

        May pass multiple non-overlapping ranges. The total size of the ranges
        should match the size of the memory.

        If this memory system is incompatible with the ranges, an exception
        will be raised.
        """
        raise NotImplementedError

    def _post_instantiate(self) -> None:
<<<<<<< HEAD
        """Called to set up anything needed after m5.instantiate"""
=======
        """Called to set up anything needed after ``m5.instantiate``."""
>>>>>>> 85eb9938
        pass<|MERGE_RESOLUTION|>--- conflicted
+++ resolved
@@ -84,9 +84,5 @@
         raise NotImplementedError
 
     def _post_instantiate(self) -> None:
-<<<<<<< HEAD
-        """Called to set up anything needed after m5.instantiate"""
-=======
         """Called to set up anything needed after ``m5.instantiate``."""
->>>>>>> 85eb9938
         pass