--- conflicted
+++ resolved
@@ -24,16 +24,6 @@
 # (INCLUDING NEGLIGENCE OR OTHERWISE) ARISING IN ANY WAY OUT OF THE USE
 # OF THIS SOFTWARE, EVEN IF ADVISED OF THE POSSIBILITY OF SUCH DAMAGE.
 
-<<<<<<< HEAD
-from .memory import ChanneledMemory
-from .abstract_memory_system import AbstractMemorySystem
-
-from typing import Optional
-from .dram_interfaces.ddr3 import DDR3_1600_8x8, DDR3_2133_8x8
-from .dram_interfaces.ddr4 import DDR4_2400_8x8
-from .dram_interfaces.lpddr3 import LPDDR3_1600_1x32
-from .dram_interfaces.hbm import HBM_1000_4H_1x64
-=======
 from typing import Optional
 
 from .abstract_memory_system import AbstractMemorySystem
@@ -45,18 +35,13 @@
 from .dram_interfaces.hbm import HBM_1000_4H_1x64
 from .dram_interfaces.lpddr3 import LPDDR3_1600_1x32
 from .memory import ChanneledMemory
->>>>>>> 85eb9938
 
 
 def DualChannelDDR3_1600(
     size: Optional[str] = None,
 ) -> AbstractMemorySystem:
     """
-<<<<<<< HEAD
-    A dual channel memory system using DDR3_1600_8x8 based DIMM
-=======
     A dual channel memory system using DDR3_1600_8x8 based DIMM.
->>>>>>> 85eb9938
     """
     return ChanneledMemory(DDR3_1600_8x8, 2, 64, size=size)
 
@@ -65,11 +50,7 @@
     size: Optional[str] = None,
 ) -> AbstractMemorySystem:
     """
-<<<<<<< HEAD
-    A dual channel memory system using DDR3_2133_8x8 based DIMM
-=======
     A dual channel memory system using DDR3_2133_8x8 based DIMM.
->>>>>>> 85eb9938
     """
     return ChanneledMemory(DDR3_2133_8x8, 2, 64, size=size)
 
@@ -78,11 +59,7 @@
     size: Optional[str] = None,
 ) -> AbstractMemorySystem:
     """
-<<<<<<< HEAD
-    A dual channel memory system using DDR4_2400_8x8 based DIMM
-=======
     A dual channel memory system using DDR4_2400_8x8 based DIMM.
->>>>>>> 85eb9938
     """
     return ChanneledMemory(DDR4_2400_8x8, 2, 64, size=size)
 
