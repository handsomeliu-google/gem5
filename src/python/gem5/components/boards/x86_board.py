# Copyright (c) 2021 The Regents of the University of California
# All rights reserved.
#
# Redistribution and use in source and binary forms, with or without
# modification, are permitted provided that the following conditions are
# met: redistributions of source code must retain the above copyright
# notice, this list of conditions and the following disclaimer;
# redistributions in binary form must reproduce the above copyright
# notice, this list of conditions and the following disclaimer in the
# documentation and/or other materials provided with the distribution;
# neither the name of the copyright holders nor the names of its
# contributors may be used to endorse or promote products derived from
# this software without specific prior written permission.
#
# THIS SOFTWARE IS PROVIDED BY THE COPYRIGHT HOLDERS AND CONTRIBUTORS
# "AS IS" AND ANY EXPRESS OR IMPLIED WARRANTIES, INCLUDING, BUT NOT
# LIMITED TO, THE IMPLIED WARRANTIES OF MERCHANTABILITY AND FITNESS FOR
# A PARTICULAR PURPOSE ARE DISCLAIMED. IN NO EVENT SHALL THE COPYRIGHT
# OWNER OR CONTRIBUTORS BE LIABLE FOR ANY DIRECT, INDIRECT, INCIDENTAL,
# SPECIAL, EXEMPLARY, OR CONSEQUENTIAL DAMAGES (INCLUDING, BUT NOT
# LIMITED TO, PROCUREMENT OF SUBSTITUTE GOODS OR SERVICES; LOSS OF USE,
# DATA, OR PROFITS; OR BUSINESS INTERRUPTION) HOWEVER CAUSED AND ON ANY
# THEORY OF LIABILITY, WHETHER IN CONTRACT, STRICT LIABILITY, OR TORT
# (INCLUDING NEGLIGENCE OR OTHERWISE) ARISING IN ANY WAY OUT OF THE USE
# OF THIS SOFTWARE, EVEN IF ADVISED OF THE POSSIBILITY OF SUCH DAMAGE.


<<<<<<< HEAD
from .kernel_disk_workload import KernelDiskWorkload
from ...resources.resource import AbstractResource
from ...utils.override import overrides
from .abstract_system_board import AbstractSystemBoard
from ...isas import ISA
=======
from typing import (
    List,
    Sequence,
)
>>>>>>> 85eb9938

from m5.objects import (
    Addr,
    AddrRange,
    BaseXBar,
    Bridge,
    CowDiskImage,
    IdeDisk,
    IOXBar,
    Pc,
    Port,
    RawDiskImage,
    X86E820Entry,
    X86FsLinux,
    X86IntelMPBus,
    X86IntelMPBusHierarchy,
    X86IntelMPIOAPIC,
    X86IntelMPIOIntAssignment,
    X86IntelMPProcessor,
    X86SMBiosBiosInformation,
)
from m5.util.convert import toMemorySize

from ...isas import ISA
from ...resources.resource import AbstractResource
from ...utils.override import overrides
from ..cachehierarchies.abstract_cache_hierarchy import AbstractCacheHierarchy
<<<<<<< HEAD

from typing import List, Sequence
=======
from ..memory.abstract_memory_system import AbstractMemorySystem
from ..processors.abstract_processor import AbstractProcessor
from .abstract_system_board import AbstractSystemBoard
from .kernel_disk_workload import KernelDiskWorkload
>>>>>>> 85eb9938


class X86Board(AbstractSystemBoard, KernelDiskWorkload):
    """
    A board capable of full system simulation for X86.

    **Limitations**
    * Currently, this board's memory is hardcoded to 3GB.
    * Much of the I/O subsystem is hard coded.
    """

    def __init__(
        self,
        clk_freq: str,
        processor: AbstractProcessor,
        memory: AbstractMemorySystem,
        cache_hierarchy: AbstractCacheHierarchy,
    ) -> None:
        super().__init__(
            clk_freq=clk_freq,
            processor=processor,
            memory=memory,
            cache_hierarchy=cache_hierarchy,
        )

        if self.get_processor().get_isa() != ISA.X86:
            raise Exception(
                "The X86Board requires a processor using the X86 "
                f"ISA. Current processor ISA: '{processor.get_isa().name}'."
            )

    @overrides(AbstractSystemBoard)
    def _setup_board(self) -> None:
        self.pc = Pc()

        self.workload = X86FsLinux()

        # North Bridge
        self.iobus = IOXBar()

        # Set up all of the I/O.
        self._setup_io_devices()

        self.m5ops_base = 0xFFFF0000

    def _setup_io_devices(self):
        """Sets up the x86 IO devices.

        .. note::

            This is mostly copy-paste from prior X86 FS setups. Some of it
            may not be documented and there may be bugs.
        """

        # Constants similar to x86_traits.hh
        IO_address_space_base = 0x8000000000000000
        pci_config_address_space_base = 0xC000000000000000
        interrupts_address_space_base = 0xA000000000000000
        APIC_range_size = 1 << 12

        # Setup memory system specific settings.
        if self.get_cache_hierarchy().is_ruby():
            self.pc.attachIO(self.get_io_bus(), [self.pc.south_bridge.ide.dma])
        else:
            self.bridge = Bridge(delay="50ns")
            self.bridge.mem_side_port = self.get_io_bus().cpu_side_ports
            self.bridge.cpu_side_port = (
                self.get_cache_hierarchy().get_mem_side_port()
            )

            # # Constants similar to x86_traits.hh
            IO_address_space_base = 0x8000000000000000
            pci_config_address_space_base = 0xC000000000000000
            interrupts_address_space_base = 0xA000000000000000
            APIC_range_size = 1 << 12

            self.bridge.ranges = [
                AddrRange(0xC0000000, 0xFFFF0000),
                AddrRange(
                    IO_address_space_base, interrupts_address_space_base - 1
                ),
                AddrRange(pci_config_address_space_base, Addr.max),
            ]

            self.apicbridge = Bridge(delay="50ns")
            self.apicbridge.cpu_side_port = self.get_io_bus().mem_side_ports
            self.apicbridge.mem_side_port = (
                self.get_cache_hierarchy().get_cpu_side_port()
            )
            self.apicbridge.ranges = [
                AddrRange(
                    interrupts_address_space_base,
                    interrupts_address_space_base
                    + self.get_processor().get_num_cores() * APIC_range_size
                    - 1,
                )
            ]
            self.pc.attachIO(self.get_io_bus())

        # Add in a Bios information structure.
        self.workload.smbios_table.structures = [X86SMBiosBiosInformation()]

        # Set up the Intel MP table
        base_entries = []
        ext_entries = []
        for i in range(self.get_processor().get_num_cores()):
            bp = X86IntelMPProcessor(
                local_apic_id=i,
                local_apic_version=0x14,
                enable=True,
                bootstrap=(i == 0),
            )
            base_entries.append(bp)

        io_apic = X86IntelMPIOAPIC(
            id=self.get_processor().get_num_cores(),
            version=0x11,
            enable=True,
            address=0xFEC00000,
        )

        self.pc.south_bridge.io_apic.apic_id = io_apic.id
        base_entries.append(io_apic)
        pci_bus = X86IntelMPBus(bus_id=0, bus_type="PCI   ")
        base_entries.append(pci_bus)
        isa_bus = X86IntelMPBus(bus_id=1, bus_type="ISA   ")
        base_entries.append(isa_bus)
        connect_busses = X86IntelMPBusHierarchy(
            bus_id=1, subtractive_decode=True, parent_bus=0
        )
        ext_entries.append(connect_busses)

        pci_dev4_inta = X86IntelMPIOIntAssignment(
            interrupt_type="INT",
            polarity="ConformPolarity",
            trigger="ConformTrigger",
            source_bus_id=0,
            source_bus_irq=0 + (4 << 2),
            dest_io_apic_id=io_apic.id,
            dest_io_apic_intin=16,
        )

        base_entries.append(pci_dev4_inta)

        def assignISAInt(irq, apicPin):
            assign_8259_to_apic = X86IntelMPIOIntAssignment(
                interrupt_type="ExtInt",
                polarity="ConformPolarity",
                trigger="ConformTrigger",
                source_bus_id=1,
                source_bus_irq=irq,
                dest_io_apic_id=io_apic.id,
                dest_io_apic_intin=0,
            )
            base_entries.append(assign_8259_to_apic)

            assign_to_apic = X86IntelMPIOIntAssignment(
                interrupt_type="INT",
                polarity="ConformPolarity",
                trigger="ConformTrigger",
                source_bus_id=1,
                source_bus_irq=irq,
                dest_io_apic_id=io_apic.id,
                dest_io_apic_intin=apicPin,
            )
            base_entries.append(assign_to_apic)

        assignISAInt(0, 2)
        assignISAInt(1, 1)

        for i in range(3, 15):
            assignISAInt(i, i)

        self.workload.intel_mp_table.base_entries = base_entries
        self.workload.intel_mp_table.ext_entries = ext_entries

        entries = [
            # Mark the first megabyte of memory as reserved
            X86E820Entry(addr=0, size="639kB", range_type=1),
            X86E820Entry(addr=0x9FC00, size="385kB", range_type=2),
            # Mark the rest of physical memory as available
            X86E820Entry(
                addr=0x100000,
                size=f"{self.mem_ranges[0].size() - 0x100000:d}B",
                range_type=1,
            ),
        ]

        # Reserve the last 16kB of the 32-bit address space for m5ops
        entries.append(
            X86E820Entry(addr=0xFFFF0000, size="64kB", range_type=2)
        )

        self.workload.e820_table.entries = entries

    @overrides(AbstractSystemBoard)
    def has_io_bus(self) -> bool:
        return True

    @overrides(AbstractSystemBoard)
    def get_io_bus(self) -> BaseXBar:
        return self.iobus

    @overrides(AbstractSystemBoard)
    def has_dma_ports(self) -> bool:
        return True

    @overrides(AbstractSystemBoard)
    def get_dma_ports(self) -> Sequence[Port]:
        return [self.pc.south_bridge.ide.dma, self.iobus.mem_side_ports]

    @overrides(AbstractSystemBoard)
    def has_coherent_io(self) -> bool:
        return True

    @overrides(AbstractSystemBoard)
    def get_mem_side_coherent_io_port(self) -> Port:
        return self.iobus.mem_side_ports

    @overrides(AbstractSystemBoard)
    def _setup_memory_ranges(self):
        memory = self.get_memory()

        if memory.get_size() > toMemorySize("3GB"):
            raise Exception(
                "X86Board currently only supports memory sizes up "
                "to 3GB because of the I/O hole."
            )
        data_range = AddrRange(memory.get_size())
        memory.set_memory_range([data_range])

        # Add the address range for the IO
        self.mem_ranges = [
            data_range,  # All data
            AddrRange(0xC0000000, size=0x100000),  # For I/0
        ]

    @overrides(KernelDiskWorkload)
    def get_disk_device(self):
        return "/dev/hda"

    @overrides(KernelDiskWorkload)
    def _add_disk_to_board(self, disk_image: AbstractResource):
        ide_disk = IdeDisk()
        ide_disk.driveID = "device0"
        ide_disk.image = CowDiskImage(
            child=RawDiskImage(read_only=True), read_only=False
        )
        ide_disk.image.child.image_file = disk_image.get_local_path()

        # Attach the SimObject to the system.
        self.pc.south_bridge.ide.disks = [ide_disk]

    @overrides(KernelDiskWorkload)
    def get_default_kernel_args(self) -> List[str]:
        return [
            "earlyprintk=ttyS0",
            "console=ttyS0",
            "lpj=7999923",
            "root={root_value}",
            "disk_device={disk_device}",
        ]<|MERGE_RESOLUTION|>--- conflicted
+++ resolved
@@ -25,18 +25,10 @@
 # OF THIS SOFTWARE, EVEN IF ADVISED OF THE POSSIBILITY OF SUCH DAMAGE.
 
 
-<<<<<<< HEAD
-from .kernel_disk_workload import KernelDiskWorkload
-from ...resources.resource import AbstractResource
-from ...utils.override import overrides
-from .abstract_system_board import AbstractSystemBoard
-from ...isas import ISA
-=======
 from typing import (
     List,
     Sequence,
 )
->>>>>>> 85eb9938
 
 from m5.objects import (
     Addr,
@@ -64,15 +56,10 @@
 from ...resources.resource import AbstractResource
 from ...utils.override import overrides
 from ..cachehierarchies.abstract_cache_hierarchy import AbstractCacheHierarchy
-<<<<<<< HEAD
-
-from typing import List, Sequence
-=======
 from ..memory.abstract_memory_system import AbstractMemorySystem
 from ..processors.abstract_processor import AbstractProcessor
 from .abstract_system_board import AbstractSystemBoard
 from .kernel_disk_workload import KernelDiskWorkload
->>>>>>> 85eb9938
 
 
 class X86Board(AbstractSystemBoard, KernelDiskWorkload):
