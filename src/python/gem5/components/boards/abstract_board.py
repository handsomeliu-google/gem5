--- conflicted
+++ resolved
@@ -24,19 +24,6 @@
 # (INCLUDING NEGLIGENCE OR OTHERWISE) ARISING IN ANY WAY OUT OF THE USE
 # OF THIS SOFTWARE, EVEN IF ADVISED OF THE POSSIBILITY OF SUCH DAMAGE.
 
-<<<<<<< HEAD
-from abc import ABCMeta, abstractmethod
-import inspect
-
-from .mem_mode import MemMode, mem_mode_to_string
-from ...resources.workload import AbstractWorkload
-
-from m5.objects import (
-    AddrRange,
-    System,
-    Port,
-    IOXBar,
-=======
 import inspect
 from abc import (
     ABCMeta,
@@ -51,7 +38,6 @@
 
 from m5.objects import (
     AddrRange,
->>>>>>> 85eb9938
     ClockDomain,
     IOXBar,
     Port,
@@ -60,15 +46,11 @@
     VoltageDomain,
 )
 
-<<<<<<< HEAD
-from typing import List, Optional, Sequence, Tuple
-=======
 from ...resources.resource import WorkloadResource
 from .mem_mode import (
     MemMode,
     mem_mode_to_string,
 )
->>>>>>> 85eb9938
 
 
 class AbstractBoard:
@@ -105,11 +87,7 @@
         :param memory: The memory for this board.
         :param cache_hierarchy: The Cache Hierarchy for this board.
                                 In some boards caches can be optional. If so,
-<<<<<<< HEAD
-                                that board must override `_connect_things`.
-=======
                                 that board must override ``_connect_things``.
->>>>>>> 85eb9938
         """
 
         if not isinstance(self, System):
@@ -165,15 +143,10 @@
     def get_mem_ports(self) -> Sequence[Tuple[AddrRange, Port]]:
         """Get the memory ports exposed on this board
 
-<<<<<<< HEAD
-        Note: The ports should be returned such that the address ranges are
-        in ascending order.
-=======
         .. note::
 
             The ports should be returned such that the address ranges are
             in ascending order.
->>>>>>> 85eb9938
         """
         return self.get_memory().get_mem_ports()
 
@@ -222,11 +195,7 @@
 
     def is_fullsystem(self) -> bool:
         """
-<<<<<<< HEAD
-        Returns True if the board is to be run in FS mode. Otherwise the board
-=======
         Returns ``True`` if the board is to be run in FS mode. Otherwise the board
->>>>>>> 85eb9938
         is to be run in Se mode. An exception will be thrown if this has not
         been set.
 
@@ -242,26 +211,15 @@
             )
         return self._is_fs
 
-<<<<<<< HEAD
-    def set_workload(self, workload: AbstractWorkload) -> None:
-=======
     def set_workload(self, workload: WorkloadResource) -> None:
->>>>>>> 85eb9938
         """
         Set the workload for this board to run.
 
         This function will take the workload specified and run the correct
-<<<<<<< HEAD
-        workload function (e.g., `set_kernel_disk_workload`) with the correct
-        parameters
-
-        :params workload: The workload to be set to this board.
-=======
         workload function (e.g., ``set_kernel_disk_workload``) with the correct
         parameters
 
         :param workload: The workload to be set to this board.
->>>>>>> 85eb9938
         """
 
         try:
@@ -289,11 +247,7 @@
         """
         This function is called in the AbstractBoard constructor, before the
         memory, processor, and cache hierarchy components are incorporated via
-<<<<<<< HEAD
-        `_connect_thing()`, but after the `_setup_memory_ranges()` function.
-=======
         ``_connect_thing()``, but after the ``_setup_memory_ranges()`` function.
->>>>>>> 85eb9938
         This function should be overridden by boards to specify components,
         connections unique to that board.
         """
@@ -369,13 +323,8 @@
         """
         Set the memory ranges for this board and memory system.
 
-<<<<<<< HEAD
-        This is called in the constructor, prior to `_setup_board` and
-        `_connect_things`. It should query the board's memory to determine the
-=======
         This is called in the constructor, prior to ``_setup_board`` and
         ``_connect_things``. It should query the board's memory to determine the
->>>>>>> 85eb9938
         size and the set the memory ranges on the memory system and on the
         board.
 
@@ -383,19 +332,11 @@
         of memory and memory system's range to be the same as the board. Full
         system implementations will likely need something more complicated.
 
-<<<<<<< HEAD
-        Notes
-        -----
-        * This *must* be called prior to the incorporation of the cache
-        hierarchy (via `_connect_things`) as cache hierarchies depend upon
-        knowing the memory system's ranges.
-=======
         .. note::
 
             This *must* be called prior to the incorporation of the cache
             hierarchy (via ``_connect_things``) as cache hierarchies depend upon
             knowing the memory system's ranges.
->>>>>>> 85eb9938
         """
         raise NotImplementedError
 
@@ -410,16 +351,6 @@
 
         Developers may build upon this assumption when creating components.
 
-<<<<<<< HEAD
-        Notes
-        -----
-
-        * The processor is incorporated after the cache hierarchy due to a bug
-        noted here: https://gem5.atlassian.net/browse/GEM5-1113. Until this
-        bug is fixed, this ordering must be maintained.
-        * Once this function is called `_connect_things_called` *must* be set
-        to `True`.
-=======
         .. note::
 
             * The processor is incorporated after the cache hierarchy due to a bug
@@ -427,7 +358,6 @@
             bug is fixed, this ordering must be maintained.
             * Once this function is called ``_connect_things_called`` *must* be set
             to ``True``.
->>>>>>> 85eb9938
         """
 
         if self._connect_things_called:
@@ -448,24 +378,15 @@
         self._connect_things_called = True
 
     def _post_instantiate(self):
-<<<<<<< HEAD
-        """Called to set up anything needed after m5.instantiate"""
-=======
         """Called to set up anything needed after ``m5.instantiate``."""
->>>>>>> 85eb9938
         self.get_processor()._post_instantiate()
         if self.get_cache_hierarchy():
             self.get_cache_hierarchy()._post_instantiate()
         self.get_memory()._post_instantiate()
 
     def _pre_instantiate(self):
-<<<<<<< HEAD
-        """To be called immediately before m5.instantiate. This is where
-        `_connect_things` is executed by default."""
-=======
         """To be called immediately before ``m5.instantiate``. This is where
         ``_connect_things`` is executed by default."""
->>>>>>> 85eb9938
 
         # Connect the memory, processor, and cache hierarchy.
         self._connect_things()
@@ -475,22 +396,6 @@
         Here we check that connect things has been called and throw an
         Exception if it has not.
 
-<<<<<<< HEAD
-        Since v22.1 `_connect_things` function has
-        been moved from the AbstractBoard constructor to the
-        `_pre_instantation` function. Users who have used the gem5 stdlib
-        components (i.e., boards which inherit from AbstractBoard) and the
-        Simulator module should notice no change. Those who do not use the
-        Simulator module and instead called `m5.instantiate` directly must
-        call `AbstractBoard._pre_instantation` prior so `_connect_things` is
-        called. In order to avoid confusion, this check has been incorporated
-        and the Exception thrown explains the fix needed to convert old scripts
-        to function with v22.1.
-
-        This function is called in `AbstractSystemBoard.createCCObject` and
-        ArmBoard.createCCObject`. Both these functions override
-        `SimObject.createCCObject`. We can not do that here as AbstractBoard
-=======
         Since v22.1 ``_connect_things`` function has
         been moved from the AbstractBoard constructor to the
         ``_pre_instantation`` function. Users who have used the gem5 stdlib
@@ -505,22 +410,14 @@
         This function is called in ``AbstractSystemBoard.createCCObject`` and
         ``ArmBoard.createCCObject``. Both these functions override
         ``SimObject.createCCObject``. We can not do that here as AbstractBoard
->>>>>>> 85eb9938
         does not inherit form System.
         """
         if not self._connect_things_called:
             raise Exception(
                 """
-<<<<<<< HEAD
-AbstractBoard's `_connect_things` function has not been called. This is likely
-due to not running a board outside of the gem5 Standard Library Simulator
-module. If this is the case, this can be resolved by calling
-`<AbstractBoard>._pre_instantiate()` prior to `m5.instantiate()`.
-=======
 AbstractBoard's ``_connect_things`` function has not been called. This is likely
 due to not running a board outside of the gem5 Standard Library Simulator
 module. If this is the case, this can be resolved by calling
 ``<AbstractBoard>._pre_instantiate()`` prior to ``m5.instantiate()``.
->>>>>>> 85eb9938
 """
             )