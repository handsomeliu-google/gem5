--- conflicted
+++ resolved
@@ -24,15 +24,6 @@
 # (INCLUDING NEGLIGENCE OR OTHERWISE) ARISING IN ANY WAY OUT OF THE USE
 # OF THIS SOFTWARE, EVEN IF ADVISED OF THE POSSIBILITY OF SUCH DAMAGE.
 
-<<<<<<< HEAD
-from m5.objects import Port, IOXBar, AddrRange
-
-from ...utils.override import overrides
-from .abstract_board import AbstractBoard
-from .abstract_system_board import AbstractSystemBoard
-from ..processors.abstract_generator import AbstractGenerator
-from ..memory.abstract_memory_system import AbstractMemorySystem
-=======
 from typing import (
     List,
     Optional,
@@ -45,7 +36,6 @@
 )
 
 from ...utils.override import overrides
->>>>>>> 85eb9938
 from ..cachehierarchies.abstract_cache_hierarchy import AbstractCacheHierarchy
 from ..memory.abstract_memory_system import AbstractMemorySystem
 from ..processors.abstract_generator import AbstractGenerator
@@ -53,12 +43,6 @@
 from .abstract_system_board import AbstractSystemBoard
 
 
-<<<<<<< HEAD
-from typing import List, Optional
-
-
-=======
->>>>>>> 85eb9938
 class TestBoard(AbstractSystemBoard):
 
     """This is a Testing Board used to run traffic generators on a simple
@@ -66,11 +50,7 @@
 
     To work as a traffic generator board, pass a generator as a processor.
 
-<<<<<<< HEAD
-    This board does not require a cache hierarchy (it can be none) in which
-=======
     This board does not require a cache hierarchy (it can be ``none``) in which
->>>>>>> 85eb9938
     case the processor (generator) will be directly connected to the memory.
     The clock frequency is only used if there is a cache hierarchy or when
     using the GUPS generators.
