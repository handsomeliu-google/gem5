# Copyright (c) 2021 The Regents of the University of California
# Copyright (c) 2022 EXAscale Performance SYStems (EXAPSYS)
# All rights reserved.
#
# Redistribution and use in source and binary forms, with or without
# modification, are permitted provided that the following conditions are
# met: redistributions of source code must retain the above copyright
# notice, this list of conditions and the following disclaimer;
# redistributions in binary form must reproduce the above copyright
# notice, this list of conditions and the following disclaimer in the
# documentation and/or other materials provided with the distribution;
# neither the name of the copyright holders nor the names of its
# contributors may be used to endorse or promote products derived from
# this software without specific prior written permission.
#
# THIS SOFTWARE IS PROVIDED BY THE COPYRIGHT HOLDERS AND CONTRIBUTORS
# "AS IS" AND ANY EXPRESS OR IMPLIED WARRANTIES, INCLUDING, BUT NOT
# LIMITED TO, THE IMPLIED WARRANTIES OF MERCHANTABILITY AND FITNESS FOR
# A PARTICULAR PURPOSE ARE DISCLAIMED. IN NO EVENT SHALL THE COPYRIGHT
# OWNER OR CONTRIBUTORS BE LIABLE FOR ANY DIRECT, INDIRECT, INCIDENTAL,
# SPECIAL, EXEMPLARY, OR CONSEQUENTIAL DAMAGES (INCLUDING, BUT NOT
# LIMITED TO, PROCUREMENT OF SUBSTITUTE GOODS OR SERVICES; LOSS OF USE,
# DATA, OR PROFITS; OR BUSINESS INTERRUPTION) HOWEVER CAUSED AND ON ANY
# THEORY OF LIABILITY, WHETHER IN CONTRACT, STRICT LIABILITY, OR TORT
# (INCLUDING NEGLIGENCE OR OTHERWISE) ARISING IN ANY WAY OUT OF THE USE
# OF THIS SOFTWARE, EVEN IF ADVISED OF THE POSSIBILITY OF SUCH DAMAGE.

import os
from typing import List

<<<<<<< HEAD
from ...utils.override import overrides
from .abstract_system_board import AbstractSystemBoard
from .kernel_disk_workload import KernelDiskWorkload
from ..processors.abstract_processor import AbstractProcessor
from ..memory.abstract_memory_system import AbstractMemorySystem
from ..cachehierarchies.abstract_cache_hierarchy import AbstractCacheHierarchy
from ...resources.resource import AbstractResource

from ...isas import ISA

=======
>>>>>>> 85eb9938
import m5
from m5.objects import (
<<<<<<< HEAD
    BadAddr,
    Bridge,
    PMAChecker,
    RiscvLinux,
    AddrRange,
    IOXBar,
    RiscvRTC,
    HiFive,
    GenericRiscvPciHost,
    IGbE_e1000,
=======
    AddrRange,
    BadAddr,
    Bridge,
>>>>>>> 85eb9938
    CowDiskImage,
    Frequency,
    GenericRiscvPciHost,
    HiFive,
    IGbE_e1000,
    IOXBar,
    PMAChecker,
    Port,
    RawDiskImage,
    RiscvBootloaderKernelWorkload,
    RiscvMmioVirtIO,
    RiscvRTC,
    VirtIOBlock,
    VirtIORng,
<<<<<<< HEAD
    Frequency,
    Port,
=======
>>>>>>> 85eb9938
)
from m5.util.fdthelper import (
    Fdt,
    FdtNode,
    FdtProperty,
    FdtPropertyStrings,
    FdtPropertyWords,
    FdtState,
)

from ...isas import ISA
from ...resources.resource import AbstractResource
from ...utils.override import overrides
from ..cachehierarchies.abstract_cache_hierarchy import AbstractCacheHierarchy
from ..memory.abstract_memory_system import AbstractMemorySystem
from ..processors.abstract_processor import AbstractProcessor
from .abstract_system_board import AbstractSystemBoard
from .kernel_disk_workload import KernelDiskWorkload


class RiscvBoard(AbstractSystemBoard, KernelDiskWorkload):
    """
    A board capable of full system simulation for RISC-V.

    At a high-level, this is based on the HiFive Unmatched board from SiFive.

    This board assumes that you will be booting Linux.

    **Limitations**
    * Only works with classic caches
    """

    def __init__(
        self,
        clk_freq: str,
        processor: AbstractProcessor,
        memory: AbstractMemorySystem,
        cache_hierarchy: AbstractCacheHierarchy,
    ) -> None:
        super().__init__(clk_freq, processor, memory, cache_hierarchy)

        if processor.get_isa() != ISA.RISCV:
            raise Exception(
                "The RISCVBoard requires a processor using the"
                "RISCV ISA. Current processor ISA: "
                f"'{processor.get_isa().name}'."
            )

    @overrides(AbstractSystemBoard)
    def _setup_board(self) -> None:
        self.workload = RiscvBootloaderKernelWorkload()

        # Contains a CLINT, PLIC, UART, and some functions for the dtb, etc.
        self.platform = HiFive()
        # Note: This only works with single threaded cores.
        self.platform.plic.n_contexts = self.processor.get_num_cores() * 2
        self.platform.attachPlic()
        self.platform.clint.num_threads = self.processor.get_num_cores()

        # Add the RTC
        # TODO: Why 100MHz? Does something else need to change when this does?
        self.platform.rtc = RiscvRTC(frequency=Frequency("100MHz"))
        self.platform.clint.int_pin = self.platform.rtc.int_pin

        # Incoherent I/O bus
        self.iobus = IOXBar()
        self.iobus.badaddr_responder = BadAddr()
        self.iobus.default = self.iobus.badaddr_responder.pio

        # The virtio disk
        self.disk = RiscvMmioVirtIO(
            vio=VirtIOBlock(),
            interrupt_id=0x8,
            pio_size=4096,
            pio_addr=0x10008000,
        )

        # The virtio rng
        self.rng = RiscvMmioVirtIO(
            vio=VirtIORng(),
            interrupt_id=0x8,
            pio_size=4096,
            pio_addr=0x10007000,
        )

        # Note: This overrides the platform's code because the platform isn't
        # general enough.
        self._on_chip_devices = [self.platform.clint, self.platform.plic]
        self._off_chip_devices = [self.platform.uart, self.disk, self.rng]

    def _setup_io_devices(self) -> None:
<<<<<<< HEAD
        """Connect the I/O devices to the I/O bus"""
=======
        """Connect the I/O devices to the I/O bus."""
>>>>>>> 85eb9938
        # Add PCI
        self.platform.pci_host.pio = self.iobus.mem_side_ports

        # Add Ethernet card
        self.ethernet = IGbE_e1000(
            pci_bus=0, pci_dev=0, pci_func=0, InterruptLine=1, InterruptPin=1
        )

        self.ethernet.host = self.platform.pci_host
        self.ethernet.pio = self.iobus.mem_side_ports
        self.ethernet.dma = self.iobus.cpu_side_ports

        if self.get_cache_hierarchy().is_ruby():
            for device in self._off_chip_devices + self._on_chip_devices:
                device.pio = self.iobus.mem_side_ports

        else:
            for device in self._off_chip_devices:
                device.pio = self.iobus.mem_side_ports
            for device in self._on_chip_devices:
                device.pio = self.get_cache_hierarchy().get_mem_side_port()

            self.bridge = Bridge(delay="10ns")
            self.bridge.mem_side_port = self.iobus.cpu_side_ports
            self.bridge.cpu_side_port = (
                self.get_cache_hierarchy().get_mem_side_port()
            )
            self.bridge.ranges = [
                AddrRange(dev.pio_addr, size=dev.pio_size)
                for dev in self._off_chip_devices
            ]

            # PCI
            self.bridge.ranges.append(AddrRange(0x2F000000, size="16MB"))
            self.bridge.ranges.append(AddrRange(0x30000000, size="256MB"))
            self.bridge.ranges.append(AddrRange(0x40000000, size="512MB"))

    def _setup_pma(self) -> None:
        """Set the PMA devices on each core."""

        uncacheable_range = [
            AddrRange(dev.pio_addr, size=dev.pio_size)
            for dev in self._on_chip_devices + self._off_chip_devices
        ]

        # PCI
        uncacheable_range.append(AddrRange(0x2F000000, size="16MB"))
        uncacheable_range.append(AddrRange(0x30000000, size="256MB"))
        uncacheable_range.append(AddrRange(0x40000000, size="512MB"))

        # TODO: Not sure if this should be done per-core like in the example
        for cpu in self.get_processor().get_cores():
            cpu.get_mmu().pma_checker = PMAChecker(
                uncacheable=uncacheable_range
            )

    @overrides(AbstractSystemBoard)
    def has_dma_ports(self) -> bool:
        return False

    @overrides(AbstractSystemBoard)
    def get_dma_ports(self) -> List[Port]:
        raise NotImplementedError(
            "RISCVBoard does not have DMA Ports. "
            "Use `has_dma_ports()` to check this."
        )

    @overrides(AbstractSystemBoard)
    def has_io_bus(self) -> bool:
        return True

    @overrides(AbstractSystemBoard)
    def get_io_bus(self) -> IOXBar:
        return self.iobus

    @overrides(AbstractSystemBoard)
    def has_coherent_io(self) -> bool:
        return True

    @overrides(AbstractSystemBoard)
    def get_mem_side_coherent_io_port(self) -> Port:
        return self.iobus.mem_side_ports

    @overrides(AbstractSystemBoard)
    def _setup_memory_ranges(self):
        memory = self.get_memory()
        mem_size = memory.get_size()
        self.mem_ranges = [AddrRange(start=0x80000000, size=mem_size)]
        memory.set_memory_range(self.mem_ranges)

    def generate_device_tree(self, outdir: str) -> None:
        """Creates the ``dtb`` and ``dts`` files.

        Creates two files in the outdir: ``device.dtb`` and ``device.dts``.

        :param outdir: Directory to output the files.
        """

        state = FdtState(addr_cells=2, size_cells=2, cpu_cells=1)
        root = FdtNode("/")
        root.append(state.addrCellsProperty())
        root.append(state.sizeCellsProperty())
        root.appendCompatible(["riscv-virtio"])

        for mem_range in self.mem_ranges:
            node = FdtNode(f"memory@{int(mem_range.start):x}")
            node.append(FdtPropertyStrings("device_type", ["memory"]))
            node.append(
                FdtPropertyWords(
                    "reg",
                    state.addrCells(mem_range.start)
                    + state.sizeCells(mem_range.size()),
                )
            )
            root.append(node)

        node = FdtNode(f"chosen")
<<<<<<< HEAD
        bootargs = " ".join(self.get_default_kernel_args())
=======
        bootargs = self.workload.command_line
>>>>>>> 85eb9938
        node.append(FdtPropertyStrings("bootargs", [bootargs]))
        node.append(FdtPropertyStrings("stdout-path", ["/uart@10000000"]))
        root.append(node)

        # See Documentation/devicetree/bindings/riscv/cpus.txt for details.
        cpus_node = FdtNode("cpus")
        cpus_state = FdtState(addr_cells=1, size_cells=0)
        cpus_node.append(cpus_state.addrCellsProperty())
        cpus_node.append(cpus_state.sizeCellsProperty())
        # Used by the CLINT driver to set the timer frequency. Value taken from
        # RISC-V kernel docs (Note: freedom-u540 is actually 1MHz)
        cpus_node.append(FdtPropertyWords("timebase-frequency", [100000000]))

        for i, core in enumerate(self.get_processor().get_cores()):
            node = FdtNode(f"cpu@{i}")
            node.append(FdtPropertyStrings("device_type", "cpu"))
            node.append(FdtPropertyWords("reg", state.CPUAddrCells(i)))
            node.append(FdtPropertyStrings("mmu-type", "riscv,sv48"))
            if core.core.isa[0].enable_Zicbom_fs.value:
                node.append(
                    FdtPropertyWords(
                        "riscv,cbom-block-size", self.get_cache_line_size()
                    )
                )
            if core.core.isa[0].enable_Zicboz_fs.value:
                node.append(
                    FdtPropertyWords(
                        "riscv,cboz-block-size", self.get_cache_line_size()
                    )
                )
            node.append(FdtPropertyStrings("status", "okay"))
            node.append(
                FdtPropertyStrings(
                    "riscv,isa", core.core.isa[0].get_isa_string()
                )
            )
            # TODO: Should probably get this from the core.
            freq = self.clk_domain.clock[0].frequency
            node.append(FdtPropertyWords("clock-frequency", freq))
            node.appendCompatible(["riscv"])
            int_phandle = state.phandle(f"cpu@{i}.int_state")
            node.appendPhandle(f"cpu@{i}")

            int_node = FdtNode("interrupt-controller")
            int_state = FdtState(interrupt_cells=1)
            int_phandle = int_state.phandle(f"cpu@{i}.int_state")
            int_node.append(int_state.interruptCellsProperty())
            int_node.append(FdtProperty("interrupt-controller"))
            int_node.appendCompatible("riscv,cpu-intc")
            int_node.append(FdtPropertyWords("phandle", [int_phandle]))

            node.append(int_node)
            cpus_node.append(node)

        root.append(cpus_node)

        soc_node = FdtNode("soc")
        soc_state = FdtState(addr_cells=2, size_cells=2)
        soc_node.append(soc_state.addrCellsProperty())
        soc_node.append(soc_state.sizeCellsProperty())
        soc_node.append(FdtProperty("ranges"))
        soc_node.appendCompatible(["simple-bus"])

        # CLINT node
        clint = self.platform.clint
        clint_node = clint.generateBasicPioDeviceNode(
            soc_state, "clint", clint.pio_addr, clint.pio_size
        )
        int_extended = list()
        for i, core in enumerate(self.get_processor().get_cores()):
            phandle = soc_state.phandle(f"cpu@{i}.int_state")
            int_extended.append(phandle)
            int_extended.append(0x3)
            int_extended.append(phandle)
            int_extended.append(0x7)
        clint_node.append(
            FdtPropertyWords("interrupts-extended", int_extended)
        )
        clint_node.appendCompatible(["riscv,clint0"])
        soc_node.append(clint_node)

        # PLIC node
        plic = self.platform.plic
        plic_node = plic.generateBasicPioDeviceNode(
            soc_state, "plic", plic.pio_addr, plic.pio_size
        )

        int_state = FdtState(addr_cells=0, interrupt_cells=1)
        plic_node.append(int_state.addrCellsProperty())
        plic_node.append(int_state.interruptCellsProperty())

        phandle = int_state.phandle(plic)
        plic_node.append(FdtPropertyWords("phandle", [phandle]))
        plic_node.append(FdtPropertyWords("riscv,ndev", [plic.n_src - 1]))

        int_extended = list()
        for i, core in enumerate(self.get_processor().get_cores()):
            phandle = state.phandle(f"cpu@{i}.int_state")
            int_extended.append(phandle)
            int_extended.append(0xB)
            int_extended.append(phandle)
            int_extended.append(0x9)

        plic_node.append(FdtPropertyWords("interrupts-extended", int_extended))
        plic_node.append(FdtProperty("interrupt-controller"))
        plic_node.appendCompatible(["riscv,plic0"])

        soc_node.append(plic_node)

        # PCI
        pci_state = FdtState(
            addr_cells=3, size_cells=2, cpu_cells=1, interrupt_cells=1
        )
        pci_node = FdtNode("pci")

        if int(self.platform.pci_host.conf_device_bits) == 8:
            pci_node.appendCompatible("pci-host-cam-generic")
        elif int(self.platform.pci_host.conf_device_bits) == 12:
            pci_node.appendCompatible("pci-host-ecam-generic")
        else:
            m5.fatal("No compatibility string for the set conf_device_width")

        pci_node.append(FdtPropertyStrings("device_type", ["pci"]))

        # Cell sizes of child nodes/peripherals
        pci_node.append(pci_state.addrCellsProperty())
        pci_node.append(pci_state.sizeCellsProperty())
        pci_node.append(pci_state.interruptCellsProperty())
        # PCI address for CPU
        pci_node.append(
            FdtPropertyWords(
                "reg",
                soc_state.addrCells(self.platform.pci_host.conf_base)
                + soc_state.sizeCells(self.platform.pci_host.conf_size),
            )
        )

        # Ranges mapping
        # For now some of this is hard coded, because the PCI module does not
        # have a proper full understanding of the memory map, but adapting the
        # PCI module is beyond the scope of what I'm trying to do here.
        # Values are taken from the ARM VExpress_GEM5_V1 platform.
        ranges = []
        # Pio address range
        ranges += self.platform.pci_host.pciFdtAddr(space=1, addr=0)
        ranges += soc_state.addrCells(self.platform.pci_host.pci_pio_base)
        ranges += pci_state.sizeCells(0x10000)  # Fixed size

        # AXI memory address range
        ranges += self.platform.pci_host.pciFdtAddr(space=2, addr=0)
        ranges += soc_state.addrCells(self.platform.pci_host.pci_mem_base)
        ranges += pci_state.sizeCells(0x40000000)  # Fixed size
        pci_node.append(FdtPropertyWords("ranges", ranges))

        # Interrupt mapping
        plic_handle = int_state.phandle(plic)
        int_base = self.platform.pci_host.int_base

        interrupts = []

        for i in range(int(self.platform.pci_host.int_count)):
            interrupts += self.platform.pci_host.pciFdtAddr(
                device=i, addr=0
            ) + [int(i) + 1, plic_handle, int(int_base) + i]

        pci_node.append(FdtPropertyWords("interrupt-map", interrupts))

        int_count = int(self.platform.pci_host.int_count)
        if int_count & (int_count - 1):
            fatal("PCI interrupt count should be power of 2")

        intmask = self.platform.pci_host.pciFdtAddr(
            device=int_count - 1, addr=0
        ) + [0x0]
        pci_node.append(FdtPropertyWords("interrupt-map-mask", intmask))

        if self.platform.pci_host._dma_coherent:
            pci_node.append(FdtProperty("dma-coherent"))

        soc_node.append(pci_node)

        # UART node
        uart = self.platform.uart
        uart_node = uart.generateBasicPioDeviceNode(
            soc_state, "uart", uart.pio_addr, uart.pio_size
        )
        uart_node.append(
            FdtPropertyWords("interrupts", [self.platform.uart_int_id])
        )
        uart_node.append(FdtPropertyWords("clock-frequency", [0x384000]))
        uart_node.append(
            FdtPropertyWords("interrupt-parent", soc_state.phandle(plic))
        )
        uart_node.appendCompatible(["ns8250", "ns16550a"])
        soc_node.append(uart_node)

        # VirtIO MMIO disk node
        disk = self.disk
        disk_node = disk.generateBasicPioDeviceNode(
            soc_state, "virtio_mmio", disk.pio_addr, disk.pio_size
        )
        disk_node.append(FdtPropertyWords("interrupts", [disk.interrupt_id]))
        disk_node.append(
            FdtPropertyWords("interrupt-parent", soc_state.phandle(plic))
        )
        disk_node.appendCompatible(["virtio,mmio"])
        soc_node.append(disk_node)

        # VirtIO MMIO rng node
        rng = self.rng
        rng_node = rng.generateBasicPioDeviceNode(
            soc_state, "virtio_mmio", rng.pio_addr, rng.pio_size
        )
        rng_node.append(FdtPropertyWords("interrupts", [rng.interrupt_id]))
        rng_node.append(
            FdtPropertyWords("interrupt-parent", soc_state.phandle(plic))
        )
        rng_node.appendCompatible(["virtio,mmio"])
        soc_node.append(rng_node)

        root.append(soc_node)

        fdt = Fdt()
        fdt.add_rootnode(root)
        fdt.writeDtsFile(os.path.join(outdir, "device.dts"))
        fdt.writeDtbFile(os.path.join(outdir, "device.dtb"))

    @overrides(KernelDiskWorkload)
    def get_disk_device(self):
        return "/dev/vda"

    @overrides(AbstractSystemBoard)
    def _pre_instantiate(self):
        if len(self._bootloader) > 0:
            self.workload.bootloader_addr = 0x0
            self.workload.bootloader_filename = self._bootloader[0]
            self.workload.kernel_addr = 0x80200000
            self.workload.entry_point = 0x80000000  # Bootloader starting point
        else:
            self.workload.kernel_addr = 0x0
            self.workload.entry_point = 0x80000000
        self._connect_things()

    @overrides(KernelDiskWorkload)
    def _add_disk_to_board(self, disk_image: AbstractResource):
        image = CowDiskImage(
            child=RawDiskImage(read_only=True), read_only=False
        )
        image.child.image_file = disk_image.get_local_path()
        self.disk.vio.image = image

        # Note: The below is a bit of a hack. We need to wait to generate the
        # device tree until after the disk is set up. Now that the disk and
        # workload are set, we can generate the device tree file.
        self._setup_io_devices()
        self._setup_pma()

        # Default DTB address if bbl is built with --with-dts option
        self.workload.dtb_addr = 0x87E00000

        self.generate_device_tree(m5.options.outdir)
        self.workload.dtb_filename = os.path.join(
            m5.options.outdir, "device.dtb"
        )

    @overrides(KernelDiskWorkload)
    def get_default_kernel_args(self) -> List[str]:
<<<<<<< HEAD
        return ["console=ttyS0", "root={root_value}", "rw"]
=======
        return [
            "console=ttyS0",
            "root={root_value}",
            "disk_device={disk_device}",
            "rw",
        ]
>>>>>>> 85eb9938
<|MERGE_RESOLUTION|>--- conflicted
+++ resolved
@@ -28,37 +28,11 @@
 import os
 from typing import List
 
-<<<<<<< HEAD
-from ...utils.override import overrides
-from .abstract_system_board import AbstractSystemBoard
-from .kernel_disk_workload import KernelDiskWorkload
-from ..processors.abstract_processor import AbstractProcessor
-from ..memory.abstract_memory_system import AbstractMemorySystem
-from ..cachehierarchies.abstract_cache_hierarchy import AbstractCacheHierarchy
-from ...resources.resource import AbstractResource
-
-from ...isas import ISA
-
-=======
->>>>>>> 85eb9938
 import m5
 from m5.objects import (
-<<<<<<< HEAD
-    BadAddr,
-    Bridge,
-    PMAChecker,
-    RiscvLinux,
-    AddrRange,
-    IOXBar,
-    RiscvRTC,
-    HiFive,
-    GenericRiscvPciHost,
-    IGbE_e1000,
-=======
     AddrRange,
     BadAddr,
     Bridge,
->>>>>>> 85eb9938
     CowDiskImage,
     Frequency,
     GenericRiscvPciHost,
@@ -73,11 +47,6 @@
     RiscvRTC,
     VirtIOBlock,
     VirtIORng,
-<<<<<<< HEAD
-    Frequency,
-    Port,
-=======
->>>>>>> 85eb9938
 )
 from m5.util.fdthelper import (
     Fdt,
@@ -169,11 +138,7 @@
         self._off_chip_devices = [self.platform.uart, self.disk, self.rng]
 
     def _setup_io_devices(self) -> None:
-<<<<<<< HEAD
-        """Connect the I/O devices to the I/O bus"""
-=======
         """Connect the I/O devices to the I/O bus."""
->>>>>>> 85eb9938
         # Add PCI
         self.platform.pci_host.pio = self.iobus.mem_side_ports
 
@@ -291,11 +256,7 @@
             root.append(node)
 
         node = FdtNode(f"chosen")
-<<<<<<< HEAD
-        bootargs = " ".join(self.get_default_kernel_args())
-=======
         bootargs = self.workload.command_line
->>>>>>> 85eb9938
         node.append(FdtPropertyStrings("bootargs", [bootargs]))
         node.append(FdtPropertyStrings("stdout-path", ["/uart@10000000"]))
         root.append(node)
@@ -563,13 +524,9 @@
 
     @overrides(KernelDiskWorkload)
     def get_default_kernel_args(self) -> List[str]:
-<<<<<<< HEAD
-        return ["console=ttyS0", "root={root_value}", "rw"]
-=======
         return [
             "console=ttyS0",
             "root={root_value}",
             "disk_device={disk_device}",
             "rw",
-        ]
->>>>>>> 85eb9938
+        ]