# Copyright (c) 2021 The Regents of the University of California
# All rights reserved.
#
# Redistribution and use in source and binary forms, with or without
# modification, are permitted provided that the following conditions are
# met: redistributions of source code must retain the above copyright
# notice, this list of conditions and the following disclaimer;
# redistributions in binary form must reproduce the above copyright
# notice, this list of conditions and the following disclaimer in the
# documentation and/or other materials provided with the distribution;
# neither the name of the copyright holders nor the names of its
# contributors may be used to endorse or promote products derived from
# this software without specific prior written permission.
#
# THIS SOFTWARE IS PROVIDED BY THE COPYRIGHT HOLDERS AND CONTRIBUTORS
# "AS IS" AND ANY EXPRESS OR IMPLIED WARRANTIES, INCLUDING, BUT NOT
# LIMITED TO, THE IMPLIED WARRANTIES OF MERCHANTABILITY AND FITNESS FOR
# A PARTICULAR PURPOSE ARE DISCLAIMED. IN NO EVENT SHALL THE COPYRIGHT
# OWNER OR CONTRIBUTORS BE LIABLE FOR ANY DIRECT, INDIRECT, INCIDENTAL,
# SPECIAL, EXEMPLARY, OR CONSEQUENTIAL DAMAGES (INCLUDING, BUT NOT
# LIMITED TO, PROCUREMENT OF SUBSTITUTE GOODS OR SERVICES; LOSS OF USE,
# DATA, OR PROFITS; OR BUSINESS INTERRUPTION) HOWEVER CAUSED AND ON ANY
# THEORY OF LIABILITY, WHETHER IN CONTRACT, STRICT LIABILITY, OR TORT
# (INCLUDING NEGLIGENCE OR OTHERWISE) ARISING IN ANY WAY OUT OF THE USE
# OF THIS SOFTWARE, EVEN IF ADVISED OF THE POSSIBILITY OF SUCH DAMAGE.

<<<<<<< HEAD
from .abstract_board import AbstractBoard

from ...resources.resource import (
    FileResource,
    AbstractResource,
    BinaryResource,
    CheckpointResource,
    SimpointResource,
    SimpointDirectoryResource,
)

from ..processors.switchable_processor import SwitchableProcessor

from gem5.resources.elfie import ELFieInfo
from gem5.resources.looppoint import Looppoint
=======
from pathlib import Path
from typing import (
    List,
    Optional,
    Union,
)

from m5.objects import (
    Process,
    SEWorkload,
)
from m5.util import warn

from gem5.resources.elfie import ELFieInfo
from gem5.resources.looppoint import Looppoint

from ...resources.resource import (
    AbstractResource,
    BinaryResource,
    CheckpointResource,
    FileResource,
    SimpointDirectoryResource,
    SimpointResource,
)
from ..processors.switchable_processor import SwitchableProcessor
from .abstract_board import AbstractBoard
>>>>>>> 85eb9938


from typing import Optional, List, Union
from m5.util import warn
from pathlib import Path


class SEBinaryWorkload:
    """
    This class is used to enable simple Syscall-Execution (SE) mode execution
    of a binary.

    For this to function correctly the `SEBinaryWorkload` class should be added
    as a superclass to a board (i.e., something that inherits from
<<<<<<< HEAD
    AbstractBoard).

    **Important Notes:** At present this implementation is limited. A single
    process is added to all cores as the workload. Therefore, despite allowing
    for multi-core setups, multi-program workloads are not presently supported.
=======
    `AbstractBoard`).

    .. note::

        At present this implementation is limited. A single
        process is added to all cores as the workload. Therefore, despite allowing
        for multi-core setups, multi-program workloads are not presently supported.
>>>>>>> 85eb9938
    """

    def set_se_binary_workload(
        self,
        binary: BinaryResource,
        exit_on_work_items: bool = True,
        stdin_file: Optional[FileResource] = None,
        stdout_file: Optional[Path] = None,
        stderr_file: Optional[Path] = None,
        env_list: Optional[List[str]] = None,
        arguments: List[str] = [],
        checkpoint: Optional[Union[Path, CheckpointResource]] = None,
    ) -> None:
        """Set up the system to run a specific binary.

        **Limitations**
<<<<<<< HEAD
        * Only supports single threaded applications.
=======
>>>>>>> 85eb9938
        * Dynamically linked executables are partially supported when the host
          ISA and the simulated ISA are the same.

        :param binary: The resource encapsulating the binary to be run.
        :param exit_on_work_items: Whether the simulation should exit on work
<<<<<<< HEAD
        items. True by default.
=======
                                   items. ``True`` by default.
>>>>>>> 85eb9938
        :param stdin_file: The input file for the binary
        :param stdout_file: The output file for the binary
        :param stderr_file: The error output file for the binary
        :param env_list: The environment variables defined for the binary
        :param arguments: The input arguments for the binary
        :param checkpoint: The checkpoint directory. Used to restore the
<<<<<<< HEAD
        simulation to that checkpoint.
=======
                           simulation to that checkpoint.
>>>>>>> 85eb9938
        """

        # We assume this this is in a multiple-inheritance setup with an
        # Abstract board. This function will not work otherwise.
        assert isinstance(self, AbstractBoard)

        # If we are setting a workload of this type, we need to run as a
        # SE-mode simulation.
        self._set_fullsystem(False)

        binary_path = binary.get_local_path()
        self.workload = SEWorkload.init_compatible(binary_path)

        process = Process()
        process.executable = binary_path
        process.cmd = [binary_path] + arguments
        if stdin_file is not None:
            process.input = stdin_file.get_local_path()
        if stdout_file is not None:
            process.output = stdout_file.as_posix()
        if stderr_file is not None:
            process.errout = stderr_file.as_posix()
        if env_list is not None:
            process.env = env_list

        if isinstance(self.get_processor(), SwitchableProcessor):
            # This is a hack to get switchable processors working correctly in
            # SE mode. The "get_cores" API for processors only gets the current
            # switched-in cores and, in most cases, this is what the script
            # required. In the case there are switched-out cores via the
            # SwitchableProcessor, we sometimes need to apply things to ALL
            # cores (switched-in or switched-out). In this case we have an
            # `__all_cores` function. Here we must apply the process to every
            # core.
            #
            # A better API for this which avoids `isinstance` checks would be
            # welcome.
            for core in self.get_processor()._all_cores():
                core.set_workload(process)
        else:
            for core in self.get_processor().get_cores():
                core.set_workload(process)

        # Set whether to exit on work items for the se_workload
        self.exit_on_work_items = exit_on_work_items

        # Here we set `self._checkpoint`. This is then used by the
        # Simulator module to setup checkpoints.
        if checkpoint:
            if isinstance(checkpoint, Path):
                self._checkpoint = checkpoint
            elif isinstance(checkpoint, AbstractResource):
                self._checkpoint = Path(checkpoint.get_local_path())
            else:
                raise Exception(
                    "The checkpoint must be None, Path, or "
                    "AbstractResource."
                )

    def set_se_simpoint_workload(
        self,
        binary: BinaryResource,
        arguments: List[str] = [],
        simpoint: SimpointResource = None,
        checkpoint: Optional[Union[Path, CheckpointResource]] = None,
    ) -> None:
        """Set up the system to run a SimPoint workload.

        **Limitations**
        * Only supports single threaded applications.
        * Dynamically linked executables are partially supported when the host
          ISA and the simulated ISA are the same.

<<<<<<< HEAD
        **Warning:** Simpoints only works with one core

        :param binary: The resource encapsulating the binary to be run.
        :param arguments: The input arguments for the binary
        :param simpoint: The SimpointResource that contains the list of
        SimPoints starting instructions, the list of weights, and the SimPoints
        interval
        :param checkpoint: The checkpoint directory. Used to restore the
        simulation to that checkpoint.
=======
        .. warning::

            SimPoints only works with one core

        :param binary: The resource encapsulating the binary to be run.
        :param arguments: The input arguments for the binary.
        :param simpoint: The SimpointResource that contains the list of
                         SimPoints starting instructions, the list of
                         weights, and the SimPoints interval.
        :param checkpoint: The checkpoint directory. Used to restore the
                           simulation to that checkpoint.
>>>>>>> 85eb9938
        """

        self._simpoint_resource = simpoint

        if self.get_processor().get_num_cores() > 1:
            warn("SimPoints only works with one core")
        self.get_processor().get_cores()[0]._set_simpoint(
            inst_starts=self._simpoint_resource.get_simpoint_start_insts(),
            board_initialized=False,
        )

        # Call set_se_binary_workload after SimPoint setup is complete
        self.set_se_binary_workload(
            binary=binary,
            arguments=arguments,
            checkpoint=checkpoint,
        )

    def get_simpoint(self) -> SimpointResource:
        """
        Returns the SimpointResorce object set. If no SimpointResource object
        has been set an exception is thrown.
        """
        if getattr(self, "_simpoint_resource", None):
            return self._simpoint_resource
        raise Exception("This board does not have a simpoint set.")

    def set_se_looppoint_workload(
        self,
        binary: AbstractResource,
        looppoint: Looppoint,
        arguments: List[str] = [],
        checkpoint: Optional[Union[Path, AbstractResource]] = None,
        region_id: Optional[Union[int, str]] = None,
    ) -> None:
        """Set up the system to run a LoopPoint workload.

        **Limitations**
        * Dynamically linked executables are partially supported when the host
          ISA and the simulated ISA are the same.

        :param binary: The resource encapsulating the binary to be run.
        :param looppoint: The LoopPoint object that contain all the information
<<<<<<< HEAD
        gather from the LoopPoint files and a LoopPointManager that will raise
        exit events for LoopPoints
        :param arguments: The input arguments for the binary
        :param region_id: If set, will only load the Looppoint region
        corresponding to that ID.
=======
                          gather from the LoopPoint files and a LoopPointManager
                          that will raise exit events for LoopPoints.
        :param arguments: The input arguments for the binary.
        :param region_id: If set, will only load the Looppoint region
                          corresponding to that ID.
>>>>>>> 85eb9938
        """

        assert isinstance(looppoint, Looppoint)
        self._looppoint_object = looppoint
        if region_id:
            self._looppoint_object.set_target_region_id(region_id=region_id)
        self._looppoint_object.setup_processor(self.get_processor())

        # Call set_se_binary_workload after LoopPoint setup is complete
        self.set_se_binary_workload(
            binary=binary,
            arguments=arguments,
            checkpoint=checkpoint,
        )

    def set_se_elfie_workload(
        self,
        elfie: AbstractResource,
        elfie_info: ELFieInfo,
        arguments: List[str] = [],
        checkpoint: Optional[Union[Path, AbstractResource]] = None,
    ) -> None:
        """Set up the system to run a ELFie workload.

        **Limitations**
        * Dynamically linked executables are partially supported when the host
          ISA and the simulated ISA are the same.

<<<<<<< HEAD
        :param elfie: The resource encapsulating the binary elfie to be run.
        :param elfie_info: The ELFieInfo object that contain all the
        information for the ELFie
        :param arguments: The input arguments for the binary
=======
        :param elfie: The resource encapsulating the binary ELFie to be run.
        :param elfie_info: The ELFieInfo object that contain all the
                           information for the ELFie.
        :param arguments: The input arguments for the binary.
>>>>>>> 85eb9938
        """

        assert isinstance(elfie_info, ELFieInfo)
        self._elfie_info_object = elfie_info

        self._elfie_info_object.setup_processor(self.get_processor())

        # Call set_se_binary_workload after LoopPoint setup is complete
        self.set_se_binary_workload(
            binary=elfie,
            arguments=arguments,
            checkpoint=checkpoint,
        )

    def get_looppoint(self) -> Looppoint:
        """
        Returns the LoopPoint object set. If no LoopPoint object has been set
        an exception is thrown.
        """
        if getattr(self, "_looppoint_object", None):
            return self._looppoint_object
        raise Exception("This board does not have a looppoint set.")<|MERGE_RESOLUTION|>--- conflicted
+++ resolved
@@ -24,23 +24,6 @@
 # (INCLUDING NEGLIGENCE OR OTHERWISE) ARISING IN ANY WAY OUT OF THE USE
 # OF THIS SOFTWARE, EVEN IF ADVISED OF THE POSSIBILITY OF SUCH DAMAGE.
 
-<<<<<<< HEAD
-from .abstract_board import AbstractBoard
-
-from ...resources.resource import (
-    FileResource,
-    AbstractResource,
-    BinaryResource,
-    CheckpointResource,
-    SimpointResource,
-    SimpointDirectoryResource,
-)
-
-from ..processors.switchable_processor import SwitchableProcessor
-
-from gem5.resources.elfie import ELFieInfo
-from gem5.resources.looppoint import Looppoint
-=======
 from pathlib import Path
 from typing import (
     List,
@@ -67,12 +50,6 @@
 )
 from ..processors.switchable_processor import SwitchableProcessor
 from .abstract_board import AbstractBoard
->>>>>>> 85eb9938
-
-
-from typing import Optional, List, Union
-from m5.util import warn
-from pathlib import Path
 
 
 class SEBinaryWorkload:
@@ -82,13 +59,6 @@
 
     For this to function correctly the `SEBinaryWorkload` class should be added
     as a superclass to a board (i.e., something that inherits from
-<<<<<<< HEAD
-    AbstractBoard).
-
-    **Important Notes:** At present this implementation is limited. A single
-    process is added to all cores as the workload. Therefore, despite allowing
-    for multi-core setups, multi-program workloads are not presently supported.
-=======
     `AbstractBoard`).
 
     .. note::
@@ -96,7 +66,6 @@
         At present this implementation is limited. A single
         process is added to all cores as the workload. Therefore, despite allowing
         for multi-core setups, multi-program workloads are not presently supported.
->>>>>>> 85eb9938
     """
 
     def set_se_binary_workload(
@@ -113,31 +82,19 @@
         """Set up the system to run a specific binary.
 
         **Limitations**
-<<<<<<< HEAD
-        * Only supports single threaded applications.
-=======
->>>>>>> 85eb9938
         * Dynamically linked executables are partially supported when the host
           ISA and the simulated ISA are the same.
 
         :param binary: The resource encapsulating the binary to be run.
         :param exit_on_work_items: Whether the simulation should exit on work
-<<<<<<< HEAD
-        items. True by default.
-=======
                                    items. ``True`` by default.
->>>>>>> 85eb9938
         :param stdin_file: The input file for the binary
         :param stdout_file: The output file for the binary
         :param stderr_file: The error output file for the binary
         :param env_list: The environment variables defined for the binary
         :param arguments: The input arguments for the binary
         :param checkpoint: The checkpoint directory. Used to restore the
-<<<<<<< HEAD
-        simulation to that checkpoint.
-=======
                            simulation to that checkpoint.
->>>>>>> 85eb9938
         """
 
         # We assume this this is in a multiple-inheritance setup with an
@@ -211,17 +168,6 @@
         * Dynamically linked executables are partially supported when the host
           ISA and the simulated ISA are the same.
 
-<<<<<<< HEAD
-        **Warning:** Simpoints only works with one core
-
-        :param binary: The resource encapsulating the binary to be run.
-        :param arguments: The input arguments for the binary
-        :param simpoint: The SimpointResource that contains the list of
-        SimPoints starting instructions, the list of weights, and the SimPoints
-        interval
-        :param checkpoint: The checkpoint directory. Used to restore the
-        simulation to that checkpoint.
-=======
         .. warning::
 
             SimPoints only works with one core
@@ -233,7 +179,6 @@
                          weights, and the SimPoints interval.
         :param checkpoint: The checkpoint directory. Used to restore the
                            simulation to that checkpoint.
->>>>>>> 85eb9938
         """
 
         self._simpoint_resource = simpoint
@@ -277,19 +222,11 @@
 
         :param binary: The resource encapsulating the binary to be run.
         :param looppoint: The LoopPoint object that contain all the information
-<<<<<<< HEAD
-        gather from the LoopPoint files and a LoopPointManager that will raise
-        exit events for LoopPoints
-        :param arguments: The input arguments for the binary
-        :param region_id: If set, will only load the Looppoint region
-        corresponding to that ID.
-=======
                           gather from the LoopPoint files and a LoopPointManager
                           that will raise exit events for LoopPoints.
         :param arguments: The input arguments for the binary.
         :param region_id: If set, will only load the Looppoint region
                           corresponding to that ID.
->>>>>>> 85eb9938
         """
 
         assert isinstance(looppoint, Looppoint)
@@ -318,17 +255,10 @@
         * Dynamically linked executables are partially supported when the host
           ISA and the simulated ISA are the same.
 
-<<<<<<< HEAD
-        :param elfie: The resource encapsulating the binary elfie to be run.
-        :param elfie_info: The ELFieInfo object that contain all the
-        information for the ELFie
-        :param arguments: The input arguments for the binary
-=======
         :param elfie: The resource encapsulating the binary ELFie to be run.
         :param elfie_info: The ELFieInfo object that contain all the
                            information for the ELFie.
         :param arguments: The input arguments for the binary.
->>>>>>> 85eb9938
         """
 
         assert isinstance(elfie_info, ELFieInfo)
