# Copyright (c) 2021 The Regents of the University of California
# All rights reserved.
#
# Redistribution and use in source and binary forms, with or without
# modification, are permitted provided that the following conditions are
# met: redistributions of source code must retain the above copyright
# notice, this list of conditions and the following disclaimer;
# redistributions in binary form must reproduce the above copyright
# notice, this list of conditions and the following disclaimer in the
# documentation and/or other materials provided with the distribution;
# neither the name of the copyright holders nor the names of its
# contributors may be used to endorse or promote products derived from
# this software without specific prior written permission.
#
# THIS SOFTWARE IS PROVIDED BY THE COPYRIGHT HOLDERS AND CONTRIBUTORS
# "AS IS" AND ANY EXPRESS OR IMPLIED WARRANTIES, INCLUDING, BUT NOT
# LIMITED TO, THE IMPLIED WARRANTIES OF MERCHANTABILITY AND FITNESS FOR
# A PARTICULAR PURPOSE ARE DISCLAIMED. IN NO EVENT SHALL THE COPYRIGHT
# OWNER OR CONTRIBUTORS BE LIABLE FOR ANY DIRECT, INDIRECT, INCIDENTAL,
# SPECIAL, EXEMPLARY, OR CONSEQUENTIAL DAMAGES (INCLUDING, BUT NOT
# LIMITED TO, PROCUREMENT OF SUBSTITUTE GOODS OR SERVICES; LOSS OF USE,
# DATA, OR PROFITS; OR BUSINESS INTERRUPTION) HOWEVER CAUSED AND ON ANY
# THEORY OF LIABILITY, WHETHER IN CONTRACT, STRICT LIABILITY, OR TORT
# (INCLUDING NEGLIGENCE OR OTHERWISE) ARISING IN ANY WAY OUT OF THE USE
# OF THIS SOFTWARE, EVEN IF ADVISED OF THE POSSIBILITY OF SUCH DAMAGE.

from m5.objects import (
    BasePrefetcher,
    Cache,
    StridePrefetcher,
)

from .....utils.override import *



class MMUCache(Cache):
    """
    A simple Memory Management Unit (MMU) cache with default values.

    If the cache does not have a downstream cache or the downstream cache
<<<<<<< HEAD
    is mostly inclusive as usual, writeback_clean should be set to False.
=======
    is mostly inclusive as usual, ``writeback_clean`` should be set to ``False``.
>>>>>>> 85eb9938
    """

    def __init__(
        self,
        size: str,
        assoc: int = 4,
        tag_latency: int = 1,
        data_latency: int = 1,
        response_latency: int = 1,
        mshrs: int = 20,
        tgts_per_mshr: int = 12,
        writeback_clean: bool = True,
    ):
        super().__init__()
        self.size = size
        self.assoc = assoc
        self.tag_latency = tag_latency
        self.data_latency = data_latency
        self.response_latency = response_latency
        self.mshrs = mshrs
        self.tgts_per_mshr = tgts_per_mshr
        self.writeback_clean = writeback_clean<|MERGE_RESOLUTION|>--- conflicted
+++ resolved
@@ -33,17 +33,12 @@
 from .....utils.override import *
 
 
-
 class MMUCache(Cache):
     """
     A simple Memory Management Unit (MMU) cache with default values.
 
     If the cache does not have a downstream cache or the downstream cache
-<<<<<<< HEAD
-    is mostly inclusive as usual, writeback_clean should be set to False.
-=======
     is mostly inclusive as usual, ``writeback_clean`` should be set to ``False``.
->>>>>>> 85eb9938
     """
 
     def __init__(
