# Copyright (c) 2021 The Regents of the University of California
# All rights reserved.
#
# Redistribution and use in source and binary forms, with or without
# modification, are permitted provided that the following conditions are
# met: redistributions of source code must retain the above copyright
# notice, this list of conditions and the following disclaimer;
# redistributions in binary form must reproduce the above copyright
# notice, this list of conditions and the following disclaimer in the
# documentation and/or other materials provided with the distribution;
# neither the name of the copyright holders nor the names of its
# contributors may be used to endorse or promote products derived from
# this software without specific prior written permission.
#
# THIS SOFTWARE IS PROVIDED BY THE COPYRIGHT HOLDERS AND CONTRIBUTORS
# "AS IS" AND ANY EXPRESS OR IMPLIED WARRANTIES, INCLUDING, BUT NOT
# LIMITED TO, THE IMPLIED WARRANTIES OF MERCHANTABILITY AND FITNESS FOR
# A PARTICULAR PURPOSE ARE DISCLAIMED. IN NO EVENT SHALL THE COPYRIGHT
# OWNER OR CONTRIBUTORS BE LIABLE FOR ANY DIRECT, INDIRECT, INCIDENTAL,
# SPECIAL, EXEMPLARY, OR CONSEQUENTIAL DAMAGES (INCLUDING, BUT NOT
# LIMITED TO, PROCUREMENT OF SUBSTITUTE GOODS OR SERVICES; LOSS OF USE,
# DATA, OR PROFITS; OR BUSINESS INTERRUPTION) HOWEVER CAUSED AND ON ANY
# THEORY OF LIABILITY, WHETHER IN CONTRACT, STRICT LIABILITY, OR TORT
# (INCLUDING NEGLIGENCE OR OTHERWISE) ARISING IN ANY WAY OUT OF THE USE
# OF THIS SOFTWARE, EVEN IF ADVISED OF THE POSSIBILITY OF SUCH DAMAGE.

from typing import Type

<<<<<<< HEAD
from m5.objects import Cache, Clusivity, BasePrefetcher, StridePrefetcher
=======
from m5.objects import (
    BasePrefetcher,
    Cache,
    Clusivity,
    StridePrefetcher,
)
>>>>>>> 85eb9938

from .....utils.override import *


class L2Cache(Cache):
    """
    A simple L2 Cache with default values.
    """

    def __init__(
        self,
        size: str,
        assoc: int = 16,
        tag_latency: int = 10,
        data_latency: int = 10,
        response_latency: int = 1,
        mshrs: int = 20,
        tgts_per_mshr: int = 12,
        writeback_clean: bool = False,
        clusivity: Clusivity = "mostly_incl",
        PrefetcherCls: Type[BasePrefetcher] = StridePrefetcher,
    ):
        super().__init__()
        self.size = size
        self.assoc = assoc
        self.tag_latency = tag_latency
        self.data_latency = data_latency
        self.response_latency = response_latency
        self.mshrs = mshrs
        self.tgts_per_mshr = tgts_per_mshr
        self.writeback_clean = writeback_clean
        self.clusivity = clusivity
        self.prefetcher = PrefetcherCls()<|MERGE_RESOLUTION|>--- conflicted
+++ resolved
@@ -26,16 +26,12 @@
 
 from typing import Type
 
-<<<<<<< HEAD
-from m5.objects import Cache, Clusivity, BasePrefetcher, StridePrefetcher
-=======
 from m5.objects import (
     BasePrefetcher,
     Cache,
     Clusivity,
     StridePrefetcher,
 )
->>>>>>> 85eb9938
 
 from .....utils.override import *
 
