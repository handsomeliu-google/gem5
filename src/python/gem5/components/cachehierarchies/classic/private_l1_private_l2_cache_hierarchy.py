--- conflicted
+++ resolved
@@ -43,15 +43,6 @@
 from .caches.l1icache import L1ICache
 from .caches.l2cache import L2Cache
 from .caches.mmu_cache import MMUCache
-<<<<<<< HEAD
-from ...boards.abstract_board import AbstractBoard
-from ....isas import ISA
-from m5.objects import Cache, L2XBar, BaseXBar, SystemXBar, BadAddr, Port
-
-from ....utils.override import *
-=======
-
->>>>>>> 85eb9938
 
 
 class PrivateL1PrivateL2CacheHierarchy(
