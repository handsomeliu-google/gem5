# Copyright (c) 2021 The Regents of the University of California
# All rights reserved.
#
# Redistribution and use in source and binary forms, with or without
# modification, are permitted provided that the following conditions are
# met: redistributions of source code must retain the above copyright
# notice, this list of conditions and the following disclaimer;
# redistributions in binary form must reproduce the above copyright
# notice, this list of conditions and the following disclaimer in the
# documentation and/or other materials provided with the distribution;
# neither the name of the copyright holders nor the names of its
# contributors may be used to endorse or promote products derived from
# this software without specific prior written permission.
#
# THIS SOFTWARE IS PROVIDED BY THE COPYRIGHT HOLDERS AND CONTRIBUTORS
# "AS IS" AND ANY EXPRESS OR IMPLIED WARRANTIES, INCLUDING, BUT NOT
# LIMITED TO, THE IMPLIED WARRANTIES OF MERCHANTABILITY AND FITNESS FOR
# A PARTICULAR PURPOSE ARE DISCLAIMED. IN NO EVENT SHALL THE COPYRIGHT
# OWNER OR CONTRIBUTORS BE LIABLE FOR ANY DIRECT, INDIRECT, INCIDENTAL,
# SPECIAL, EXEMPLARY, OR CONSEQUENTIAL DAMAGES (INCLUDING, BUT NOT
# LIMITED TO, PROCUREMENT OF SUBSTITUTE GOODS OR SERVICES; LOSS OF USE,
# DATA, OR PROFITS; OR BUSINESS INTERRUPTION) HOWEVER CAUSED AND ON ANY
# THEORY OF LIABILITY, WHETHER IN CONTRACT, STRICT LIABILITY, OR TORT
# (INCLUDING NEGLIGENCE OR OTHERWISE) ARISING IN ANY WAY OUT OF THE USE
# OF THIS SOFTWARE, EVEN IF ADVISED OF THE POSSIBILITY OF SUCH DAMAGE.

from m5.objects import (
    BadAddr,
    BaseXBar,
    Cache,
    Port,
    SystemXBar,
)

from ....isas import ISA
from ....utils.override import *
from ...boards.abstract_board import AbstractBoard
from ..abstract_cache_hierarchy import AbstractCacheHierarchy
from .abstract_classic_cache_hierarchy import AbstractClassicCacheHierarchy
from .caches.l1dcache import L1DCache
from .caches.l1icache import L1ICache
from .caches.mmu_cache import MMUCache
<<<<<<< HEAD
from ...boards.abstract_board import AbstractBoard
from ....isas import ISA

from m5.objects import Cache, BaseXBar, SystemXBar, BadAddr, Port
=======
>>>>>>> 85eb9938



class PrivateL1CacheHierarchy(AbstractClassicCacheHierarchy):
    """
    A cache setup where each core has a private L1 data and instruction Cache.
    """

    @staticmethod
    def _get_default_membus() -> SystemXBar:
        """
        A method used to obtain the default memory bus of 64 bit in width for
        the PrivateL1CacheHierarchy.

        :returns: The default memory bus for the PrivateL1PrivateL2
                  CacheHierarchy.
        """
        membus = SystemXBar(width=64)
        membus.badaddr_responder = BadAddr()
        membus.default = membus.badaddr_responder.pio
        return membus

    def __init__(
        self,
        l1d_size: str,
        l1i_size: str,
        membus: BaseXBar = _get_default_membus.__func__(),
    ) -> None:
        """
        :param l1d_size: The size of the L1 Data Cache (e.g., "32kB").

        :param  l1i_size: The size of the L1 Instruction Cache (e.g., "32kB").

        :param membus: The memory bus. This parameter is optional parameter and
                       will default to a 64 bit width SystemXBar is not specified.
        """

        AbstractClassicCacheHierarchy.__init__(self=self)
        self.membus = membus
        self._l1d_size = l1d_size
        self._l1i_size = l1i_size

    @overrides(AbstractClassicCacheHierarchy)
    def get_mem_side_port(self) -> Port:
        return self.membus.mem_side_ports

    @overrides(AbstractClassicCacheHierarchy)
    def get_cpu_side_port(self) -> Port:
        return self.membus.cpu_side_ports

    @overrides(AbstractCacheHierarchy)
    def incorporate_cache(self, board: AbstractBoard) -> None:
        # Set up the system port for functional access from the simulator.
        board.connect_system_port(self.membus.cpu_side_ports)

        for _, port in board.get_memory().get_mem_ports():
            self.membus.mem_side_ports = port

        self.l1icaches = [
            L1ICache(size=self._l1i_size)
            for i in range(board.get_processor().get_num_cores())
        ]

        self.l1dcaches = [
            L1DCache(size=self._l1d_size)
            for i in range(board.get_processor().get_num_cores())
        ]
        # ITLB Page walk caches
        self.iptw_caches = [
            MMUCache(size="8KiB")
            for _ in range(board.get_processor().get_num_cores())
        ]
        # DTLB Page walk caches
        self.dptw_caches = [
            MMUCache(size="8KiB")
            for _ in range(board.get_processor().get_num_cores())
        ]

        if board.has_coherent_io():
            self._setup_io_cache(board)

        for i, cpu in enumerate(board.get_processor().get_cores()):
            cpu.connect_icache(self.l1icaches[i].cpu_side)
            cpu.connect_dcache(self.l1dcaches[i].cpu_side)

            self.l1icaches[i].mem_side = self.membus.cpu_side_ports
            self.l1dcaches[i].mem_side = self.membus.cpu_side_ports

            self.iptw_caches[i].mem_side = self.membus.cpu_side_ports
            self.dptw_caches[i].mem_side = self.membus.cpu_side_ports

            cpu.connect_walker_ports(
                self.iptw_caches[i].cpu_side, self.dptw_caches[i].cpu_side
            )

            if board.get_processor().get_isa() == ISA.X86:
                int_req_port = self.membus.mem_side_ports
                int_resp_port = self.membus.cpu_side_ports
                cpu.connect_interrupt(int_req_port, int_resp_port)
            else:
                cpu.connect_interrupt()

    def _setup_io_cache(self, board: AbstractBoard) -> None:
        """Create a cache for coherent I/O connections"""
        self.iocache = Cache(
            assoc=8,
            tag_latency=50,
            data_latency=50,
            response_latency=50,
            mshrs=20,
            size="1kB",
            tgts_per_mshr=12,
            addr_ranges=board.mem_ranges,
        )
        self.iocache.mem_side = self.membus.cpu_side_ports
        self.iocache.cpu_side = board.get_mem_side_coherent_io_port()<|MERGE_RESOLUTION|>--- conflicted
+++ resolved
@@ -40,14 +40,6 @@
 from .caches.l1dcache import L1DCache
 from .caches.l1icache import L1ICache
 from .caches.mmu_cache import MMUCache
-<<<<<<< HEAD
-from ...boards.abstract_board import AbstractBoard
-from ....isas import ISA
-
-from m5.objects import Cache, BaseXBar, SystemXBar, BadAddr, Port
-=======
->>>>>>> 85eb9938
-
 
 
 class PrivateL1CacheHierarchy(AbstractClassicCacheHierarchy):
