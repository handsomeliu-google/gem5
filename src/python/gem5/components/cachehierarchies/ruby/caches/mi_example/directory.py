--- conflicted
+++ resolved
@@ -24,18 +24,10 @@
 # (INCLUDING NEGLIGENCE OR OTHERWISE) ARISING IN ANY WAY OUT OF THE USE
 # OF THIS SOFTWARE, EVEN IF ADVISED OF THE POSSIBILITY OF SUCH DAMAGE.
 
-<<<<<<< HEAD
-from ..abstract_directory import AbstractDirectory
-from ......utils.override import overrides
-
-
-from m5.objects import MessageBuffer, RubyDirectoryMemory
-=======
 from m5.objects import (
     MessageBuffer,
     RubyDirectoryMemory,
 )
->>>>>>> 85eb9938
 
 from ......utils.override import overrides
 from ..abstract_directory import AbstractDirectory
