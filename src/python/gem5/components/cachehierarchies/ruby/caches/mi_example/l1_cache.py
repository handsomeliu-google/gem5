--- conflicted
+++ resolved
@@ -24,20 +24,11 @@
 # (INCLUDING NEGLIGENCE OR OTHERWISE) ARISING IN ANY WAY OUT OF THE USE
 # OF THIS SOFTWARE, EVEN IF ADVISED OF THE POSSIBILITY OF SUCH DAMAGE.
 
-<<<<<<< HEAD
-from ......utils.override import overrides
-from .....processors.abstract_core import AbstractCore
-from ......isas import ISA
-from ..abstract_l1_cache import AbstractL1Cache
-
-from m5.objects import MessageBuffer, RubyCache, ClockDomain
-=======
 from m5.objects import (
     ClockDomain,
     MessageBuffer,
     RubyCache,
 )
->>>>>>> 85eb9938
 
 from ......isas import ISA
 from ......utils.override import overrides
