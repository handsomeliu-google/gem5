--- conflicted
+++ resolved
@@ -24,29 +24,12 @@
 # (INCLUDING NEGLIGENCE OR OTHERWISE) ARISING IN ANY WAY OUT OF THE USE
 # OF THIS SOFTWARE, EVEN IF ADVISED OF THE POSSIBILITY OF SUCH DAMAGE.
 
-<<<<<<< HEAD
-from .caches.mi_example.l1_cache import L1Cache
-from .caches.mi_example.dma_controller import DMAController
-from .caches.mi_example.directory import Directory
-from .topologies.simple_pt2pt import SimplePt2Pt
-from .abstract_ruby_cache_hierarchy import AbstractRubyCacheHierarchy
-from ..abstract_cache_hierarchy import AbstractCacheHierarchy
-from ...boards.abstract_board import AbstractBoard
-from ....coherence_protocol import CoherenceProtocol
-from ....isas import ISA
-from ....utils.override import overrides
-from ....utils.requires import requires
-
-
-from m5.objects import RubySystem, RubySequencer, DMASequencer, RubyPortProxy
-=======
 from m5.objects import (
     DMASequencer,
     RubyPortProxy,
     RubySequencer,
     RubySystem,
 )
->>>>>>> 85eb9938
 
 from ....coherence_protocol import CoherenceProtocol
 from ....isas import ISA
