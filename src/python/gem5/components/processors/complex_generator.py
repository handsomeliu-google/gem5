# Copyright (c) 2021 The Regents of the University of California
# All rights reserved.
#
# Redistribution and use in source and binary forms, with or without
# modification, are permitted provided that the following conditions are
# met: redistributions of source code must retain the above copyright
# notice, this list of conditions and the following disclaimer;
# redistributions in binary form must reproduce the above copyright
# notice, this list of conditions and the following disclaimer in the
# documentation and/or other materials provided with the distribution;
# neither the name of the copyright holders nor the names of its
# contributors may be used to endorse or promote products derived from
# this software without specific prior written permission.
#
# THIS SOFTWARE IS PROVIDED BY THE COPYRIGHT HOLDERS AND CONTRIBUTORS
# "AS IS" AND ANY EXPRESS OR IMPLIED WARRANTIES, INCLUDING, BUT NOT
# LIMITED TO, THE IMPLIED WARRANTIES OF MERCHANTABILITY AND FITNESS FOR
# A PARTICULAR PURPOSE ARE DISCLAIMED. IN NO EVENT SHALL THE COPYRIGHT
# OWNER OR CONTRIBUTORS BE LIABLE FOR ANY DIRECT, INDIRECT, INCIDENTAL,
# SPECIAL, EXEMPLARY, OR CONSEQUENTIAL DAMAGES (INCLUDING, BUT NOT
# LIMITED TO, PROCUREMENT OF SUBSTITUTE GOODS OR SERVICES; LOSS OF USE,
# DATA, OR PROFITS; OR BUSINESS INTERRUPTION) HOWEVER CAUSED AND ON ANY
# THEORY OF LIABILITY, WHETHER IN CONTRACT, STRICT LIABILITY, OR TORT
# (INCLUDING NEGLIGENCE OR OTHERWISE) ARISING IN ANY WAY OUT OF THE USE
# OF THIS SOFTWARE, EVEN IF ADVISED OF THE POSSIBILITY OF SUCH DAMAGE.

from typing import (
    Any,
    Iterator,
    List,
)

from ...utils.override import overrides
<<<<<<< HEAD
=======
from .abstract_generator import (
    AbstractGenerator,
    partition_range,
)
>>>>>>> 85eb9938
from .complex_generator_core import ComplexGeneratorCore
from .abstract_generator import AbstractGenerator

<<<<<<< HEAD
from typing import Iterator, List, Any

=======
>>>>>>> 85eb9938

class ComplexGenerator(AbstractGenerator):
    def __init__(self, num_cores: int = 1) -> None:
        super().__init__(cores=self._create_cores(num_cores=num_cores))
        """The complex generator

        This class defines an external interface to create a list of complex
        generator cores that could replace the processing cores in a board.

        :param num_cores: The number of complex generator cores to create.
        """

    def _create_cores(self, num_cores: int) -> List[ComplexGeneratorCore]:
        """
        Create a list of ComplexGeneratorCore.
        """
        return [ComplexGeneratorCore() for _ in range(num_cores)]

    def add_linear(
        self,
        duration: str = "1ms",
        rate: str = "100GB/s",
        block_size: int = 64,
        min_addr: int = 0,
        max_addr: int = 32768,
        rd_perc: int = 100,
        data_limit: int = 0,
    ) -> None:
        """
        This function will add a linear traffic to all the cores in the
        generator with the params specified.

        :param duration: The number of ticks for the generator core to generate
                         traffic.
        :param rate: The rate at which the synthetic data is read/written.
        :param block_size: The number of bytes to be read/written with each
                           request.
        :param min_addr: The lower bound of the address range the generator
                         will read/write from/to.
        :param max_addr: The upper bound of the address range the generator
                         will read/write from/to.
        :param rd_perc: The percentage of read requests among all the generated
                        requests. The write percentage would be equal to
                        ``100 - rd_perc``.
        :param data_limit: The amount of data in bytes to read/write by the
                           generator before stopping generation.
        """
        ranges = partition_range(min_addr, max_addr, len(self.cores))
        for i, core in enumerate(self.cores):
            core.add_linear(
                duration,
                rate,
                block_size,
                ranges[i][0],
                ranges[i][1],
                rd_perc,
                data_limit,
            )

    def add_random(
        self,
        duration: str = "1ms",
        rate: str = "100GB/s",
        block_size: int = 64,
        min_addr: int = 0,
        max_addr: int = 32768,
        rd_perc: int = 100,
        data_limit: int = 0,
    ) -> None:
        """
        This function will add a random traffic to all the cores in the
        generator with the params specified.

        :param duration: The number of ticks for the generator core to generate
                         traffic.
        :param rate: The rate at which the synthetic data is read/written.
        :param block_size: The number of bytes to be read/written with each
                           request.
        :param min_addr: The lower bound of the address range the generator
                         will read/write from/to.
        :param max_addr: The upper bound of the address range the generator
                         will read/write from/to.
        :param rd_perc: The percentage of read requests among all the generated
                        requests. The write percentage would be equal to
                        ``100 - rd_perc``.
        :param data_limit: The amount of data in bytes to read/write by the
                           generator before stopping generation.
        """
        for core in self.cores:
            core.add_random(
                duration,
                rate,
                block_size,
                min_addr,
                max_addr,
                rd_perc,
                data_limit,
            )

    def set_traffic_from_python_generator(
        self, generator: Iterator[Any]
    ) -> None:
        """
        Sets the traffic pattern defined by generator argument.

        :param generator: A python generator object that creates traffic
<<<<<<< HEAD
        patterns through calls to methods of PyTrafficGen.
=======
                          patterns through calls to methods of PyTrafficGen.
>>>>>>> 85eb9938
        """
        for core in self.cores:
            core.set_traffic_from_python_generator(generator)

    @overrides(AbstractGenerator)
    def start_traffic(self) -> None:
        """
        This function will start the traffic at the top of the traffic list. It
        will also pop the first element so that the generator will start a
        new traffic everytime this is called.
        """
        for core in self.cores:
            core.start_traffic()<|MERGE_RESOLUTION|>--- conflicted
+++ resolved
@@ -31,21 +31,12 @@
 )
 
 from ...utils.override import overrides
-<<<<<<< HEAD
-=======
 from .abstract_generator import (
     AbstractGenerator,
     partition_range,
 )
->>>>>>> 85eb9938
 from .complex_generator_core import ComplexGeneratorCore
-from .abstract_generator import AbstractGenerator
 
-<<<<<<< HEAD
-from typing import Iterator, List, Any
-
-=======
->>>>>>> 85eb9938
 
 class ComplexGenerator(AbstractGenerator):
     def __init__(self, num_cores: int = 1) -> None:
@@ -152,11 +143,7 @@
         Sets the traffic pattern defined by generator argument.
 
         :param generator: A python generator object that creates traffic
-<<<<<<< HEAD
-        patterns through calls to methods of PyTrafficGen.
-=======
                           patterns through calls to methods of PyTrafficGen.
->>>>>>> 85eb9938
         """
         for core in self.cores:
             core.set_traffic_from_python_generator(generator)
