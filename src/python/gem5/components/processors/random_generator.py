# Copyright (c) 2021 The Regents of the University of California
# All rights reserved.
#
# Redistribution and use in source and binary forms, with or without
# modification, are permitted provided that the following conditions are
# met: redistributions of source code must retain the above copyright
# notice, this list of conditions and the following disclaimer;
# redistributions in binary form must reproduce the above copyright
# notice, this list of conditions and the following disclaimer in the
# documentation and/or other materials provided with the distribution;
# neither the name of the copyright holders nor the names of its
# contributors may be used to endorse or promote products derived from
# this software without specific prior written permission.
#
# THIS SOFTWARE IS PROVIDED BY THE COPYRIGHT HOLDERS AND CONTRIBUTORS
# "AS IS" AND ANY EXPRESS OR IMPLIED WARRANTIES, INCLUDING, BUT NOT
# LIMITED TO, THE IMPLIED WARRANTIES OF MERCHANTABILITY AND FITNESS FOR
# A PARTICULAR PURPOSE ARE DISCLAIMED. IN NO EVENT SHALL THE COPYRIGHT
# OWNER OR CONTRIBUTORS BE LIABLE FOR ANY DIRECT, INDIRECT, INCIDENTAL,
# SPECIAL, EXEMPLARY, OR CONSEQUENTIAL DAMAGES (INCLUDING, BUT NOT
# LIMITED TO, PROCUREMENT OF SUBSTITUTE GOODS OR SERVICES; LOSS OF USE,
# DATA, OR PROFITS; OR BUSINESS INTERRUPTION) HOWEVER CAUSED AND ON ANY
# THEORY OF LIABILITY, WHETHER IN CONTRACT, STRICT LIABILITY, OR TORT
# (INCLUDING NEGLIGENCE OR OTHERWISE) ARISING IN ANY WAY OUT OF THE USE
# OF THIS SOFTWARE, EVEN IF ADVISED OF THE POSSIBILITY OF SUCH DAMAGE.

from typing import List

from ...utils.override import overrides
from ..boards.abstract_board import AbstractBoard
from ..boards.mem_mode import MemMode
from .abstract_generator import AbstractGenerator
from .random_generator_core import RandomGeneratorCore

<<<<<<< HEAD
from .abstract_generator import AbstractGenerator
from ..boards.abstract_board import AbstractBoard

from typing import List

=======
>>>>>>> 85eb9938

class RandomGenerator(AbstractGenerator):
    def __init__(
        self,
        num_cores: int = 1,
        duration: str = "1ms",
        rate: str = "100GB/s",
        block_size: int = 64,
        min_addr: int = 0,
        max_addr: int = 32768,
        rd_perc: int = 100,
        data_limit: int = 0,
    ) -> None:
        super().__init__(
            cores=self._create_cores(
                num_cores=num_cores,
                duration=duration,
                rate=rate,
                block_size=block_size,
                min_addr=min_addr,
                max_addr=max_addr,
                rd_perc=rd_perc,
                data_limit=data_limit,
            )
        )
        """The random generator

        This class defines an external interface to create a list of random
        generator cores that could replace the processing cores in a board.

        :param num_cores: The number of linear generator cores to create.
        :param duration: The number of ticks for the generator to generate
                         traffic.
        :param rate: The rate at which the synthetic data is read/written.
        :param block_size: The number of bytes to be read/written with each
                           request.
        :param min_addr: The lower bound of the address range the generator
                         will read/write from/to.
        :param max_addr: The upper bound of the address range the generator
                         will read/write from/to.
        :param rd_perc: The percentage of read requests among all the generated
                        requests. The write percentage would be equal to
                        ``100 - rd_perc``.
        :param data_limit: The amount of data in bytes to read/write by the
                           generator before stopping generation.
        """

    def _create_cores(
        self,
        num_cores: int,
        duration: str,
        rate: str,
        block_size: int,
        min_addr: int,
        max_addr: int,
        rd_perc: int,
        data_limit: int,
    ) -> List[RandomGeneratorCore]:
        """
        The helper function to create the cores for the generator, it will use
        the same inputs as the constructor function.
        """
        return [
            RandomGeneratorCore(
                duration=duration,
                rate=rate,
                block_size=block_size,
                min_addr=min_addr,
                max_addr=max_addr,
                rd_perc=rd_perc,
                data_limit=data_limit,
            )
            for _ in range(num_cores)
        ]

    @overrides(AbstractGenerator)
    def start_traffic(self) -> None:
        """
        This function will start the assigned traffic to this generator.
        """
        for core in self.cores:
            core.start_traffic()<|MERGE_RESOLUTION|>--- conflicted
+++ resolved
@@ -32,14 +32,6 @@
 from .abstract_generator import AbstractGenerator
 from .random_generator_core import RandomGeneratorCore
 
-<<<<<<< HEAD
-from .abstract_generator import AbstractGenerator
-from ..boards.abstract_board import AbstractBoard
-
-from typing import List
-
-=======
->>>>>>> 85eb9938
 
 class RandomGenerator(AbstractGenerator):
     def __init__(
