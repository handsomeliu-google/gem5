--- conflicted
+++ resolved
@@ -26,20 +26,12 @@
 
 
 from abc import abstractmethod
-<<<<<<< HEAD
-from m5.objects import Port, PortTerminator
-from ...utils.override import overrides
-
-from .abstract_core import AbstractCore
-from ...isas import ISA
-=======
 from typing import Optional
 
 from m5.objects import (
     Port,
     PortTerminator,
 )
->>>>>>> 85eb9938
 
 from ...isas import ISA
 from ...utils.override import overrides
@@ -117,10 +109,7 @@
     def start_traffic(self):
         """
         External interface to start generating the trace of addresses.
-<<<<<<< HEAD
-=======
 
->>>>>>> 85eb9938
         Depending on what SimObject is wrapped by this component this method
         might need be implemented.
         """
