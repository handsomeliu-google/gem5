# Copyright (c) 2021 The Regents of the University of California
# All rights reserved.
#
# Redistribution and use in source and binary forms, with or without
# modification, are permitted provided that the following conditions are
# met: redistributions of source code must retain the above copyright
# notice, this list of conditions and the following disclaimer;
# redistributions in binary form must reproduce the above copyright
# notice, this list of conditions and the following disclaimer in the
# documentation and/or other materials provided with the distribution;
# neither the name of the copyright holders nor the names of its
# contributors may be used to endorse or promote products derived from
# this software without specific prior written permission.
#
# THIS SOFTWARE IS PROVIDED BY THE COPYRIGHT HOLDERS AND CONTRIBUTORS
# "AS IS" AND ANY EXPRESS OR IMPLIED WARRANTIES, INCLUDING, BUT NOT
# LIMITED TO, THE IMPLIED WARRANTIES OF MERCHANTABILITY AND FITNESS FOR
# A PARTICULAR PURPOSE ARE DISCLAIMED. IN NO EVENT SHALL THE COPYRIGHT
# OWNER OR CONTRIBUTORS BE LIABLE FOR ANY DIRECT, INDIRECT, INCIDENTAL,
# SPECIAL, EXEMPLARY, OR CONSEQUENTIAL DAMAGES (INCLUDING, BUT NOT
# LIMITED TO, PROCUREMENT OF SUBSTITUTE GOODS OR SERVICES; LOSS OF USE,
# DATA, OR PROFITS; OR BUSINESS INTERRUPTION) HOWEVER CAUSED AND ON ANY
# THEORY OF LIABILITY, WHETHER IN CONTRACT, STRICT LIABILITY, OR TORT
# (INCLUDING NEGLIGENCE OR OTHERWISE) ARISING IN ANY WAY OUT OF THE USE
# OF THIS SOFTWARE, EVEN IF ADVISED OF THE POSSIBILITY OF SUCH DAMAGE.


from typing import (
    Dict,
    List,
)

import m5

<<<<<<< HEAD
from typing import Dict, List

from .abstract_processor import AbstractProcessor
from ..boards.abstract_board import AbstractBoard
=======
>>>>>>> 85eb9938
from ...utils.override import *
from ..boards.abstract_board import AbstractBoard
from .abstract_core import AbstractCore
from .abstract_processor import AbstractProcessor
from .cpu_types import CPUTypes
from .simple_core import SimpleCore


class SwitchableProcessor(AbstractProcessor):
    """
    This class can be used to setup a switchable processor/processors on a
    system using SimpleCores.

    Though this class can be used directly, it is best inherited from. See
    SimpleSwitchableCPU for an example of this.
    """

    def __init__(
        self,
        switchable_cores: Dict[str, List[SimpleCore]],
        starting_cores: str,
    ) -> None:
        if starting_cores not in switchable_cores.keys():
            raise AssertionError(
                f"Key {starting_cores} cannot be found in the "
                "switchable_processors dictionary."
            )

        self._current_cores = switchable_cores[starting_cores]
        self._switchable_cores = switchable_cores

        # In the stdlib we assume the system processor conforms to a single
        # ISA target.
<<<<<<< HEAD
        assert len(set(core.get_isa() for core in self._current_cores)) == 1
=======
        assert len({core.get_isa() for core in self._current_cores}) == 1
>>>>>>> 85eb9938
        super().__init__(isa=self._current_cores[0].get_isa())

        for name, core_list in self._switchable_cores.items():
            # Use the names from the user as the member variables
            # This makes the stats print more nicely.
            setattr(self, name, core_list)
            for core in core_list:
                core.set_switched_out(core not in self._current_cores)

        self._prepare_kvm = any(
            core.is_kvm_core() for core in self._all_cores()
        )

        if self._prepare_kvm:
            from m5.objects import KvmVM

            self.kvm_vm = KvmVM()

    @overrides(AbstractProcessor)
    def incorporate_processor(self, board: AbstractBoard) -> None:
        # This is a bit of a hack. The `m5.switchCpus` function, used in the
        # "switch_to_processor" function, requires the System simobject as an
        # argument. We therefore need to store the board when incorporating the
        # procsesor
        self._board = board

        if self._prepare_kvm:
            # To get the KVM CPUs to run on different host CPUs
            # Specify a different event queue for each CPU
            kvm_cores = [
                core for core in self._all_cores() if core.is_kvm_core()
            ]
            for i, core in enumerate(kvm_cores):
                for obj in core.get_simobject().descendants():
                    obj.eventq_index = 0
                core.get_simobject().eventq_index = i + 1

    @overrides(AbstractProcessor)
    def get_num_cores(self) -> int:
        # Note: This is a special case where the total number of cores in the
        # design is not the number of cores, due to some being switched out.
        return len(self._current_cores)

    @overrides(AbstractProcessor)
    def get_cores(self) -> List[AbstractCore]:
        return self._current_cores

    def _all_cores(self):
        for core_list in self._switchable_cores.values():
<<<<<<< HEAD
            for core in core_list:
                yield core

    def switch_to_processor(self, switchable_core_key: str):
=======
            yield from core_list
>>>>>>> 85eb9938

    def switch_to_processor(self, switchable_core_key: str):
        # Run various checks.
        if not hasattr(self, "_board"):
            raise AssertionError("The processor has not been incorporated.")

        if switchable_core_key not in self._switchable_cores.keys():
            raise AssertionError(
                f"Key {switchable_core_key} is not a key in the"
                " switchable_processor dictionary."
            )

        # Select the correct processor to switch to.
        to_switch = self._switchable_cores[switchable_core_key]

        # Run more checks.
        if to_switch == self._current_cores:
            raise AssertionError(
                "Cannot swap current cores with the current cores"
            )

        if len(to_switch) != len(self._current_cores):
            raise AssertionError(
                "The number of cores to swap in is not the same as the number "
                "already swapped in. This is not allowed."
            )

        current_core_simobj = [
            core.get_simobject() for core in self._current_cores
        ]
        to_switch_simobj = [core.get_simobject() for core in to_switch]

        # Switch the CPUs
        m5.switchCpus(
            self._board, list(zip(current_core_simobj, to_switch_simobj))
        )

        # Ensure the current processor is updated.
        self._current_cores = to_switch<|MERGE_RESOLUTION|>--- conflicted
+++ resolved
@@ -32,13 +32,6 @@
 
 import m5
 
-<<<<<<< HEAD
-from typing import Dict, List
-
-from .abstract_processor import AbstractProcessor
-from ..boards.abstract_board import AbstractBoard
-=======
->>>>>>> 85eb9938
 from ...utils.override import *
 from ..boards.abstract_board import AbstractBoard
 from .abstract_core import AbstractCore
@@ -72,11 +65,7 @@
 
         # In the stdlib we assume the system processor conforms to a single
         # ISA target.
-<<<<<<< HEAD
-        assert len(set(core.get_isa() for core in self._current_cores)) == 1
-=======
         assert len({core.get_isa() for core in self._current_cores}) == 1
->>>>>>> 85eb9938
         super().__init__(isa=self._current_cores[0].get_isa())
 
         for name, core_list in self._switchable_cores.items():
@@ -126,14 +115,7 @@
 
     def _all_cores(self):
         for core_list in self._switchable_cores.values():
-<<<<<<< HEAD
-            for core in core_list:
-                yield core
-
-    def switch_to_processor(self, switchable_core_key: str):
-=======
             yield from core_list
->>>>>>> 85eb9938
 
     def switch_to_processor(self, switchable_core_key: str):
         # Run various checks.
