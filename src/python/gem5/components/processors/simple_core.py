# Copyright (c) 2021 The Regents of the University of California
# All rights reserved.
#
# Redistribution and use in source and binary forms, with or without
# modification, are permitted provided that the following conditions are
# met: redistributions of source code must retain the above copyright
# notice, this list of conditions and the following disclaimer;
# redistributions in binary form must reproduce the above copyright
# notice, this list of conditions and the following disclaimer in the
# documentation and/or other materials provided with the distribution;
# neither the name of the copyright holders nor the names of its
# contributors may be used to endorse or promote products derived from
# this software without specific prior written permission.
#
# THIS SOFTWARE IS PROVIDED BY THE COPYRIGHT HOLDERS AND CONTRIBUTORS
# "AS IS" AND ANY EXPRESS OR IMPLIED WARRANTIES, INCLUDING, BUT NOT
# LIMITED TO, THE IMPLIED WARRANTIES OF MERCHANTABILITY AND FITNESS FOR
# A PARTICULAR PURPOSE ARE DISCLAIMED. IN NO EVENT SHALL THE COPYRIGHT
# OWNER OR CONTRIBUTORS BE LIABLE FOR ANY DIRECT, INDIRECT, INCIDENTAL,
# SPECIAL, EXEMPLARY, OR CONSEQUENTIAL DAMAGES (INCLUDING, BUT NOT
# LIMITED TO, PROCUREMENT OF SUBSTITUTE GOODS OR SERVICES; LOSS OF USE,
# DATA, OR PROFITS; OR BUSINESS INTERRUPTION) HOWEVER CAUSED AND ON ANY
# THEORY OF LIABILITY, WHETHER IN CONTRACT, STRICT LIABILITY, OR TORT
# (INCLUDING NEGLIGENCE OR OTHERWISE) ARISING IN ANY WAY OUT OF THE USE
# OF THIS SOFTWARE, EVEN IF ADVISED OF THE POSSIBILITY OF SUCH DAMAGE.

import importlib
import platform
from typing import Optional
<<<<<<< HEAD
from ...utils.requires import requires
from .base_cpu_core import BaseCPUCore
from .cpu_types import CPUTypes
from ...isas import ISA
from ...utils.requires import requires
from ...runtime import get_runtime_isa
import importlib
import platform


class SimpleCore(BaseCPUCore):
    """
    A SimpleCore instantiates a core based on the CPUType enum pass. The
    SimpleCore creates a single SimObject of that type.
    """

    def __init__(
        self, cpu_type: CPUTypes, core_id: int, isa: Optional[ISA] = None
    ):

        # If the ISA is not specified, we infer it via the `get_runtime_isa`
        # function.
        if isa:
            requires(isa_required=isa)
            isa = isa
        else:
            isa = get_runtime_isa()

=======

from ...isas import ISA
from ...utils.requires import requires
from .base_cpu_core import BaseCPUCore
from .cpu_types import CPUTypes


class SimpleCore(BaseCPUCore):
    """
    A `SimpleCore` instantiates a core based on the CPUType enum pass. The
    `SimpleCore` creates a single `SimObject` of that type.
    """

    def __init__(self, cpu_type: CPUTypes, core_id: int, isa: ISA):
        requires(isa_required=isa)
>>>>>>> 85eb9938
        super().__init__(
            core=SimpleCore.cpu_simobject_factory(
                isa=isa, cpu_type=cpu_type, core_id=core_id
            ),
            isa=isa,
        )

        self._cpu_type = cpu_type

    def get_type(self) -> CPUTypes:
        return self._cpu_type

    @classmethod
<<<<<<< HEAD
    def cpu_simobject_factory(cls, cpu_type: CPUTypes, isa: ISA, core_id: int):
        """
        A factory used to return the SimObject core object given the cpu type,
=======
    def cpu_class_factory(cls, cpu_type: CPUTypes, isa: ISA) -> type:
        """
        A factory used to return the SimObject type  given the cpu type,
>>>>>>> 85eb9938
        and ISA target. An exception will be thrown if there is an
        incompatibility.

        :param cpu_type: The target CPU type.
        :param isa: The target ISA.
<<<<<<< HEAD
        :param core_id: The id of the core to be returned.
=======
>>>>>>> 85eb9938
        """

        assert isa is not None
        requires(isa_required=isa)

        _isa_string_map = {
            ISA.X86: "X86",
            ISA.ARM: "Arm",
            ISA.RISCV: "Riscv",
            ISA.SPARC: "Sparc",
            ISA.POWER: "Power",
            ISA.MIPS: "Mips",
        }

        _cpu_types_string_map = {
            CPUTypes.ATOMIC: "AtomicSimpleCPU",
            CPUTypes.O3: "O3CPU",
            CPUTypes.TIMING: "TimingSimpleCPU",
            CPUTypes.KVM: "KvmCPU",
            CPUTypes.MINOR: "MinorCPU",
        }

        if isa not in _isa_string_map:
            raise NotImplementedError(
                f"ISA '{isa.name}' does not have an"
                "entry in `AbstractCore.cpu_simobject_factory._isa_string_map`"
            )

        if cpu_type not in _cpu_types_string_map:
            raise NotImplementedError(
                f"CPUType '{cpu_type.name}' "
                "does not have an entry in "
                "`AbstractCore.cpu_simobject_factory._cpu_types_string_map`"
            )

        if cpu_type == CPUTypes.KVM:
            # For some reason, the KVM CPU is under "m5.objects" not the
            # "m5.objects.{ISA}CPU".
            module_str = f"m5.objects"
        else:
            module_str = f"m5.objects.{_isa_string_map[isa]}CPU"

        # GEM5 compiles two versions of KVM for ARM depending upon the host CPU
        # : ArmKvmCPU and ArmV8KvmCPU for 32 bit (Armv7l) and 64 bit (Armv8)
        # respectively.

        if (
            isa.name == "ARM"
            and cpu_type == CPUTypes.KVM
            and platform.architecture()[0] == "64bit"
        ):
            cpu_class_str = (
                f"{_isa_string_map[isa]}V8"
                f"{_cpu_types_string_map[cpu_type]}"
            )
        else:
            cpu_class_str = (
                f"{_isa_string_map[isa]}" f"{_cpu_types_string_map[cpu_type]}"
            )

        try:
            to_return_cls = getattr(
                importlib.import_module(module_str), cpu_class_str
            )
        except ImportError:
            raise Exception(
                f"Cannot find CPU type '{cpu_type.name}' for '{isa.name}' "
                "ISA. Please ensure you have compiled the correct version of "
                "gem5."
            )

<<<<<<< HEAD
        return to_return_cls(cpu_id=core_id)
=======
        return to_return_cls

    @classmethod
    def cpu_simobject_factory(
        cls, cpu_type: CPUTypes, isa: ISA, core_id: int
    ) -> BaseCPUCore:
        """
        A factory used to return the SimObject core object given the cpu type,
        and ISA target. An exception will be thrown if there is an
        incompatibility.

        :param cpu_type: The target CPU type.
        :param isa: The target ISA.
        :param core_id: The id of the core to be returned.
        """

        return cls.cpu_class_factory(cpu_type=cpu_type, isa=isa)(
            cpu_id=core_id
        )
>>>>>>> 85eb9938
<|MERGE_RESOLUTION|>--- conflicted
+++ resolved
@@ -27,36 +27,6 @@
 import importlib
 import platform
 from typing import Optional
-<<<<<<< HEAD
-from ...utils.requires import requires
-from .base_cpu_core import BaseCPUCore
-from .cpu_types import CPUTypes
-from ...isas import ISA
-from ...utils.requires import requires
-from ...runtime import get_runtime_isa
-import importlib
-import platform
-
-
-class SimpleCore(BaseCPUCore):
-    """
-    A SimpleCore instantiates a core based on the CPUType enum pass. The
-    SimpleCore creates a single SimObject of that type.
-    """
-
-    def __init__(
-        self, cpu_type: CPUTypes, core_id: int, isa: Optional[ISA] = None
-    ):
-
-        # If the ISA is not specified, we infer it via the `get_runtime_isa`
-        # function.
-        if isa:
-            requires(isa_required=isa)
-            isa = isa
-        else:
-            isa = get_runtime_isa()
-
-=======
 
 from ...isas import ISA
 from ...utils.requires import requires
@@ -72,7 +42,6 @@
 
     def __init__(self, cpu_type: CPUTypes, core_id: int, isa: ISA):
         requires(isa_required=isa)
->>>>>>> 85eb9938
         super().__init__(
             core=SimpleCore.cpu_simobject_factory(
                 isa=isa, cpu_type=cpu_type, core_id=core_id
@@ -86,24 +55,14 @@
         return self._cpu_type
 
     @classmethod
-<<<<<<< HEAD
-    def cpu_simobject_factory(cls, cpu_type: CPUTypes, isa: ISA, core_id: int):
-        """
-        A factory used to return the SimObject core object given the cpu type,
-=======
     def cpu_class_factory(cls, cpu_type: CPUTypes, isa: ISA) -> type:
         """
         A factory used to return the SimObject type  given the cpu type,
->>>>>>> 85eb9938
         and ISA target. An exception will be thrown if there is an
         incompatibility.
 
         :param cpu_type: The target CPU type.
         :param isa: The target ISA.
-<<<<<<< HEAD
-        :param core_id: The id of the core to be returned.
-=======
->>>>>>> 85eb9938
         """
 
         assert isa is not None
@@ -175,9 +134,6 @@
                 "gem5."
             )
 
-<<<<<<< HEAD
-        return to_return_cls(cpu_id=core_id)
-=======
         return to_return_cls
 
     @classmethod
@@ -196,5 +152,4 @@
 
         return cls.cpu_class_factory(cpu_type=cpu_type, isa=isa)(
             cpu_id=core_id
-        )
->>>>>>> 85eb9938
+        )