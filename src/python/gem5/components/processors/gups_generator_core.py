# Copyright (c) 2021 The Regents of the University of California
# All rights reserved.
#
# Redistribution and use in source and binary forms, with or without
# modification, are permitted provided that the following conditions are
# met: redistributions of source code must retain the above copyright
# notice, this list of conditions and the following disclaimer;
# redistributions in binary form must reproduce the above copyright
# notice, this list of conditions and the following disclaimer in the
# documentation and/or other materials provided with the distribution;
# neither the name of the copyright holders nor the names of its
# contributors may be used to endorse or promote products derived from
# this software without specific prior written permission.
#
# THIS SOFTWARE IS PROVIDED BY THE COPYRIGHT HOLDERS AND CONTRIBUTORS
# "AS IS" AND ANY EXPRESS OR IMPLIED WARRANTIES, INCLUDING, BUT NOT
# LIMITED TO, THE IMPLIED WARRANTIES OF MERCHANTABILITY AND FITNESS FOR
# A PARTICULAR PURPOSE ARE DISCLAIMED. IN NO EVENT SHALL THE COPYRIGHT
# OWNER OR CONTRIBUTORS BE LIABLE FOR ANY DIRECT, INDIRECT, INCIDENTAL,
# SPECIAL, EXEMPLARY, OR CONSEQUENTIAL DAMAGES (INCLUDING, BUT NOT
# LIMITED TO, PROCUREMENT OF SUBSTITUTE GOODS OR SERVICES; LOSS OF USE,
# DATA, OR PROFITS; OR BUSINESS INTERRUPTION) HOWEVER CAUSED AND ON ANY
# THEORY OF LIABILITY, WHETHER IN CONTRACT, STRICT LIABILITY, OR TORT
# (INCLUDING NEGLIGENCE OR OTHERWISE) ARISING IN ANY WAY OUT OF THE USE
# OF THIS SOFTWARE, EVEN IF ADVISED OF THE POSSIBILITY OF SUCH DAMAGE.

<<<<<<< HEAD
=======

from typing import Optional

from m5.objects import (
    Addr,
    GUPSGen,
    Port,
    SrcClockDomain,
    VoltageDomain,
)
>>>>>>> 85eb9938

from typing import Optional
from ...utils.override import overrides
from .abstract_core import AbstractCore
from .abstract_generator_core import AbstractGeneratorCore
from m5.objects import Port, GUPSGen, Addr, SrcClockDomain, VoltageDomain


class GUPSGeneratorCore(AbstractGeneratorCore):
    def __init__(
        self,
        start_addr: Addr,
        mem_size: str,
        update_limit: int,
        clk_freq: Optional[str],
    ):
        """
        Create a GUPSGeneratorCore as the main generator.
        """
        super().__init__()
        self.generator = GUPSGen(
            start_addr=start_addr, mem_size=mem_size, update_limit=update_limit
        )
        if clk_freq:
            clock_domain = SrcClockDomain(
                clock=clk_freq, voltage_domain=VoltageDomain()
            )
            self.generator.clk_domain = clock_domain

    @overrides(AbstractCore)
    def connect_dcache(self, port: Port) -> None:
        self.generator.port = port<|MERGE_RESOLUTION|>--- conflicted
+++ resolved
@@ -24,8 +24,6 @@
 # (INCLUDING NEGLIGENCE OR OTHERWISE) ARISING IN ANY WAY OUT OF THE USE
 # OF THIS SOFTWARE, EVEN IF ADVISED OF THE POSSIBILITY OF SUCH DAMAGE.
 
-<<<<<<< HEAD
-=======
 
 from typing import Optional
 
@@ -36,13 +34,10 @@
     SrcClockDomain,
     VoltageDomain,
 )
->>>>>>> 85eb9938
 
-from typing import Optional
 from ...utils.override import overrides
 from .abstract_core import AbstractCore
 from .abstract_generator_core import AbstractGeneratorCore
-from m5.objects import Port, GUPSGen, Addr, SrcClockDomain, VoltageDomain
 
 
 class GUPSGeneratorCore(AbstractGeneratorCore):
