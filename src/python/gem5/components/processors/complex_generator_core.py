# Copyright (c) 2021 The Regents of the University of California
# All rights reserved.
#
# Redistribution and use in source and binary forms, with or without
# modification, are permitted provided that the following conditions are
# met: redistributions of source code must retain the above copyright
# notice, this list of conditions and the following disclaimer;
# redistributions in binary form must reproduce the above copyright
# notice, this list of conditions and the following disclaimer in the
# documentation and/or other materials provided with the distribution;
# neither the name of the copyright holders nor the names of its
# contributors may be used to endorse or promote products derived from
# this software without specific prior written permission.
#
# THIS SOFTWARE IS PROVIDED BY THE COPYRIGHT HOLDERS AND CONTRIBUTORS
# "AS IS" AND ANY EXPRESS OR IMPLIED WARRANTIES, INCLUDING, BUT NOT
# LIMITED TO, THE IMPLIED WARRANTIES OF MERCHANTABILITY AND FITNESS FOR
# A PARTICULAR PURPOSE ARE DISCLAIMED. IN NO EVENT SHALL THE COPYRIGHT
# OWNER OR CONTRIBUTORS BE LIABLE FOR ANY DIRECT, INDIRECT, INCIDENTAL,
# SPECIAL, EXEMPLARY, OR CONSEQUENTIAL DAMAGES (INCLUDING, BUT NOT
# LIMITED TO, PROCUREMENT OF SUBSTITUTE GOODS OR SERVICES; LOSS OF USE,
# DATA, OR PROFITS; OR BUSINESS INTERRUPTION) HOWEVER CAUSED AND ON ANY
# THEORY OF LIABILITY, WHETHER IN CONTRACT, STRICT LIABILITY, OR TORT
# (INCLUDING NEGLIGENCE OR OTHERWISE) ARISING IN ANY WAY OUT OF THE USE
# OF THIS SOFTWARE, EVEN IF ADVISED OF THE POSSIBILITY OF SUCH DAMAGE.

<<<<<<< HEAD
from typing import Iterator, Any
=======
from enum import Enum
from typing import (
    Any,
    Iterator,
)

from m5.objects import (
    Port,
    PyTrafficGen,
)
>>>>>>> 85eb9938
from m5.ticks import fromSeconds
from m5.util.convert import (
    toLatency,
    toMemoryBandwidth,
)

from ...utils.override import overrides
from .abstract_core import AbstractCore
from .abstract_generator_core import AbstractGeneratorCore


class TrafficModes(Enum):
    """The traffic mode class

    This class is an enum to store traffic mode in a more meaningful way.
    """

    linear = 0
    random = 1


class ComplexTrafficParams:
    def __init__(
        self,
        mode: TrafficModes,
        duration: str,
        rate: str,
        block_size: int,
        min_addr: int,
        max_addr: int,
        rd_perc: int,
        data_limit: int,
    ):
        """The complex traffic params class

        This class is a container for parameters to create either a linear or
        random traffic. The complex generator core stores a list of complex
        traffic params for resolution after ``m5.instantiate`` is called.
        """
        self._mode = mode
        self._duration = duration
        self._rate = rate
        self._block_size = block_size
        self._min_addr = min_addr
        self._max_addr = max_addr
        self._rd_perc = rd_perc
        self._data_limit = data_limit


class ComplexGeneratorCore(AbstractGeneratorCore):
    def __init__(self):
        """The complex generator core interface.

        This class defines the interface for a generator core that will create
        a series of different types of traffic. This core uses `PyTrafficGen` to
        create and inject the synthetic traffic. This generator could be used
        to create more complex traffics that consist of linear and random
        traffic in different phases.
        """
        super().__init__()
        self.generator = PyTrafficGen()
        self._traffic_params = []
        self._traffic = []
        self._traffic_set = False

    @overrides(AbstractCore)
    def connect_dcache(self, port: Port) -> None:
        self.generator.port = port

    def add_linear(
        self,
        duration: str,
        rate: str,
        block_size: int,
        min_addr: int,
        max_addr: int,
        rd_perc: int,
        data_limit: int,
    ) -> None:
        """
        This function will add the params for a linear traffic to the list of
        traffic params in this generator core. These params will be later
        resolved by the ``start_traffic`` call. This core uses a `PyTrafficGen` to
        create the traffic based on the specified params below.

        :param duration: The number of ticks for the generator core to generate
                         traffic.
        :param rate: The rate at which the synthetic data is read/written.
        :param block_size: The number of bytes to be read/written with each
                           request.
        :param min_addr: The lower bound of the address range the generator
                         will read/write from/to.
        :param max_addr: The upper bound of the address range the generator
                         will read/write from/to.
        :param rd_perc: The percentage of read requests among all the generated
                        requests. The write percentage would be equal to
                        ``100 - rd_perc``.
        :param data_limit: The amount of data in bytes to read/write by the
                           generator before stopping generation.
        """
        param = ComplexTrafficParams(
            TrafficModes.linear,
            duration,
            rate,
            block_size,
            min_addr,
            max_addr,
            rd_perc,
            data_limit,
        )
        self._traffic_params = self._traffic_params + [param]
        self._traffic_set = False

    def add_random(
        self,
        duration: str,
        rate: str,
        block_size: int,
        min_addr: int,
        max_addr: int,
        rd_perc: int,
        data_limit: int,
    ) -> None:
        """
        This function will add the params for a random traffic to the list of
        traffic params in this generator core. These params will be later
        resolved by the ``start_traffic`` call. This core uses a PyTrafficGen to
        create the traffic based on the specified params below.

        :param duration: The number of ticks for the generator core to generate
                         traffic.
        :param rate: The rate at which the synthetic data is read/written.
        :param block_size: The number of bytes to be read/written with each
                           request.
        :param min_addr: The lower bound of the address range the generator
                         will read/write from/to.
        :param max_addr: The upper bound of the address range the generator
                         will read/write from/to.
        :param rd_perc: The percentage of read requests among all the generated
                        requests. The write percentage would be equal to
                        ``100 - rd_perc``.
        :param data_limit: The amount of data in bytes to read/write by the
                           generator before stopping generation.
        """
        param = ComplexTrafficParams(
            TrafficModes.random,
            duration,
            rate,
            block_size,
            min_addr,
            max_addr,
            rd_perc,
            data_limit,
        )
        self._traffic_params = self._traffic_params + [param]
        self._traffic_set = False

    @overrides(AbstractGeneratorCore)
    def start_traffic(self) -> None:
        """
        This function first checks if there are any pending traffics that
        require creation, if so it will create the pending traffics based on
        ``traffic_params`` list and adds  them to the traffic list, then it starts
        generating the traffic at the top of the traffic list. It also pops the
        first element in the list so that every time this function is called a
        new traffic is generated, each instance of a call to this function
        should happen before each instance of the call to ``m5.simulate()``. All
        the instances of calls to this function should happen after
        ``m5.instantiate()``.
        """
        if not self._traffic_set:
            self._set_traffic()
        if self._traffic:
            self.generator.start(self._traffic.pop(0))
        else:
            print("No phases left to generate!")

    def _set_traffic(self) -> None:
        """
        This function will pop params from traffic params list and create their
        respective traffic and adds the traffic to the core's traffic list.
        """
        while self._traffic_params:
            param = self._traffic_params.pop(0)
            mode = param._mode
            duration = param._duration
            rate = param._rate
            block_size = param._block_size
            min_addr = param._min_addr
            max_addr = param._max_addr
            rd_perc = param._rd_perc
            data_limit = param._data_limit

            if mode == TrafficModes.linear:
                traffic = self._create_linear_traffic(
                    duration,
                    rate,
                    block_size,
                    min_addr,
                    max_addr,
                    rd_perc,
                    data_limit,
                )
                self._traffic = self._traffic + [traffic]

            if mode == TrafficModes.random:
                traffic = self._create_random_traffic(
                    duration,
                    rate,
                    block_size,
                    min_addr,
                    max_addr,
                    rd_perc,
                    data_limit,
                )
                self._traffic = self._traffic + [traffic]

        self._traffic_set = True

    def set_traffic_from_python_generator(
        self, python_generator: Iterator[Any]
    ) -> None:
        """
        Function to set the traffic from a user defined python generator.
<<<<<<< HEAD
        The generator should only only assume one input argument (positional)
=======
        The generator should only assume one input argument (positional)
>>>>>>> 85eb9938
        for the actual PyTrafficGen object to create the traffic. This is possible
        either through using a generator with hardcoded parameters in the
        function calls to PyTrafficGen methods or by compiling a flexible
        python generator into a generator object with only one
<<<<<<< HEAD
        input argument (positional) using functools.partial.

        :param generator: A python generator object that creates traffic
        patterns through calls to methods of PyTrafficGen.
=======
        input argument (positional) using ``functools.partial``.

        :param generator: A python generator object that creates traffic
                          patterns through calls to methods of PyTrafficGen.
>>>>>>> 85eb9938
        """
        if not self._traffic_set:
            self._set_traffic()
        self._traffic.append(python_generator(self.generator))

    def _create_linear_traffic(
        self,
        duration: str,
        rate: str,
        block_size: int,
        min_addr: int,
        max_addr: int,
        rd_perc: int,
        data_limit: int,
    ) -> None:
        """
        This function yields (creates) a linear traffic based on the input
        params. Then it will yield (create) an exit traffic (exit traffic is
        used to exit the simulation).

        :param duration: The number of ticks for the generator core to generate
                         traffic.
        :param rate: The rate at which the synthetic data is read/written.
        :param block_size: The number of bytes to be read/written with each
                           request.
        :param min_addr: The lower bound of the address range the generator
                         will read/write from/to.
        :param max_addr: The upper bound of the address range the generator
                         will read/write from/to.
        :param rd_perc: The percentage of read requests among all the generated
                        requests. The write percentage would be equal to
                        ``100 - rd_perc``.
        :param data_limit: The amount of data in bytes to read/write by the
                           generator before stopping generation.
        """
        duration = fromSeconds(toLatency(duration))
        rate = toMemoryBandwidth(rate)
        period = fromSeconds(block_size / rate)
        min_period = period
        max_period = period
        yield self.generator.createLinear(
            duration,
            min_addr,
            max_addr,
            block_size,
            min_period,
            max_period,
            rd_perc,
            data_limit,
        )
        yield self.generator.createExit(0)

    def _create_random_traffic(
        self,
        duration: str,
        rate: str,
        block_size: int,
        min_addr: int,
        max_addr: int,
        rd_perc: int,
        data_limit: int,
    ) -> None:
        """
        This function yields (creates) a random traffic based on the input
        params. Then it will yield (create) an exit traffic (exit traffic is
        used to exit the simulation).

        :param duration: The number of ticks for the generator core to generate
                         traffic.
        :param rate: The rate at which the synthetic data is read/written.
        :param block_size: The number of bytes to be read/written with each
                           request.
        :param min_addr: The lower bound of the address range the generator
                         will read/write from/to.
        :param max_addr: The upper bound of the address range the generator
                         will read/write from/to.
        :param rd_perc: The percentage of read requests among all the generated
                        requests. The write percentage would be equal to
                        ``100 - rd_perc``.
        :param data_limit: The amount of data in bytes to read/write by the
                           generator before stopping generation.
        """
        duration = fromSeconds(toLatency(duration))
        rate = toMemoryBandwidth(rate)
        period = fromSeconds(block_size / rate)
        min_period = period
        max_period = period
        yield self.generator.createRandom(
            duration,
            min_addr,
            max_addr,
            block_size,
            min_period,
            max_period,
            rd_perc,
            data_limit,
        )
        yield self.generator.createExit(0)<|MERGE_RESOLUTION|>--- conflicted
+++ resolved
@@ -24,9 +24,6 @@
 # (INCLUDING NEGLIGENCE OR OTHERWISE) ARISING IN ANY WAY OUT OF THE USE
 # OF THIS SOFTWARE, EVEN IF ADVISED OF THE POSSIBILITY OF SUCH DAMAGE.
 
-<<<<<<< HEAD
-from typing import Iterator, Any
-=======
 from enum import Enum
 from typing import (
     Any,
@@ -37,7 +34,6 @@
     Port,
     PyTrafficGen,
 )
->>>>>>> 85eb9938
 from m5.ticks import fromSeconds
 from m5.util.convert import (
     toLatency,
@@ -262,26 +258,15 @@
     ) -> None:
         """
         Function to set the traffic from a user defined python generator.
-<<<<<<< HEAD
-        The generator should only only assume one input argument (positional)
-=======
         The generator should only assume one input argument (positional)
->>>>>>> 85eb9938
         for the actual PyTrafficGen object to create the traffic. This is possible
         either through using a generator with hardcoded parameters in the
         function calls to PyTrafficGen methods or by compiling a flexible
         python generator into a generator object with only one
-<<<<<<< HEAD
-        input argument (positional) using functools.partial.
-
-        :param generator: A python generator object that creates traffic
-        patterns through calls to methods of PyTrafficGen.
-=======
         input argument (positional) using ``functools.partial``.
 
         :param generator: A python generator object that creates traffic
                           patterns through calls to methods of PyTrafficGen.
->>>>>>> 85eb9938
         """
         if not self._traffic_set:
             self._set_traffic()
