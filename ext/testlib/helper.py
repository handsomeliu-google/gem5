# Copyright (c) 2020 ARM Limited
# All rights reserved
#
# The license below extends only to copyright in the software and shall
# not be construed as granting a license to any other intellectual
# property including but not limited to intellectual property relating
# to a hardware implementation of the functionality of the software
# licensed hereunder.  You may use the software subject to the license
# terms below provided that you ensure that this notice is replicated
# unmodified and in its entirety in all distributions of the software,
# modified or unmodified, in source code or in binary form.
#
# Copyright (c) 2017 Mark D. Hill and David A. Wood
# All rights reserved.
#
# Redistribution and use in source and binary forms, with or without
# modification, are permitted provided that the following conditions are
# met: redistributions of source code must retain the above copyright
# notice, this list of conditions and the following disclaimer;
# redistributions in binary form must reproduce the above copyright
# notice, this list of conditions and the following disclaimer in the
# documentation and/or other materials provided with the distribution;
# neither the name of the copyright holders nor the names of its
# contributors may be used to endorse or promote products derived from
# this software without specific prior written permission.
#
# THIS SOFTWARE IS PROVIDED BY THE COPYRIGHT HOLDERS AND CONTRIBUTORS
# "AS IS" AND ANY EXPRESS OR IMPLIED WARRANTIES, INCLUDING, BUT NOT
# LIMITED TO, THE IMPLIED WARRANTIES OF MERCHANTABILITY AND FITNESS FOR
# A PARTICULAR PURPOSE ARE DISCLAIMED. IN NO EVENT SHALL THE COPYRIGHT
# OWNER OR CONTRIBUTORS BE LIABLE FOR ANY DIRECT, INDIRECT, INCIDENTAL,
# SPECIAL, EXEMPLARY, OR CONSEQUENTIAL DAMAGES (INCLUDING, BUT NOT
# LIMITED TO, PROCUREMENT OF SUBSTITUTE GOODS OR SERVICES; LOSS OF USE,
# DATA, OR PROFITS; OR BUSINESS INTERRUPTION) HOWEVER CAUSED AND ON ANY
# THEORY OF LIABILITY, WHETHER IN CONTRACT, STRICT LIABILITY, OR TORT
# (INCLUDING NEGLIGENCE OR OTHERWISE) ARISING IN ANY WAY OUT OF THE USE
# OF THIS SOFTWARE, EVEN IF ADVISED OF THE POSSIBILITY OF SUCH DAMAGE.
#
# Authors: Sean Wilson

"""
Helper classes for writing tests with this test library.
"""
<<<<<<< HEAD
from collections import namedtuple
from collections.abc import MutableSet

=======
>>>>>>> 85eb9938
import difflib
import errno
import os
import re
import shutil
import stat
import subprocess
import tempfile
import threading
import time
from collections import namedtuple
from collections.abc import MutableSet


<<<<<<< HEAD

class TimedWaitPID(object):
=======
class TimedWaitPID:
>>>>>>> 85eb9938
    """Utility to monkey-patch os.waitpid() with os.wait4().

    This allows process usage time to be obtained directly from the OS
    when used with APIs, such as `subprocess`, which use os.waitpid to
    join child processes.

    The resource usage data from os.wait4() is stored in a functor and
    can be obtained using the get_time_for_pid() method.

    To avoid unbounded memory usage, the time record is deleted after
    it is read.

    """
<<<<<<< HEAD

    TimeRecord = namedtuple("_TimeRecord", "user_time system_time")
=======
>>>>>>> 85eb9938

    TimeRecord = namedtuple("_TimeRecord", "user_time system_time")

    class Wrapper:
        def __init__(self):
            self._time_for_pid = {}
            self._access_lock = threading.Lock()

        def __call__(self, pid, options):
            pid, status, resource_usage = os.wait4(pid, options)
            with self._access_lock:
                self._time_for_pid[pid] = TimedWaitPID.TimeRecord(
                    resource_usage.ru_utime, resource_usage.ru_stime
                )
            return (pid, status)

        def has_time_for_pid(self, pid):
            with self._access_lock:
                return pid in self._time_for_pid

        def get_time_for_pid(self, pid):
            with self._access_lock:
                if pid not in self._time_for_pid:
                    raise Exception(f"No resource usage for pid {pid}")
                time_for_pid = self._time_for_pid[pid]
                del self._time_for_pid[pid]
                return time_for_pid

    _wrapper = None
    _wrapper_lock = threading.Lock()
    _original_os_waitpid = None

    @staticmethod
    def install():
        with TimedWaitPID._wrapper_lock:
            if TimedWaitPID._wrapper is None:
                TimedWaitPID._wrapper = TimedWaitPID.Wrapper()
            if TimedWaitPID._original_os_waitpid is None:
                TimedWaitPID._original_os_waitpid = os.waitpid
                os.waitpid = TimedWaitPID._wrapper

    @staticmethod
    def restore():
        with TimedWaitPID._wrapper_lock:
            if TimedWaitPID._original_os_waitpid is not None:
                os.waitpid = TimedWaitPID._original_os_waitpid
                TimedWaitPID._original_os_waitpid = None

    @staticmethod
    def has_time_for_pid(pid):
        with TimedWaitPID._wrapper_lock:
            return TimedWaitPID._wrapper.has_time_for_pid(pid)

    @staticmethod
    def get_time_for_pid(pid):
        with TimedWaitPID._wrapper_lock:
            return TimedWaitPID._wrapper.get_time_for_pid(pid)


# Patch os.waitpid()
TimedWaitPID.install()

<<<<<<< HEAD
=======

>>>>>>> 85eb9938
# TODO Tear out duplicate logic from the sandbox IOManager
def log_call(logger, command, time, *popenargs, **kwargs):
    """
    Calls the given process and automatically logs the command and output.

    If stdout or stderr are provided output will also be piped into those
    streams as well.

    :params stdout: Iterable of items to write to as we read from the
        subprocess.

    :params stderr: Iterable of items to write to as we read from the
        subprocess.
    """
    if isinstance(command, str):
        cmdstr = command
    else:
        try:
            command = list(map(str, command))
            cmdstr = " ".join(command)
        except TypeError as e:
            logger.trace(
                "Argument <command> must be an iterable of string-convertible types"
            )
            raise e

    logger_callback = logger.trace
    logger.trace("Logging call to command: %s" % cmdstr)

    stdout_redirect = kwargs.get("stdout", tuple())
    stderr_redirect = kwargs.get("stderr", tuple())

    if hasattr(stdout_redirect, "write"):
        stdout_redirect = (stdout_redirect,)
    if hasattr(stderr_redirect, "write"):
        stderr_redirect = (stderr_redirect,)

    kwargs["stdout"] = subprocess.PIPE
    kwargs["stderr"] = subprocess.PIPE
    p = subprocess.Popen(command, *popenargs, **kwargs)

    def log_output(log_callback, pipe, redirects=tuple()):
        # Read iteractively, don't allow input to fill the pipe.
        for line in iter(pipe.readline, b""):
            line = line.decode("utf-8")
            for r in redirects:
                r.write(line)
            log_callback(line.rstrip())

    stdout_thread = threading.Thread(
        target=log_output, args=(logger_callback, p.stdout, stdout_redirect)
    )
    stdout_thread.setDaemon(True)
    stderr_thread = threading.Thread(
        target=log_output, args=(logger_callback, p.stderr, stderr_redirect)
    )
    stderr_thread.setDaemon(True)

    stdout_thread.start()
    stderr_thread.start()

    retval = p.wait()
    stdout_thread.join()
    stderr_thread.join()

    if time is not None and TimedWaitPID.has_time_for_pid(p.pid):
        resource_usage = TimedWaitPID.get_time_for_pid(p.pid)
        time["user_time"] = resource_usage.user_time
        time["system_time"] = resource_usage.system_time

    # Return the return exit code of the process.
    if retval != 0:
        raise subprocess.CalledProcessError(retval, cmdstr)


# lru_cache stuff (Introduced in python 3.2+)
# Renamed and modified to cacheresult
class _HashedSeq(list):
    """
    This class guarantees that hash() will be called no more than once per
    element. This is important because the cacheresult() will hash the key
    multiple times on a cache miss.

    .. note:: From cpython 3.7
    """

    __slots__ = "hashvalue"

    def __init__(self, tup, hash=hash):
        self[:] = tup
        self.hashvalue = hash(tup)

    def __hash__(self):
        return self.hashvalue


def _make_key(
    args,
    kwds,
    typed,
    kwd_mark=(object(),),
    fasttypes={int, str, frozenset, type(None)},
    tuple=tuple,
    type=type,
    len=len,
):
    """
    Make a cache key from optionally typed positional and keyword arguments.
    The key is constructed in a way that is flat as possible rather than as
    a nested structure that would take more memory.  If there is only a single
    argument and its data type is known to cache its hash value, then that
    argument is returned without a wrapper. This saves space and improves
    lookup speed.

    .. note:: From cpython 3.7
    """
    key = args
    if kwds:
        key += kwd_mark
        for item in kwds.items():
            key += item
    if typed:
        key += tuple(type(v) for v in args)
        if kwds:
            key += tuple(type(v) for v in kwds.values())
    elif len(key) == 1 and type(key[0]) in fasttypes:
        return key[0]
    return _HashedSeq(key)


def cacheresult(function, typed=False):
    """
    :param typed: If typed is True, arguments of different types will be
        cached separately. I.e. f(3.0) and f(3) will be treated as distinct
        calls with distinct results.

    .. note:: From cpython 3.7
    """
    sentinel = object()  # unique object used to signal cache misses
    cache = {}

    def wrapper(*args, **kwds):
        # Simple caching without ordering or size limit
        key = _make_key(args, kwds, typed)
        result = cache.get(key, sentinel)
        if result is not sentinel:
            return result
        result = function(*args, **kwds)
        cache[key] = result
        return result

    return wrapper


class OrderedSet(MutableSet):
    """
    Maintain ordering of insertion in items to the set with quick iteration.

    http://code.activestate.com/recipes/576694/
    """

    def __init__(self, iterable=None):
        self.end = end = []
        end += [None, end, end]  # sentinel node for doubly linked list
        self.map = {}  # key --> [key, prev, next]
        if iterable is not None:
            self |= iterable

    def __len__(self):
        return len(self.map)

    def __contains__(self, key):
        return key in self.map

    def add(self, key):
        if key not in self.map:
            end = self.end
            curr = end[1]
            curr[2] = end[1] = self.map[key] = [key, curr, end]

    def update(self, keys):
        for key in keys:
            self.add(key)

    def discard(self, key):
        if key in self.map:
            key, prev, next = self.map.pop(key)
            prev[2] = next
            next[1] = prev

    def __iter__(self):
        end = self.end
        curr = end[2]
        while curr is not end:
            yield curr[0]
            curr = curr[2]

    def __reversed__(self):
        end = self.end
        curr = end[1]
        while curr is not end:
            yield curr[0]
            curr = curr[1]

    def pop(self, last=True):
        if not self:
            raise KeyError("set is empty")
        key = self.end[1][0] if last else self.end[2][0]
        self.discard(key)
        return key

    def __repr__(self):
        if not self:
<<<<<<< HEAD
            return "%s()" % (self.__class__.__name__,)
        return "%s(%r)" % (self.__class__.__name__, list(self))
=======
            return f"{self.__class__.__name__}()"
        return f"{self.__class__.__name__}({list(self)!r})"
>>>>>>> 85eb9938

    def __eq__(self, other):
        if isinstance(other, OrderedSet):
            return len(self) == len(other) and list(self) == list(other)
        return set(self) == set(other)


def absdirpath(path):
    """
    Return the directory component of the absolute path of the given path.
    """
    return os.path.dirname(os.path.abspath(path))


joinpath = os.path.join


def mkdir_p(path):
    """
    Same thing as mkdir -p

    https://stackoverflow.com/a/600612
    """
    try:
        os.makedirs(path)
    except OSError as exc:  # Python >2.5
        if exc.errno == errno.EEXIST and os.path.isdir(path):
            pass
        else:
            raise


class FrozenSetException(Exception):
    """Signals one tried to set a value in a 'frozen' object."""

    pass


<<<<<<< HEAD
class AttrDict(object):
=======
class AttrDict:
>>>>>>> 85eb9938
    """Object which exposes its own internal dictionary through attributes."""

    def __init__(self, dict_={}):
        self.update(dict_)

    def __getattr__(self, attr):
        dict_ = self.__dict__
        if attr in dict_:
            return dict_[attr]
        raise AttributeError("Could not find %s attribute" % attr)

    def __setattr__(self, attr, val):
        self.__dict__[attr] = val

    def __iter__(self):
        return iter(self.__dict__)

    def __getitem__(self, item):
        return self.__dict__[item]

    def update(self, items):
        self.__dict__.update(items)


class FrozenAttrDict(AttrDict):
    """An AttrDict whose attributes cannot be modified directly."""

    __initialized = False

    def __init__(self, dict_={}):
        super().__init__(dict_)
        self.__initialized = True

    def __setattr__(self, attr, val):
        if self.__initialized:
            raise FrozenSetException(
                "Cannot modify an attribute in a FozenAttrDict"
            )
        else:
            super().__setattr__(attr, val)

    def update(self, items):
        if self.__initialized:
            raise FrozenSetException(
                "Cannot modify an attribute in a FozenAttrDict"
            )
        else:
            super().update(items)


<<<<<<< HEAD
class InstanceCollector(object):
=======
class InstanceCollector:
>>>>>>> 85eb9938
    """
    A class used to simplify collecting of Classes.

    >> instance_list = collector.create()
    >> # Create a bunch of classes which call collector.collect(self)
    >> # instance_list contains all instances created since
    >> # collector.create was called
    >> collector.remove(instance_list)
    """

    def __init__(self):
        self.collectors = []

    def create(self):
        collection = []
        self.collectors.append(collection)
        return collection

    def remove(self, collector):
        self.collectors.remove(collector)

    def collect(self, instance):
        for col in self.collectors:
            col.append(instance)


def append_dictlist(dict_, key, value):
    """
    Append the `value` to a list associated with `key` in `dict_`.
    If `key` doesn't exist, create a new list in the `dict_` with value in it.
    """
    list_ = dict_.get(key, [])
    list_.append(value)
    dict_[key] = list_


def _filter_file(fname, filters):
    with open(fname) as file_:
        for line in file_:
            for regex in filters:
                if re.match(regex, line):
                    break
            else:
                yield line


def _copy_file_keep_perms(source, target):
    """Copy a file keeping the original permisions of the target."""
    st = os.stat(target)
    shutil.copy2(source, target)
    os.chown(target, st[stat.ST_UID], st[stat.ST_GID])


def _filter_file_inplace(fname, dir, filters):
    """
    Filter the given file writing filtered lines out to a temporary file, then
    copy that tempfile back into the original file.
    """
    (_, tfname) = tempfile.mkstemp(dir=dir, text=True)
    with open(tfname, "w") as tempfile_:
        for line in _filter_file(fname, filters):
            tempfile_.write(line)

    # Now filtered output is into tempfile_
    _copy_file_keep_perms(tfname, fname)


def diff_out_file(ref_file, out_file, logger, ignore_regexes=tuple()):
    """Diff two files returning the diff as a string."""

    if not os.path.exists(ref_file):
        raise OSError("%s doesn't exist in reference directory" % ref_file)
    if not os.path.exists(out_file):
        raise OSError("%s doesn't exist in output directory" % out_file)

    _filter_file_inplace(out_file, os.path.dirname(out_file), ignore_regexes)
    _filter_file_inplace(ref_file, os.path.dirname(out_file), ignore_regexes)

    # try :
    (_, tfname) = tempfile.mkstemp(dir=os.path.dirname(out_file), text=True)
    with open(tfname, "r+") as tempfile_:
        try:
            log_call(
                logger,
                ["diff", out_file, ref_file],
                time=None,
                stdout=tempfile_,
            )
        except OSError:
            # Likely signals that diff does not exist on this system. fallback
            # to difflib
<<<<<<< HEAD
            with open(out_file, "r") as outf, open(ref_file, "r") as reff:
=======
            with open(out_file) as outf, open(ref_file) as reff:
>>>>>>> 85eb9938
                diff = difflib.unified_diff(
                    iter(reff.readline, ""),
                    iter(outf.readline, ""),
                    fromfile=ref_file,
                    tofile=out_file,
                )
                return "".join(diff)
        except subprocess.CalledProcessError:
            tempfile_.seek(0)
            return "".join(tempfile_.readlines())
        else:
            return None


class Timer:
    def __init__(self):
        self.restart()

    def restart(self):
        self._start = self.timestamp()
        self._stop = None

    def stop(self):
        self._stop = self.timestamp()
        return self._stop - self._start

    def runtime(self):
        return self._stop - self._start

    def active_time(self):
        return self.timestamp() - self._start

    @staticmethod
    def timestamp():
        return time.time()<|MERGE_RESOLUTION|>--- conflicted
+++ resolved
@@ -41,12 +41,6 @@
 """
 Helper classes for writing tests with this test library.
 """
-<<<<<<< HEAD
-from collections import namedtuple
-from collections.abc import MutableSet
-
-=======
->>>>>>> 85eb9938
 import difflib
 import errno
 import os
@@ -61,12 +55,7 @@
 from collections.abc import MutableSet
 
 
-<<<<<<< HEAD
-
-class TimedWaitPID(object):
-=======
 class TimedWaitPID:
->>>>>>> 85eb9938
     """Utility to monkey-patch os.waitpid() with os.wait4().
 
     This allows process usage time to be obtained directly from the OS
@@ -80,11 +69,6 @@
     it is read.
 
     """
-<<<<<<< HEAD
-
-    TimeRecord = namedtuple("_TimeRecord", "user_time system_time")
-=======
->>>>>>> 85eb9938
 
     TimeRecord = namedtuple("_TimeRecord", "user_time system_time")
 
@@ -147,10 +131,7 @@
 # Patch os.waitpid()
 TimedWaitPID.install()
 
-<<<<<<< HEAD
-=======
-
->>>>>>> 85eb9938
+
 # TODO Tear out duplicate logic from the sandbox IOManager
 def log_call(logger, command, time, *popenargs, **kwargs):
     """
@@ -364,13 +345,8 @@
 
     def __repr__(self):
         if not self:
-<<<<<<< HEAD
-            return "%s()" % (self.__class__.__name__,)
-        return "%s(%r)" % (self.__class__.__name__, list(self))
-=======
             return f"{self.__class__.__name__}()"
         return f"{self.__class__.__name__}({list(self)!r})"
->>>>>>> 85eb9938
 
     def __eq__(self, other):
         if isinstance(other, OrderedSet):
@@ -409,11 +385,7 @@
     pass
 
 
-<<<<<<< HEAD
-class AttrDict(object):
-=======
 class AttrDict:
->>>>>>> 85eb9938
     """Object which exposes its own internal dictionary through attributes."""
 
     def __init__(self, dict_={}):
@@ -464,11 +436,7 @@
             super().update(items)
 
 
-<<<<<<< HEAD
-class InstanceCollector(object):
-=======
 class InstanceCollector:
->>>>>>> 85eb9938
     """
     A class used to simplify collecting of Classes.
 
@@ -560,11 +528,7 @@
         except OSError:
             # Likely signals that diff does not exist on this system. fallback
             # to difflib
-<<<<<<< HEAD
-            with open(out_file, "r") as outf, open(ref_file, "r") as reff:
-=======
             with open(out_file) as outf, open(ref_file) as reff:
->>>>>>> 85eb9938
                 diff = difflib.unified_diff(
                     iter(reff.readline, ""),
                     iter(outf.readline, ""),
