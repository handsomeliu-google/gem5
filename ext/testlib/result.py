# Copyright (c) 2020 ARM Limited
# All rights reserved
#
# The license below extends only to copyright in the software and shall
# not be construed as granting a license to any other intellectual
# property including but not limited to intellectual property relating
# to a hardware implementation of the functionality of the software
# licensed hereunder.  You may use the software subject to the license
# terms below provided that you ensure that this notice is replicated
# unmodified and in its entirety in all distributions of the software,
# modified or unmodified, in source code or in binary form.
#
# Copyright (c) 2017 Mark D. Hill and David A. Wood
# All rights reserved.
#
# Redistribution and use in source and binary forms, with or without
# modification, are permitted provided that the following conditions are
# met: redistributions of source code must retain the above copyright
# notice, this list of conditions and the following disclaimer;
# redistributions in binary form must reproduce the above copyright
# notice, this list of conditions and the following disclaimer in the
# documentation and/or other materials provided with the distribution;
# neither the name of the copyright holders nor the names of its
# contributors may be used to endorse or promote products derived from
# this software without specific prior written permission.
#
# THIS SOFTWARE IS PROVIDED BY THE COPYRIGHT HOLDERS AND CONTRIBUTORS
# "AS IS" AND ANY EXPRESS OR IMPLIED WARRANTIES, INCLUDING, BUT NOT
# LIMITED TO, THE IMPLIED WARRANTIES OF MERCHANTABILITY AND FITNESS FOR
# A PARTICULAR PURPOSE ARE DISCLAIMED. IN NO EVENT SHALL THE COPYRIGHT
# OWNER OR CONTRIBUTORS BE LIABLE FOR ANY DIRECT, INDIRECT, INCIDENTAL,
# SPECIAL, EXEMPLARY, OR CONSEQUENTIAL DAMAGES (INCLUDING, BUT NOT
# LIMITED TO, PROCUREMENT OF SUBSTITUTE GOODS OR SERVICES; LOSS OF USE,
# DATA, OR PROFITS; OR BUSINESS INTERRUPTION) HOWEVER CAUSED AND ON ANY
# THEORY OF LIABILITY, WHETHER IN CONTRACT, STRICT LIABILITY, OR TORT
# (INCLUDING NEGLIGENCE OR OTHERWISE) ARISING IN ANY WAY OUT OF THE USE
# OF THIS SOFTWARE, EVEN IF ADVISED OF THE POSSIBILITY OF SUCH DAMAGE.
#
# Authors: Sean Wilson

import os
import pickle
import xml.sax.saxutils

import testlib.helper as helper
import testlib.state as state
from testlib.configuration import config



def _create_uid_index(iterable):
    index = {}
    for item in iterable:
        assert item.uid not in index
        index[item.uid] = item
    return index


class _CommonMetadataMixin:
    @property
    def name(self):
        return self._metadata.name

    @property
    def uid(self):
        return self._metadata.uid

    @property
    def result(self):
        return self._metadata.result

    @result.setter
    def result(self, result):
        self._metadata.result = result

    @property
    def unsuccessful(self):
        return self._metadata.result.value != state.Result.Passed

    @property
    def time(self):
        return self._metadata.time


class InternalTestResult(_CommonMetadataMixin):
    def __init__(self, obj, suite, directory):
        self._metadata = obj.metadata
        self.suite = suite

        self.stderr = os.path.join(
            InternalSavedResults.output_path(self.uid, suite.uid), "stderr"
        )
        self.stdout = os.path.join(
            InternalSavedResults.output_path(self.uid, suite.uid), "stdout"
        )


class InternalSuiteResult(_CommonMetadataMixin):
    def __init__(self, obj, directory):
        self._metadata = obj.metadata
        self.directory = directory
        self._wrap_tests(obj)

    def _wrap_tests(self, obj):
        self._tests = [
            InternalTestResult(test, self, self.directory) for test in obj
        ]
        self._tests_index = _create_uid_index(self._tests)

    def get_test(self, uid):
        return self._tests_index[uid]

    def __iter__(self):
        return iter(self._tests)

    def get_test_result(self, uid):
        return self.get_test(uid)

    def aggregate_test_results(self):
        results = {}
        for test in self:
            helper.append_dictlist(results, test.result.value, test)
        return results


class InternalLibraryResults(_CommonMetadataMixin):
    def __init__(self, obj, directory):
        self.directory = directory
        self._metadata = obj.metadata
        self._wrap_suites(obj)

    def __iter__(self):
        return iter(self._suites)

    def _wrap_suites(self, obj):
        self._suites = [
            InternalSuiteResult(suite, self.directory) for suite in obj
        ]
        self._suites_index = _create_uid_index(self._suites)

    def add_suite(self, suite):
        if suite.uid in self._suites:
            raise ValueError("Cannot have duplicate suite UIDs.")
        self._suites[suite.uid] = suite

    def get_suite_result(self, suite_uid):
        return self._suites_index[suite_uid]

    def get_test_result(self, test_uid, suite_uid):
        return self.get_suite_result(suite_uid).get_test_result(test_uid)

    def aggregate_test_results(self):
        results = {}
        for suite in self._suites:
            for test in suite:
                helper.append_dictlist(results, test.result.value, test)
        return results


class InternalSavedResults:
    @staticmethod
    def output_path(test_uid, suite_uid, base=None):
        """
        Return the path which results for a specific test case should be
        stored.
        """
        if base is None:
            base = config.result_path
        return os.path.join(
            base,
            str(suite_uid).replace(os.path.sep, "-"),
            str(test_uid).replace(os.path.sep, "-"),
        )

    @staticmethod
    def save(results, path, protocol=pickle.HIGHEST_PROTOCOL):
        if not os.path.exists(os.path.dirname(path)):
            try:
                os.makedirs(os.path.dirname(path))
            except OSError as exc:  # Guard against race condition
                if exc.errno != errno.EEXIST:
                    raise

        with open(path, "wb") as f:
            pickle.dump(results, f, protocol)

    @staticmethod
    def load(path):
        with open(path, "rb") as f:
            return pickle.load(f)


class XMLElement:
    def write(self, file_):
        self.begin(file_)
        self.end(file_)

    def begin(self, file_):
        file_.write("<")
        file_.write(self.name)
        if hasattr(self, "attributes"):
            for attr in self.attributes:
                file_.write(" ")
                attr.write(file_)
        file_.write(">")

        self.body(file_)

    def body(self, file_):
        if hasattr(self, "elements"):
            for elem in self.elements:
                file_.write("\n")
                elem.write(file_)
        if hasattr(self, "content"):
            file_.write("\n")
            file_.write(xml.sax.saxutils.escape(self.content))
        file_.write("\n")

    def end(self, file_):
        file_.write("</%s>" % self.name)
<<<<<<< HEAD

=======
>>>>>>> 85eb9938


class XMLAttribute:
    def __init__(self, name, value):
        self.name = name
        self.value = value

    def write(self, file_):
<<<<<<< HEAD
        file_.write(
            "%s=%s" % (self.name, xml.sax.saxutils.quoteattr(self.value))
        )
=======
        file_.write(f"{self.name}={xml.sax.saxutils.quoteattr(self.value)}")
>>>>>>> 85eb9938


class JUnitTestSuites(XMLElement):
    name = "testsuites"
    result_map = {
        state.Result.Errored: "errors",
        state.Result.Failed: "failures",
        state.Result.Passed: "tests",
    }

    def __init__(self, internal_results):
        results = internal_results.aggregate_test_results()

        self.attributes = []
        for result, tests in results.items():
            self.attributes.append(
                self.result_attribute(result, str(len(tests)))
            )

        self.elements = []
        for suite in internal_results:
            self.elements.append(JUnitTestSuite(suite))

    def result_attribute(self, result, count):
        return XMLAttribute(self.result_map[result], count)


class JUnitTestSuite(JUnitTestSuites):
    name = "testsuite"
    result_map = {
        state.Result.Errored: "errors",
        state.Result.Failed: "failures",
        state.Result.Passed: "tests",
        state.Result.Skipped: "skipped",
    }

    def __init__(self, suite_result):
        results = suite_result.aggregate_test_results()

        self.attributes = [XMLAttribute("name", suite_result.name)]
        for result, tests in results.items():
            self.attributes.append(
                self.result_attribute(result, str(len(tests)))
            )

        self.elements = []
        for test in suite_result:
            self.elements.append(JUnitTestCase(test))

    def result_attribute(self, result, count):
        return XMLAttribute(self.result_map[result], count)


class JUnitTestCase(XMLElement):
    name = "testcase"

    def __init__(self, test_result):
        self.attributes = [
            XMLAttribute("name", test_result.name),
            # TODO JUnit expects class of test.. add as test metadata.
            XMLAttribute("classname", str(test_result.uid)),
            XMLAttribute("status", str(test_result.result)),
            XMLAttribute("time", str(test_result.time["user_time"])),
        ]

        # TODO JUnit expects a message for the reason a test was
        # skipped or errored, save this with the test metadata.
        # http://llg.cubic.org/docs/junit/
        self.elements = [
            LargeFileElement("system-err", test_result.stderr),
            LargeFileElement("system-out", test_result.stdout),
        ]

        if str(test_result.result) == "Failed":
            self.elements.append(
                JUnitFailure("Test failed", str(test_result.result.reason))
            )


class JUnitFailure(XMLElement):
    name = "failure"

    def __init__(self, message, cause):
        self.attributes = [
            XMLAttribute("message", message),
        ]
        cause_element = XMLElement()
        cause_element.name = "cause"
        cause_element.content = cause
        self.elements = [cause_element]


class LargeFileElement(XMLElement):
    def __init__(self, name, filename):
        self.name = name
        self.filename = filename
        self.attributes = []

    def body(self, file_):
        try:
<<<<<<< HEAD
            with open(self.filename, "r") as f:
=======
            with open(self.filename) as f:
>>>>>>> 85eb9938
                for line in f:
                    file_.write(xml.sax.saxutils.escape(line))
        except OSError:
            # TODO Better error logic, this is sometimes O.K.
            # if there was no stdout/stderr captured for the test
            #
            # TODO If that was the case, the file should still be made and it
            # should just be empty instead of not existing.
            pass


class JUnitSavedResults:
    @staticmethod
    def save(results, path):
        """
        Compile the internal results into JUnit format writting it to the
        given file.
        """
        results = JUnitTestSuites(results)
        with open(path, "w") as f:
            results.write(f)<|MERGE_RESOLUTION|>--- conflicted
+++ resolved
@@ -45,7 +45,6 @@
 import testlib.helper as helper
 import testlib.state as state
 from testlib.configuration import config
-
 
 
 def _create_uid_index(iterable):
@@ -218,10 +217,6 @@
 
     def end(self, file_):
         file_.write("</%s>" % self.name)
-<<<<<<< HEAD
-
-=======
->>>>>>> 85eb9938
 
 
 class XMLAttribute:
@@ -230,13 +225,7 @@
         self.value = value
 
     def write(self, file_):
-<<<<<<< HEAD
-        file_.write(
-            "%s=%s" % (self.name, xml.sax.saxutils.quoteattr(self.value))
-        )
-=======
         file_.write(f"{self.name}={xml.sax.saxutils.quoteattr(self.value)}")
->>>>>>> 85eb9938
 
 
 class JUnitTestSuites(XMLElement):
@@ -337,11 +326,7 @@
 
     def body(self, file_):
         try:
-<<<<<<< HEAD
-            with open(self.filename, "r") as f:
-=======
             with open(self.filename) as f:
->>>>>>> 85eb9938
                 for line in f:
                     file_.write(xml.sax.saxutils.escape(line))
         except OSError:
