--- conflicted
+++ resolved
@@ -86,11 +86,7 @@
     cap_string = null_cap_string
 
 
-<<<<<<< HEAD
-class ColorStrings(object):
-=======
 class ColorStrings:
->>>>>>> 85eb9938
     def __init__(self, cap_string):
         for i, c in enumerate(color_names):
             setattr(self, c, cap_string("setaf", i))
@@ -143,13 +139,8 @@
         return color + char * w + termcap.Normal
     else:
         return char * w
-<<<<<<< HEAD
 
 
-=======
-
-
->>>>>>> 85eb9938
 def insert_separator(
     inside, char=default_separator, min_barrier=3, color=None
 ):
