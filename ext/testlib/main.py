# Copyright (c) 2017 Mark D. Hill and David A. Wood
# All rights reserved.
#
# Redistribution and use in source and binary forms, with or without
# modification, are permitted provided that the following conditions are
# met: redistributions of source code must retain the above copyright
# notice, this list of conditions and the following disclaimer;
# redistributions in binary form must reproduce the above copyright
# notice, this list of conditions and the following disclaimer in the
# documentation and/or other materials provided with the distribution;
# neither the name of the copyright holders nor the names of its
# contributors may be used to endorse or promote products derived from
# this software without specific prior written permission.
#
# THIS SOFTWARE IS PROVIDED BY THE COPYRIGHT HOLDERS AND CONTRIBUTORS
# "AS IS" AND ANY EXPRESS OR IMPLIED WARRANTIES, INCLUDING, BUT NOT
# LIMITED TO, THE IMPLIED WARRANTIES OF MERCHANTABILITY AND FITNESS FOR
# A PARTICULAR PURPOSE ARE DISCLAIMED. IN NO EVENT SHALL THE COPYRIGHT
# OWNER OR CONTRIBUTORS BE LIABLE FOR ANY DIRECT, INDIRECT, INCIDENTAL,
# SPECIAL, EXEMPLARY, OR CONSEQUENTIAL DAMAGES (INCLUDING, BUT NOT
# LIMITED TO, PROCUREMENT OF SUBSTITUTE GOODS OR SERVICES; LOSS OF USE,
# DATA, OR PROFITS; OR BUSINESS INTERRUPTION) HOWEVER CAUSED AND ON ANY
# THEORY OF LIABILITY, WHETHER IN CONTRACT, STRICT LIABILITY, OR TORT
# (INCLUDING NEGLIGENCE OR OTHERWISE) ARISING IN ANY WAY OUT OF THE USE
# OF THIS SOFTWARE, EVEN IF ADVISED OF THE POSSIBILITY OF SUCH DAMAGE.
#
# Authors: Sean Wilson

import itertools
import os

import testlib.configuration as configuration
import testlib.handlers as handlers
import testlib.loader as loader_mod
import testlib.log as log
import testlib.query as query
import testlib.result as result
import testlib.runner as runner
import testlib.terminal as terminal
import testlib.uid as uid


def entry_message():
    log.test_log.message("Running the new gem5 testing script.")
    log.test_log.message("For more information see TESTING.md.")
    log.test_log.message(
        "To see details as the testing scripts are"
        " running, use the option"
        " -v, -vv, or -vvv"
    )
<<<<<<< HEAD


=======


>>>>>>> 85eb9938
class RunLogHandler:
    def __init__(self):
        term_handler = handlers.TerminalHandler(
            verbosity=configuration.config.verbose + log.LogLevel.Info
        )
        summary_handler = handlers.SummaryHandler()
        self.mp_handler = handlers.MultiprocessingHandlerWrapper(
            summary_handler, term_handler
        )
        self.mp_handler.async_process()
        log.test_log.add_handler(self.mp_handler)
        entry_message()

    def schedule_finalized(self, test_schedule):
        # Create the result handler object.
        self.result_handler = handlers.ResultHandler(
            test_schedule, configuration.config.result_path
        )
        self.mp_handler.add_handler(self.result_handler)

    def finish_testing(self):
        self.result_handler.close()

    def __enter__(self):
        return self

    def __exit__(self, *args):
        self.close()
        return False

    def close(self):
        self.mp_handler.close()

    def unsuccessful(self):
        """
        Performs an or reduce on all of the results.
        Returns true if at least one test is unsuccessful, false when all tests
        pass
        """
        return self.result_handler.unsuccessful()


def get_config_tags():
    return getattr(
        configuration.config,
        configuration.StorePositionalTagsAction.position_kword,
    )


def filter_with_config_tags(loaded_library):
    tags = get_config_tags()
    final_tags = []
    regex_fmt = "^%s$"
    cfg = configuration.config

    def _append_inc_tag_filter(name):
        if hasattr(cfg, name):
            tag_opts = getattr(cfg, name)
            for tag in tag_opts:
                final_tags.append(
                    configuration.TagRegex(True, regex_fmt % tag)
                )

    def _append_rem_tag_filter(name):
        if hasattr(cfg, name):
            tag_opts = getattr(cfg, name)
            for tag in cfg.constants.supported_tags[name]:
                if tag not in tag_opts:
                    final_tags.append(
                        configuration.TagRegex(False, regex_fmt % tag)
                    )

    # Append additional tags for the isa, length, and variant options.
    # They apply last (they take priority)
    special_tags = (
        cfg.constants.isa_tag_type,
        cfg.constants.length_tag_type,
        cfg.constants.host_isa_tag_type,
        cfg.constants.variant_tag_type,
    )

    for tagname in special_tags:
        _append_inc_tag_filter(tagname)
    for tagname in special_tags:
        _append_rem_tag_filter(tagname)

    if tags is None:
        tags = tuple()

    filters = list(itertools.chain(final_tags, tags))
    string = "Filtering suites with tags as follows:\n"
<<<<<<< HEAD
    filter_string = "\t\n".join((str(f) for f in filters))
=======
    filter_string = "\t\n".join(str(f) for f in filters)
>>>>>>> 85eb9938
    log.test_log.trace(string + filter_string)

    return filter_with_tags(loaded_library, filters)


def filter_with_tags(loaded_library, filters):
    """
    Filter logic supports two filter types:
    --include-tags <regex>
    --exclude-tags <regex>

    The logic maintains a `set` of test suites.

    If the regex provided with the `--include-tags` flag matches a tag of a
    suite, that suite will added to the set.

    If the regex provided with the `--exclude-tags` flag matches a tag of a
    suite, that suite will removed to the set.

    Suites can be added and removed multiple times.

    First Flag Special Case Logic:
    If include is the first flag, start with an empty set of suites.
    If exclude is the first flag, start with the set of all collected suites.


    Let's trace out the set as we go through the flags to clarify::

        # Say our collection of suites looks like this: set(suite_ARM64,
        # suite_X86, suite_Other).
        #
        # Additionally, we've passed the flags in the following order:
        #  --include-tags "ARM64"  --exclude-tags ".*" --include-tags "X86"

        # Process --include-tags "ARM64"
        set(suite_ARM64)    # Suite begins empty, but adds the ARM64 suite
        # Process --exclude-tags ".*"
        set()               # Removed all suites which have tags
        # Process --include-tags "X86"
        set(suite_X86)
    """
    if not filters:
        return

    query_runner = query.QueryRunner(loaded_library)
    tags = query_runner.tags()

    if not filters[0].include:
        suites = set(query_runner.suites())
    else:
        suites = set()

    def exclude(excludes):
        return suites - excludes

    def include(includes):
        return suites | includes

    for tag_regex in filters:
        matched_tags = (tag for tag in tags if tag_regex.regex.search(tag))
        for tag in matched_tags:
            matched_suites = set(query_runner.suites_with_tag(tag))
            suites = (
                include(matched_suites)
                if tag_regex.include
                else exclude(matched_suites)
            )

    # Set the library's suites to only those which where accepted by our filter
    loaded_library.suites = [
        suite for suite in loaded_library.suites if suite in suites
    ]


# TODO Add results command for listing previous results.


def load_tests():
    """
    Create a TestLoader and load tests for the directory given by the config.
    """
    testloader = loader_mod.Loader()
    log.test_log.message(terminal.separator())
    log.test_log.message("Loading Tests", bold=True)

    for root in configuration.config.directories:
        testloader.load_root(root)

    return testloader


def do_list():
    term_handler = handlers.TerminalHandler(
        verbosity=configuration.config.verbose + log.LogLevel.Info,
        machine_only=configuration.config.quiet,
    )
    log.test_log.add_handler(term_handler)

    entry_message()

    if configuration.config.uid:
        uid_ = uid.UID.from_uid(configuration.config.uid)
        if isinstance(uid_, uid.TestUID):
            log.test_log.error(
                "Unable to list a standalone test.\n"
                "Gem5 expects test suites to be the smallest unit "
                " of test.\n\n"
                "Pass a SuiteUID instead."
            )
            return
        test_schedule = loader_mod.Loader().load_schedule_for_suites(uid_)
        if get_config_tags():
            log.test_log.warn(
                "The '--uid' flag was supplied,"
                " '--include-tags' and '--exclude-tags' will be ignored."
            )
    else:
        test_schedule = load_tests().schedule
        # Filter tests based on tags
        filter_with_config_tags(test_schedule)

    filter_with_config_tags(test_schedule)

    qrunner = query.QueryRunner(test_schedule)

    if configuration.config.suites:
        qrunner.list_suites()
    elif configuration.config.tests:
        qrunner.list_tests()
    elif configuration.config.all_tags:
        qrunner.list_tags()
    elif configuration.config.fixtures:
        qrunner.list_fixtures()
    elif configuration.config.build_targets:
        qrunner.list_build_targets()
    else:
        qrunner.list_suites()
        qrunner.list_tests()
        qrunner.list_tags()
        qrunner.list_build_targets()

    return 0


def run_schedule(test_schedule, log_handler):
    """
    Test Phases
    -----------
    * Test Collection
    * Fixture Parameterization
    * Global Fixture Setup
    * Iteratevely run suites:
       * Suite Fixture Setup
       * Iteratively run tests:
          * Test Fixture Setup
          * Run Test
          * Test Fixture Teardown
       * Suite Fixture Teardown
    * Global Fixture Teardown
    """

    log_handler.schedule_finalized(test_schedule)

    log.test_log.message(terminal.separator())
    log.test_log.message(
<<<<<<< HEAD
        "Running Tests from {} suites".format(len(test_schedule.suites)),
        bold=True,
    )
    log.test_log.message(
        "Results will be stored in {}".format(configuration.config.result_path)
=======
        f"Running Tests from {len(test_schedule.suites)} suites",
        bold=True,
    )
    log.test_log.message(
        f"Results will be stored in {configuration.config.result_path}"
>>>>>>> 85eb9938
    )
    log.test_log.message(terminal.separator())

    # Build global fixtures and exectute scheduled test suites.
    if configuration.config.test_threads > 1:
        library_runner = runner.LibraryParallelRunner(test_schedule)
        library_runner.set_threads(configuration.config.test_threads)
    else:
        library_runner = runner.LibraryRunner(test_schedule)
    library_runner.run()

    failed = log_handler.unsuccessful()

    log_handler.finish_testing()

    return 1 if failed else 0


def do_run():
    # Initialize early parts of the log.
    with RunLogHandler() as log_handler:
        if configuration.config.uid:
            uid_ = uid.UID.from_uid(configuration.config.uid)
            if isinstance(uid_, uid.TestUID):
                log.test_log.error(
                    "Unable to run a standalone test.\n"
                    "Gem5 expects test suites to be the smallest unit "
                    " of test.\n\n"
                    "Pass a SuiteUID instead."
                )
                return
            test_schedule = loader_mod.Loader().load_schedule_for_suites(uid_)
            if get_config_tags():
                log.test_log.warn(
                    "The '--uid' flag was supplied,"
                    " '--include-tags' and '--exclude-tags' will be ignored."
                )
        else:
            test_schedule = load_tests().schedule
            # Filter tests based on tags
            filter_with_config_tags(test_schedule)
        # Execute the tests
        return run_schedule(test_schedule, log_handler)


def do_rerun():
    # Init early parts of log
    with RunLogHandler() as log_handler:
        # Load previous results
        results = result.InternalSavedResults.load(
            os.path.join(
                configuration.config.result_path,
                configuration.constants.pickle_filename,
            )
        )

        rerun_suites = (suite.uid for suite in results if suite.unsuccessful)

        # Use loader to load suites
        loader = loader_mod.Loader()
        test_schedule = loader.load_schedule_for_suites(*rerun_suites)

        # Execute the tests
        return run_schedule(test_schedule, log_handler)


def main():
    """
    Main entrypoint for the testlib test library.
    Returns 0 on success and 1 otherwise so it can be used as a return code
    for scripts.
    """
    configuration.initialize_config()

    # 'do' the given command.
    result = globals()["do_" + configuration.config.command]()
    log.test_log.close()

    return result<|MERGE_RESOLUTION|>--- conflicted
+++ resolved
@@ -48,13 +48,8 @@
         " running, use the option"
         " -v, -vv, or -vvv"
     )
-<<<<<<< HEAD
-
-
-=======
-
-
->>>>>>> 85eb9938
+
+
 class RunLogHandler:
     def __init__(self):
         term_handler = handlers.TerminalHandler(
@@ -146,11 +141,7 @@
 
     filters = list(itertools.chain(final_tags, tags))
     string = "Filtering suites with tags as follows:\n"
-<<<<<<< HEAD
-    filter_string = "\t\n".join((str(f) for f in filters))
-=======
     filter_string = "\t\n".join(str(f) for f in filters)
->>>>>>> 85eb9938
     log.test_log.trace(string + filter_string)
 
     return filter_with_tags(loaded_library, filters)
@@ -316,19 +307,11 @@
 
     log.test_log.message(terminal.separator())
     log.test_log.message(
-<<<<<<< HEAD
-        "Running Tests from {} suites".format(len(test_schedule.suites)),
-        bold=True,
-    )
-    log.test_log.message(
-        "Results will be stored in {}".format(configuration.config.result_path)
-=======
         f"Running Tests from {len(test_schedule.suites)} suites",
         bold=True,
     )
     log.test_log.message(
         f"Results will be stored in {configuration.config.result_path}"
->>>>>>> 85eb9938
     )
     log.test_log.message(terminal.separator())
 
