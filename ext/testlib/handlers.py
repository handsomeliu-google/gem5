--- conflicted
+++ resolved
@@ -77,11 +77,7 @@
         self._writers.clear()
 
 
-<<<<<<< HEAD
-class _TestStreams(object):
-=======
 class _TestStreams:
->>>>>>> 85eb9938
     def __init__(self, stdout, stderr):
         helper.mkdir_p(os.path.dirname(stdout))
         helper.mkdir_p(os.path.dirname(stderr))
@@ -93,11 +89,7 @@
         self.stderr.close()
 
 
-<<<<<<< HEAD
-class ResultHandler(object):
-=======
 class ResultHandler:
->>>>>>> 85eb9938
     """
     Log handler which listens for test results and output saving data as
     it is reported.
@@ -194,11 +186,7 @@
 
 # TODO Change from a handler to an internal post processor so it can be used
 # to reprint results
-<<<<<<< HEAD
-class SummaryHandler(object):
-=======
 class SummaryHandler:
->>>>>>> 85eb9938
     """
     A log handler which listens to the log for test results
     and reports the aggregate results when closed.
@@ -269,11 +257,7 @@
             string = (
                 " Results:"
                 + string
-<<<<<<< HEAD
-                + " in {:.2} seconds ".format(self._timer.active_time())
-=======
                 + f" in {self._timer.active_time():.2} seconds "
->>>>>>> 85eb9938
             )
         string += " "
         return terminal.insert_separator(
@@ -357,11 +341,7 @@
             )
 
     def _colorize(self, message, level, bold=False):
-<<<<<<< HEAD
-        return "%s%s%s%s" % (
-=======
         return "{}{}{}{}".format(
->>>>>>> 85eb9938
             self.color.Bold if bold else "",
             self.verbosity_mapping.get(level, ""),
             message,
@@ -377,11 +357,7 @@
         pass
 
 
-<<<<<<< HEAD
-class MultiprocessingHandlerWrapper(object):
-=======
 class MultiprocessingHandlerWrapper:
->>>>>>> 85eb9938
     """
     A handler class which forwards log records to subhandlers, enabling
     logging across multiprocessing python processes.
