--- conflicted
+++ resolved
@@ -78,7 +78,6 @@
 import testlib.wrappers as wrappers
 
 
-
 class DuplicateTestItemException(Exception):
     """
     Exception indicates multiple test items with the same UID
@@ -114,22 +113,15 @@
     return os.path.split(os.path.dirname(os.path.abspath(filepath)))[-1]
 
 
-
 def _assert_files_in_same_dir(files):
     if __debug__:
         if files:
             directory = os.path.dirname(files[0])
             for f in files:
                 assert os.path.dirname(f) == directory
-<<<<<<< HEAD
-
-
-class Loader(object):
-=======
 
 
 class Loader:
->>>>>>> 85eb9938
     """
     Class for discovering tests.
 
