# Copyright (c) 2020-2021 ARM Limited
# All rights reserved
#
# The license below extends only to copyright in the software and shall
# not be construed as granting a license to any other intellectual
# property including but not limited to intellectual property relating
# to a hardware implementation of the functionality of the software
# licensed hereunder.  You may use the software subject to the license
# terms below provided that you ensure that this notice is replicated
# unmodified and in its entirety in all distributions of the software,
# modified or unmodified, in source code or in binary form.
#
# Copyright (c) 2017 Mark D. Hill and David A. Wood
# All rights reserved.
#
# Redistribution and use in source and binary forms, with or without
# modification, are permitted provided that the following conditions are
# met: redistributions of source code must retain the above copyright
# notice, this list of conditions and the following disclaimer;
# redistributions in binary form must reproduce the above copyright
# notice, this list of conditions and the following disclaimer in the
# documentation and/or other materials provided with the distribution;
# neither the name of the copyright holders nor the names of its
# contributors may be used to endorse or promote products derived from
# this software without specific prior written permission.
#
# THIS SOFTWARE IS PROVIDED BY THE COPYRIGHT HOLDERS AND CONTRIBUTORS
# "AS IS" AND ANY EXPRESS OR IMPLIED WARRANTIES, INCLUDING, BUT NOT
# LIMITED TO, THE IMPLIED WARRANTIES OF MERCHANTABILITY AND FITNESS FOR
# A PARTICULAR PURPOSE ARE DISCLAIMED. IN NO EVENT SHALL THE COPYRIGHT
# OWNER OR CONTRIBUTORS BE LIABLE FOR ANY DIRECT, INDIRECT, INCIDENTAL,
# SPECIAL, EXEMPLARY, OR CONSEQUENTIAL DAMAGES (INCLUDING, BUT NOT
# LIMITED TO, PROCUREMENT OF SUBSTITUTE GOODS OR SERVICES; LOSS OF USE,
# DATA, OR PROFITS; OR BUSINESS INTERRUPTION) HOWEVER CAUSED AND ON ANY
# THEORY OF LIABILITY, WHETHER IN CONTRACT, STRICT LIABILITY, OR TORT
# (INCLUDING NEGLIGENCE OR OTHERWISE) ARISING IN ANY WAY OUT OF THE USE
# OF THIS SOFTWARE, EVEN IF ADVISED OF THE POSSIBILITY OF SUCH DAMAGE.
#
# Authors: Sean Wilson

"""
Global configuration module which exposes two types of configuration
variables:

1. config
2. constants (Also attached to the config variable as an attribute)

The main motivation for this module is to have a centralized location for
defaults and configuration by command line and files for the test framework.

A secondary goal is to reduce programming errors by providing common constant
strings and values as python attributes to simplify detection of typos.
A simple typo in a string can take a lot of debugging to uncover the issue,
attribute errors are easier to notice and most autocompletion systems detect
them.

The config variable is initialzed by calling :func:`initialize_config`.
Before this point only ``constants`` will be availaible. This is to ensure
that library function writers never accidentally get stale config attributes.

Program arguments/flag arguments are available from the config as attributes.
If an attribute was not set by the command line or the optional config file,
then it will fallback to the `_defaults` value, if still the value is not
found an AttributeError will be raised.

:func define_defaults:
    Provided by the config if the attribute is not found in the config or
    commandline. For instance, if we are using the list command fixtures might
    not be able to count on the build_dir being provided since we aren't going
    to build anything.

:var constants:
    Values not directly exposed by the config, but are attached to the object
    for centralized access. I.E. you can reach them with
    :code:`config.constants.attribute`. These should be used for setting
    common string names used across the test framework.
    :code:`_defaults.build_dir = None` Once this module has been imported
    constants should not be modified and their base attributes are frozen.
"""
import abc
import argparse
import copy
import os
import re
from pickle import HIGHEST_PROTOCOL as highest_pickle_protocol

from testlib.helper import (
    AttrDict,
    FrozenAttrDict,
    absdirpath,
)



class UninitialzedAttributeException(Exception):
    """
    Signals that an attribute in the config file was not initialized.
    """

    pass


class UninitializedConfigException(Exception):
    """
    Signals that the config was not initialized before trying to access an
    attribute.
    """

    pass


<<<<<<< HEAD
class TagRegex(object):
=======
class TagRegex:
>>>>>>> 85eb9938
    def __init__(self, include, regex):
        self.include = include
        self.regex = re.compile(regex)

    def __str__(self):
        type_ = "Include" if self.include else "Remove"
        return "%10s: %s" % (type_, self.regex.pattern)


class _Config:
    _initialized = False

    __shared_dict = {}

    constants = AttrDict()
    _defaults = AttrDict()
    _config = {}

    _cli_args = {}
    _post_processors = {}

    def __init__(self):
        # This object will act as if it were a singleton.
        self.__dict__ = self.__shared_dict

    def _init(self, parser):
        self._parse_commandline_args(parser)
        self._run_post_processors()
        self._initialized = True

    def _add_post_processor(self, attr, post_processor):
        """
        :param attr: Attribute to pass to and recieve from the
        :func:`post_processor`.

        :param post_processor: A callback functions called in a chain to
            perform additional setup for a config argument. Should return a
            tuple containing the new value for the config attr.
        """
        if attr not in self._post_processors:
            self._post_processors[attr] = []
        self._post_processors[attr].append(post_processor)

    def _set(self, name, value):
        self._config[name] = value

    def _parse_commandline_args(self, parser):
        args = parser.parse_args()

        self._config_file_args = {}

        for attr in dir(args):
            # Ignore non-argument attributes.
            if not attr.startswith("_"):
                self._config_file_args[attr] = getattr(args, attr)
        self._config.update(self._config_file_args)

    def _run_post_processors(self):
        for attr, callbacks in self._post_processors.items():
            newval = self._lookup_val(attr)
            for callback in callbacks:
                newval = callback(newval)
            if newval is not None:
                newval = newval[0]
            self._set(attr, newval)

    def _lookup_val(self, attr):
        """
        Get the attribute from the config or fallback to defaults.

        :returns: If the value is not stored return None. Otherwise a tuple
            containing the value.
        """
        if attr in self._config:
            return (self._config[attr],)
        elif hasattr(self._defaults, attr):
            return (getattr(self._defaults, attr),)

    def __getattr__(self, attr):
        if attr in dir(super()):
            return getattr(super(), attr)
        elif not self._initialized:
            raise UninitializedConfigException(
                "Cannot directly access elements from the config before it is"
                " initialized"
            )
        else:
            val = self._lookup_val(attr)
            if val is not None:
                return val[0]
            else:
                raise UninitialzedAttributeException(
                    "%s was not initialzed in the config." % attr
                )

    def get_tags(self):
        d = {
            typ: set(self.__getattr__(typ))
            for typ in self.constants.supported_tags
        }
        if any(map(lambda vals: bool(vals), d.values())):
            return d
        else:
            return {}


def define_defaults(defaults):
    """
    Defaults are provided by the config if the attribute is not found in the
    config or commandline. For instance, if we are using the list command
    fixtures might not be able to count on the build_dir being provided since
    we aren't going to build anything.
    """
    defaults.base_dir = os.path.abspath(
        os.path.join(absdirpath(__file__), os.pardir, os.pardir)
    )
    defaults.result_path = os.path.join(os.getcwd(), "testing-results")
    defaults.resource_url = "http://dist.gem5.org/dist/develop"
    defaults.resource_path = os.path.abspath(
        os.path.join(defaults.base_dir, "tests", "gem5", "resources")
    )


def define_constants(constants):
    """
    'constants' are values not directly exposed by the config, but are attached
    to the object for centralized access. These should be used for setting
    common string names used across the test framework. A simple typo in
    a string can take a lot of debugging to uncover the issue, attribute errors
    are easier to notice and most autocompletion systems detect them.
    """
    constants.system_out_name = "system-out"
    constants.system_err_name = "system-err"

    constants.isa_tag_type = "isa"
    constants.x86_tag = "X86"
    constants.gcn3_x86_tag = "GCN3_X86"
    constants.vega_x86_tag = "VEGA_X86"
    constants.sparc_tag = "SPARC"
    constants.riscv_tag = "RISCV"
    constants.arm_tag = "ARM"
    constants.mips_tag = "MIPS"
    constants.power_tag = "POWER"
    constants.null_tag = "NULL"
    constants.all_compiled_tag = "ALL"

    constants.variant_tag_type = "variant"
    constants.opt_tag = "opt"
    constants.debug_tag = "debug"
    constants.fast_tag = "fast"

    constants.length_tag_type = "length"
    constants.quick_tag = "quick"
    constants.long_tag = "long"
    constants.very_long_tag = "very-long"

    constants.host_isa_tag_type = "host"
    constants.host_x86_64_tag = "x86_64"
    constants.host_arm_tag = "aarch64"

    constants.kvm_tag = "kvm"

    constants.supported_tags = {
        constants.isa_tag_type: (
            constants.x86_tag,
            constants.gcn3_x86_tag,
            constants.vega_x86_tag,
            constants.sparc_tag,
            constants.riscv_tag,
            constants.arm_tag,
            constants.mips_tag,
            constants.power_tag,
            constants.null_tag,
            constants.all_compiled_tag,
        ),
        constants.variant_tag_type: (
            constants.opt_tag,
            constants.debug_tag,
            constants.fast_tag,
        ),
        constants.length_tag_type: (
            constants.quick_tag,
            constants.long_tag,
            constants.very_long_tag,
        ),
        constants.host_isa_tag_type: (
            constants.host_x86_64_tag,
            constants.host_arm_tag,
        ),
    }

    # Binding target ISA with host ISA. This is useful for the
    # case where host ISA and target ISA need to coincide
    constants.target_host = {
        constants.arm_tag: (constants.host_arm_tag,),
        constants.x86_tag: (constants.host_x86_64_tag,),
        constants.gcn3_x86_tag: (constants.host_x86_64_tag,),
        constants.vega_x86_tag: (constants.host_x86_64_tag,),
        constants.sparc_tag: (constants.host_x86_64_tag,),
        constants.riscv_tag: (constants.host_x86_64_tag,),
        constants.mips_tag: (constants.host_x86_64_tag,),
        constants.power_tag: (constants.host_x86_64_tag,),
        constants.null_tag: (None,),
        constants.all_compiled_tag: (None,),
    }

    constants.supported_isas = constants.supported_tags["isa"]
    constants.supported_variants = constants.supported_tags["variant"]
    constants.supported_lengths = constants.supported_tags["length"]
    constants.supported_hosts = constants.supported_tags["host"]

    constants.tempdir_fixture_name = "tempdir"
    constants.gem5_simulation_stderr = "simerr.txt"
    constants.gem5_simulation_stdout = "simout.txt"
    constants.gem5_simulation_stats = "stats.txt"
    constants.gem5_simulation_config_ini = "config.ini"
    constants.gem5_simulation_config_json = "config.json"
    constants.gem5_returncode_fixture_name = "gem5-returncode"
    constants.gem5_binary_fixture_name = "gem5"
    constants.xml_filename = "results.xml"
    constants.pickle_filename = "results.pickle"
    constants.pickle_protocol = highest_pickle_protocol

    # The root directory which all test names will be based off of.
    constants.testing_base = absdirpath(
        os.path.join(absdirpath(__file__), os.pardir)
    )


def define_post_processors(config):
    """
    post_processors are used to do final configuration of variables. This is
    useful if there is a dynamically set default, or some function that needs
    to be applied after parsing in order to set a configration value.

    Post processors must accept a single argument that will either be a tuple
    containing the already set config value or ``None`` if the config value
    has not been set to anything. They must return the modified value in the
    same format.
    """

    def set_default_build_dir(build_dir):
        """
        Post-processor to set the default build_dir based on the base_dir.

        .. seealso :func:`~_Config._add_post_processor`
        """
        if not build_dir or build_dir[0] is None:
            base_dir = config._lookup_val("base_dir")[0]
            build_dir = (os.path.join(base_dir, "build"),)
        return build_dir

    def fix_verbosity_hack(verbose):
        return (verbose[0].val,)

    def threads_as_int(threads):
        if threads is not None:
            return (int(threads[0]),)

    def test_threads_as_int(test_threads):
        if test_threads is not None:
            return (int(test_threads[0]),)

    def default_isa(isa):
        if not isa[0]:
            return [constants.supported_tags[constants.isa_tag_type]]
        else:
            return isa

    def default_variant(variant):
        if not variant[0]:
            # Default variant is only opt. No need to run tests with multiple
            # different compilation targets
            return [[constants.opt_tag]]
        else:
            return variant

    def default_length(length):
        if not length[0]:
            return [[constants.quick_tag]]
        else:
            return length

    def default_host(host):
        if not host[0]:
            try:
                import platform

                host_machine = platform.machine()
                if host_machine not in constants.supported_hosts:
                    raise ValueError("Invalid host machine")
                return [[host_machine]]
            except:
                return [[constants.host_x86_64_tag]]
        else:
            return host

    def compile_tag_regex(positional_tags):
        if not positional_tags:
            return positional_tags
        else:
            new_positional_tags_list = []
            positional_tags = positional_tags[0]

            for flag, regex in positional_tags:
                if flag == "exclude_tags":
                    tag_regex = TagRegex(False, regex)
                elif flag == "include_tags":
                    tag_regex = TagRegex(True, regex)
                else:
                    raise ValueError("Unsupported flag.")
                new_positional_tags_list.append(tag_regex)

            return (new_positional_tags_list,)

    config._add_post_processor("build_dir", set_default_build_dir)
    config._add_post_processor("verbose", fix_verbosity_hack)
    config._add_post_processor("isa", default_isa)
    config._add_post_processor("variant", default_variant)
    config._add_post_processor("length", default_length)
    config._add_post_processor("host", default_host)
    config._add_post_processor("threads", threads_as_int)
    config._add_post_processor("test_threads", test_threads_as_int)
    config._add_post_processor(
        StorePositionalTagsAction.position_kword, compile_tag_regex
    )


<<<<<<< HEAD
class Argument(object):
=======
class Argument:
>>>>>>> 85eb9938
    """
    Class represents a cli argument/flag for a argparse parser.

    :attr name: The long name of this object that will be stored in the arg
        output by the final parser.
    """

    def __init__(self, *flags, **kwargs):
        self.flags = flags
        self.kwargs = kwargs

        if len(flags) == 0:
            raise ValueError("Need at least one argument.")
        elif "dest" in kwargs:
            self.name = kwargs["dest"]
        elif len(flags) > 1 or flags[0].startswith("-"):
            for flag in flags:
                if not flag.startswith("-"):
                    raise ValueError(
                        "invalid option string %s: must start"
                        "with a character '-'" % flag
                    )

                if flag.startswith("--"):
                    if not hasattr(self, "name"):
                        self.name = flag.lstrip("-")

        if not hasattr(self, "name"):
            self.name = flags[0].lstrip("-")
        self.name = self.name.replace("-", "_")

    def add_to(self, parser):
        """Add this argument to the given parser."""
        parser.add_argument(*self.flags, **self.kwargs)

    def copy(self):
        """Copy this argument so you might modify any of its kwargs."""
        return copy.deepcopy(self)


class _StickyInt:
    """
    A class that is used to cheat the verbosity count incrementer by
    pretending to be an int. This makes the int stay on the heap and eat other
    real numbers when they are added to it.

    We use this so we can allow the verbose flag to be provided before or after
    the subcommand. This likely has no utility outside of this use case.
    """

    def __init__(self, val=0):
        self.val = val
        self.type = int

    def __add__(self, other):
        self.val += other
        return self


common_args = NotImplemented


class StorePositionAction(argparse.Action):
    """Base class for classes wishing to create namespaces where
    arguments are stored in the order provided via the command line.
    """

    position_kword = "positional"

    def __call__(self, parser, namespace, values, option_string=None):
        if not self.position_kword in namespace:
            setattr(namespace, self.position_kword, [])
        previous = getattr(namespace, self.position_kword)
        previous.append((self.dest, values))
        setattr(namespace, self.position_kword, previous)


class StorePositionalTagsAction(StorePositionAction):
    position_kword = "tag_filters"


def define_common_args(config):
    """
    Common args are arguments which are likely to be simular between different
    subcommands, so they are available to all by placing their definitions
    here.
    """
    global common_args

    parse_comma_separated_string = lambda st: st.split(",")

    # A list of common arguments/flags used across cli parsers.
    common_args = [
        Argument(
            "directories",
            nargs="*",
            default=[os.getcwd()],
            help="Space separated list of directories to start searching "
            "for tests in",
        ),
        Argument(
            "--exclude-tags",
            action=StorePositionalTagsAction,
            help="A tag comparison used to select tests.",
        ),
        Argument(
            "--include-tags",
            action=StorePositionalTagsAction,
            help="A tag comparison used to select tests.",
        ),
        Argument(
            "--isa",
            action="extend",
            default=[],
            type=parse_comma_separated_string,
            help="Only tests that are valid with one of these ISAs. "
            "Comma separated.",
        ),
        Argument(
            "--variant",
            action="extend",
            default=[],
            type=parse_comma_separated_string,
            help="Only tests that are valid with one of these binary variants"
            "(e.g., opt, debug). Comma separated.",
        ),
        Argument(
            "--length",
            action="extend",
            default=[],
            type=parse_comma_separated_string,
            help="Only tests that are one of these lengths. Comma separated.",
        ),
        Argument(
            "--host",
            action="append",
            default=[],
            help="Only tests that are meant to runnable on the selected host",
        ),
        Argument(
            "--uid",
            action="store",
            default=None,
            help="UID of a specific test item to run.",
        ),
        Argument(
            "--build-dir", action="store", help="Build directory for SCons"
        ),
        Argument(
            "--base-dir",
            action="store",
            default=config._defaults.base_dir,
            help="Directory to change to in order to exec scons.",
        ),
        Argument(
            "-j",
            "--threads",
            action="store",
            default=1,
            help="Number of threads to run SCons with.",
        ),
        Argument(
            "-t",
            "--test-threads",
            action="store",
            default=1,
            help="Number of threads to spawn to run concurrent tests with.",
        ),
        Argument(
            "-v",
            action="count",
            dest="verbose",
            default=_StickyInt(),
            help="Increase verbosity",
        ),
        Argument(
            "--config-path",
            action="store",
            default=os.getcwd(),
            help="Path to read a testing.ini config in",
        ),
        Argument(
            "--skip-build",
            action="store_true",
            default=False,
            help="Skip the building component of SCons targets.",
        ),
        Argument(
            "--result-path",
            action="store",
            help="The path to store results in.",
        ),
        Argument(
            "--bin-path",
            action="store",
            default=config._defaults.resource_path,
            help="Path where resources are stored (downloaded if not present)",
        ),
        Argument(
            "--resource-url",
            action="store",
            default=config._defaults.resource_url,
            help="The URL where the resources reside.",
        ),
    ]

    # NOTE: There is a limitation which arises due to this format. If you have
    # multiple arguments with the same name only the final one in the list
    # will be saved.
    #
    # e.g. if you have a -v argument which increments verbosity level and
    # a separate --verbose flag which 'store's verbosity level. the final
    # one in the list will be saved.
    common_args = AttrDict({arg.name: arg for arg in common_args})


class ArgParser(metaclass=abc.ABCMeta):
    class ExtendAction(argparse.Action):
        def __call__(self, parser, namespace, values, option_string=None):
            items = getattr(namespace, self.dest, [])
            items.extend(values)
            setattr(namespace, self.dest, items)

    def __init__(self, parser):
        # Copy public methods of the parser.
        for attr in dir(parser):
            if not attr.startswith("_"):
                setattr(self, attr, getattr(parser, attr))
        self.parser = parser
        self.parser.register("action", "extend", ArgParser.ExtendAction)
        self.add_argument = self.parser.add_argument

        # Argument will be added to all parsers and subparsers.
        common_args.verbose.add_to(parser)


class CommandParser(ArgParser):
    """
    Main parser which parses command strings and uses those to direct to
    a subparser.
    """

    def __init__(self):
        parser = argparse.ArgumentParser()
<<<<<<< HEAD
        super(CommandParser, self).__init__(parser)
=======
        super().__init__(parser)
>>>>>>> 85eb9938
        self.subparser = self.add_subparsers(dest="command")


class RunParser(ArgParser):
    """
    Parser for the \'run\' command.
    """

    def __init__(self, subparser):
        parser = subparser.add_parser("run", help="""Run Tests.""")

        super().__init__(parser)

        common_args.uid.add_to(parser)
        common_args.skip_build.add_to(parser)
        common_args.directories.add_to(parser)
        common_args.build_dir.add_to(parser)
        common_args.base_dir.add_to(parser)
        common_args.bin_path.add_to(parser)
        common_args.threads.add_to(parser)
        common_args.test_threads.add_to(parser)
        common_args.isa.add_to(parser)
        common_args.variant.add_to(parser)
        common_args.length.add_to(parser)
        common_args.host.add_to(parser)
        common_args.include_tags.add_to(parser)
        common_args.exclude_tags.add_to(parser)


class ListParser(ArgParser):
    """
    Parser for the \'list\' command.
    """

    def __init__(self, subparser):
        parser = subparser.add_parser(
            "list", help="""List and query test metadata."""
        )
        super().__init__(parser)

        Argument(
            "--suites",
            action="store_true",
            default=False,
            help="List all test suites.",
        ).add_to(parser)
        Argument(
            "--tests",
            action="store_true",
            default=False,
            help="List all test cases.",
        ).add_to(parser)
        Argument(
            "--fixtures",
            action="store_true",
            default=False,
            help="List all fixtures.",
        ).add_to(parser)
        Argument(
            "--all-tags",
            action="store_true",
            default=False,
            help="List all tags.",
        ).add_to(parser)
        Argument(
<<<<<<< HEAD
            "-q",
            dest="quiet",
            action="store_true",
            default=False,
            help="Quiet output (machine readable).",
=======
            "--build-targets",
            action="store_true",
            default=False,
            help="List all the gem5 build targets.",
        ).add_to(parser)
        Argument(
            "-q",
            dest="quiet",
            action="store_true",
            default=False,
            help="Quiet output (machine readable).",
        ).add_to(parser)
        Argument(
            "--uid",
            action="store",
            default=None,
            help="UID of a specific test item to list.",
>>>>>>> 85eb9938
        ).add_to(parser)

        common_args.directories.add_to(parser)
        common_args.bin_path.add_to(parser)
        common_args.isa.add_to(parser)
        common_args.variant.add_to(parser)
        common_args.length.add_to(parser)
        common_args.host.add_to(parser)
        common_args.include_tags.add_to(parser)
        common_args.exclude_tags.add_to(parser)


class RerunParser(ArgParser):
    def __init__(self, subparser):
        parser = subparser.add_parser("rerun", help="""Rerun failed tests.""")
<<<<<<< HEAD
        super(RerunParser, self).__init__(parser)
=======
        super().__init__(parser)
>>>>>>> 85eb9938

        common_args.skip_build.add_to(parser)
        common_args.directories.add_to(parser)
        common_args.build_dir.add_to(parser)
        common_args.base_dir.add_to(parser)
        common_args.bin_path.add_to(parser)
        common_args.threads.add_to(parser)
        common_args.test_threads.add_to(parser)
        common_args.isa.add_to(parser)
        common_args.variant.add_to(parser)
        common_args.length.add_to(parser)
        common_args.host.add_to(parser)


config = _Config()
define_constants(config.constants)

# Constants are directly exposed and available once this module is created.
# All constants MUST be defined before this point.
config.constants = FrozenAttrDict(config.constants.__dict__)
constants = config.constants

"""
This config object is the singleton config object available throughout the
framework.
"""


def initialize_config():
    """
    Parse the commandline arguments and setup the config varibles.
    """
    global config

    # Setup constants and defaults
    define_defaults(config._defaults)
    define_post_processors(config)
    define_common_args(config)

    # Setup parser and subcommands
    baseparser = CommandParser()
    runparser = RunParser(baseparser.subparser)
    listparser = ListParser(baseparser.subparser)
    rerunparser = RerunParser(baseparser.subparser)

    # Initialize the config by parsing args and running callbacks.
    config._init(baseparser)<|MERGE_RESOLUTION|>--- conflicted
+++ resolved
@@ -91,7 +91,6 @@
 )
 
 
-
 class UninitialzedAttributeException(Exception):
     """
     Signals that an attribute in the config file was not initialized.
@@ -109,11 +108,7 @@
     pass
 
 
-<<<<<<< HEAD
-class TagRegex(object):
-=======
 class TagRegex:
->>>>>>> 85eb9938
     def __init__(self, include, regex):
         self.include = include
         self.regex = re.compile(regex)
@@ -442,11 +437,7 @@
     )
 
 
-<<<<<<< HEAD
-class Argument(object):
-=======
 class Argument:
->>>>>>> 85eb9938
     """
     Class represents a cli argument/flag for a argparse parser.
 
@@ -691,11 +682,7 @@
 
     def __init__(self):
         parser = argparse.ArgumentParser()
-<<<<<<< HEAD
-        super(CommandParser, self).__init__(parser)
-=======
         super().__init__(parser)
->>>>>>> 85eb9938
         self.subparser = self.add_subparsers(dest="command")
 
 
@@ -761,13 +748,6 @@
             help="List all tags.",
         ).add_to(parser)
         Argument(
-<<<<<<< HEAD
-            "-q",
-            dest="quiet",
-            action="store_true",
-            default=False,
-            help="Quiet output (machine readable).",
-=======
             "--build-targets",
             action="store_true",
             default=False,
@@ -785,7 +765,6 @@
             action="store",
             default=None,
             help="UID of a specific test item to list.",
->>>>>>> 85eb9938
         ).add_to(parser)
 
         common_args.directories.add_to(parser)
@@ -801,11 +780,7 @@
 class RerunParser(ArgParser):
     def __init__(self, subparser):
         parser = subparser.add_parser("rerun", help="""Rerun failed tests.""")
-<<<<<<< HEAD
-        super(RerunParser, self).__init__(parser)
-=======
         super().__init__(parser)
->>>>>>> 85eb9938
 
         common_args.skip_build.add_to(parser)
         common_args.directories.add_to(parser)
