--- conflicted
+++ resolved
@@ -1,8 +1,4 @@
-<<<<<<< HEAD
-// Copyright (c) 2021 The Regents of the University of California
-=======
 // Copyright (c) 2021-2023 The Regents of the University of California
->>>>>>> 85eb9938
 // All rights reserved.
 //
 // Redistribution and use in source and binary forms, with or without
@@ -74,10 +70,6 @@
 
 #include <sst/core/sst_config.h>
 #include <sst/core/componentInfo.h>
-<<<<<<< HEAD
-#include <sst/core/interfaces/simpleMem.h>
-=======
->>>>>>> 85eb9938
 #include <sst/elements/memHierarchy/memEvent.h>
 #include <sst/elements/memHierarchy/memTypes.h>
 #include <sst/elements/memHierarchy/util.h>
@@ -176,18 +168,6 @@
     registerAsPrimaryComponent();
     primaryComponentDoNotEndSim();
 
-<<<<<<< HEAD
-    systemPort = \
-        loadUserSubComponent<SSTResponderSubComponent>("system_port",0);
-    cachePort = \
-        loadUserSubComponent<SSTResponderSubComponent>("cache_port", 0);
-
-    systemPort->setTimeConverter(timeConverter);
-    systemPort->setOutputStream(&(output));
-    cachePort->setTimeConverter(timeConverter);
-    cachePort->setOutputStream(&(output));
-
-=======
     // We need to add another parameter when invoking gem5 scripts from SST to
     // keep a track of all the OutgoingBridges. This will allow to add or
     // remove OutgoingBridges from gem5 configs without the need to recompile
@@ -211,7 +191,6 @@
         sstPorts[i]->setTimeConverter(timeConverter);
         sstPorts[i]->setOutputStream(&(output));
     }
->>>>>>> 85eb9938
 }
 
 gem5Component::~gem5Component()
@@ -225,17 +204,7 @@
 
     if (phase == 0) {
         initPython(args.size(), &args[0]);
-<<<<<<< HEAD
-
-        const std::vector<std::string> m5_instantiate_commands = {
-            "import m5",
-            "m5.instantiate()"
-        };
-        execPythonCommands(m5_instantiate_commands);
-
-=======
         // m5.instantiate() was moved to the gem5 script.
->>>>>>> 85eb9938
         // calling SimObject.startup()
         const std::vector<std::string> simobject_setup_commands = {
             "import atexit",
@@ -253,14 +222,9 @@
 
         // find the corresponding SimObject for each SSTResponderSubComponent
         gem5::Root* gem5_root = gem5::Root::root();
-<<<<<<< HEAD
-        systemPort->findCorrespondingSimObject(gem5_root);
-        cachePort->findCorrespondingSimObject(gem5_root);
-=======
         for (auto &port : sstPorts) {
             port->findCorrespondingSimObject(gem5_root);
         }
->>>>>>> 85eb9938
 
         // initialize the gem5 event queue
         if (!(threadInitialized)) {
@@ -272,30 +236,19 @@
             );
         }
 
-<<<<<<< HEAD
-=======
     }
     for (auto &port : sstPorts) {
         port->init(phase);
->>>>>>> 85eb9938
-    }
-
-    systemPort->init(phase);
-    cachePort->init(phase);
+    }
 }
 
 void
 gem5Component::setup()
 {
     output.verbose(CALL_INFO, 1, 0, "Component is being setup.\n");
-<<<<<<< HEAD
-    systemPort->setup();
-    cachePort->setup();
-=======
     for (auto &port : sstPorts) {
         port->setup();
     }
->>>>>>> 85eb9938
 }
 
 void
@@ -427,8 +380,6 @@
             return 1;
         }
         Py_DECREF(result);
-<<<<<<< HEAD
-=======
     }
     return 0;
 }
@@ -471,63 +422,10 @@
             std::cerr << e.what();
             output.output(CALL_INFO, "Calling m5.main(...) failed.\n");
         }
->>>>>>> 85eb9938
-    }
-    return 0;
-}
-
-void
-<<<<<<< HEAD
-gem5Component::initPython(int argc, char *_argv[])
-{
-    // Initialize gem5 special signal handling.
-    gem5::initSignals();
-
-    if (!Py_IsInitialized()) {
-        py::initialize_interpreter(true, argc, _argv);
-    } else {
-        // pybind doesn't provide a way to set sys.argv if not initializing the
-        // interpreter, so we have to do that manually if it's already running.
-        py::list py_argv;
-        auto sys = py::module::import("sys");
-        if (py::hasattr(sys, "argv")) {
-            // sys.argv already exists, so grab that.
-            py_argv = sys.attr("argv");
-        } else {
-            // sys.argv doesn't exist, so create it.
-            sys.add_object("argv", py_argv);
-        }
-        // Clear out argv just in case it has something in it.
-        py_argv.attr("clear")();
-
-        // Fill it with our argvs.
-        for (int i = 0; i < argc; i++)
-            py_argv.append(_argv[i]);
-    }
-
-    auto importer = py::module_::import("importer");
-    importer.attr("install")();
-
-    try {
-        py::module_::import("m5").attr("main")();
-    } catch (py::error_already_set &e) {
-        if (!e.matches(PyExc_SystemExit)) {
-            std::cerr << e.what();
-            output.output(CALL_INFO, "Calling m5.main(...) failed.\n");
-        }
-    }
-}
-
-void
-gem5Component::splitCommandArgs(std::string &cmd, std::vector<char*> &args)
-{
-    std::vector<std::string> parsed_args = tokenizeString(
-        cmd, {'\\', ' ', '\'', '\"'}
-    );
-
-    for (auto part: parsed_args)
-        args.push_back(strdup(part.c_str()));
-=======
+    }
+}
+
+void
 gem5Component::splitCommandArgs(std::string &cmd, std::vector<char*> &args)
 {
     std::vector<std::string> parsed_args = tokenizeString(
@@ -549,5 +447,4 @@
         sstPortNames.push_back(strdup(part.c_str()));
         sstPortCount++;
     }
->>>>>>> 85eb9938
 }