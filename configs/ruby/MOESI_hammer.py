# Copyright (c) 2006-2007 The Regents of The University of Michigan
# Copyright (c) 2009 Advanced Micro Devices, Inc.
# All rights reserved.
#
# Redistribution and use in source and binary forms, with or without
# modification, are permitted provided that the following conditions are
# met: redistributions of source code must retain the above copyright
# notice, this list of conditions and the following disclaimer;
# redistributions in binary form must reproduce the above copyright
# notice, this list of conditions and the following disclaimer in the
# documentation and/or other materials provided with the distribution;
# neither the name of the copyright holders nor the names of its
# contributors may be used to endorse or promote products derived from
# this software without specific prior written permission.
#
# THIS SOFTWARE IS PROVIDED BY THE COPYRIGHT HOLDERS AND CONTRIBUTORS
# "AS IS" AND ANY EXPRESS OR IMPLIED WARRANTIES, INCLUDING, BUT NOT
# LIMITED TO, THE IMPLIED WARRANTIES OF MERCHANTABILITY AND FITNESS FOR
# A PARTICULAR PURPOSE ARE DISCLAIMED. IN NO EVENT SHALL THE COPYRIGHT
# OWNER OR CONTRIBUTORS BE LIABLE FOR ANY DIRECT, INDIRECT, INCIDENTAL,
# SPECIAL, EXEMPLARY, OR CONSEQUENTIAL DAMAGES (INCLUDING, BUT NOT
# LIMITED TO, PROCUREMENT OF SUBSTITUTE GOODS OR SERVICES; LOSS OF USE,
# DATA, OR PROFITS; OR BUSINESS INTERRUPTION) HOWEVER CAUSED AND ON ANY
# THEORY OF LIABILITY, WHETHER IN CONTRACT, STRICT LIABILITY, OR TORT
# (INCLUDING NEGLIGENCE OR OTHERWISE) ARISING IN ANY WAY OUT OF THE USE
# OF THIS SOFTWARE, EVEN IF ADVISED OF THE POSSIBILITY OF SUCH DAMAGE.

import math

from common import FileSystemConfig

import m5
from m5.defines import buildEnv
from m5.objects import *

from .Ruby import (
    create_directories,
    create_topology,
    send_evicts,
)


#
# Declare caches used by the protocol
#
class L1Cache(RubyCache):
    pass


class L2Cache(RubyCache):
    pass


#
# Probe filter is a cache
#
class ProbeFilter(RubyCache):
    pass


def define_options(parser):
    parser.add_argument(
        "--allow-atomic-migration",
        action="store_true",
        help="allow migratory sharing for atomic only accessed blocks",
    )
    parser.add_argument(
        "--pf-on", action="store_true", help="Hammer: enable Probe Filter"
    )
    parser.add_argument(
        "--dir-on",
        action="store_true",
        help="Hammer: enable Full-bit Directory",
    )


def create_system(
    options, full_system, system, dma_ports, bootmem, ruby_system, cpus
):
<<<<<<< HEAD

=======
>>>>>>> 85eb9938
    if buildEnv["PROTOCOL"] != "MOESI_hammer":
        panic("This script requires the MOESI_hammer protocol to be built.")

    cpu_sequencers = []

    #
    # The ruby network creation expects the list of nodes in the system to be
    # consistent with the NetDest list.  Therefore the l1 controller nodes must be
    # listed before the directory nodes and directory nodes before dma nodes, etc.
    #
    l1_cntrl_nodes = []
    dma_cntrl_nodes = []

    #
    # Must create the individual controllers before the network to ensure the
    # controller constructors are called before the network constructor
    #
    block_size_bits = int(math.log(options.cacheline_size, 2))

    for i in range(options.num_cpus):
        #
        # First create the Ruby objects associated with this cpu
        #
        l1i_cache = L1Cache(
            size=options.l1i_size,
            assoc=options.l1i_assoc,
            start_index_bit=block_size_bits,
            is_icache=True,
        )
        l1d_cache = L1Cache(
            size=options.l1d_size,
            assoc=options.l1d_assoc,
            start_index_bit=block_size_bits,
        )
        l2_cache = L2Cache(
            size=options.l2_size,
            assoc=options.l2_assoc,
            start_index_bit=block_size_bits,
        )

        clk_domain = cpus[i].clk_domain

        l1_cntrl = L1Cache_Controller(
            version=i,
            L1Icache=l1i_cache,
            L1Dcache=l1d_cache,
            L2cache=l2_cache,
            no_mig_atomic=not options.allow_atomic_migration,
            send_evictions=send_evicts(options),
            transitions_per_cycle=options.ports,
            clk_domain=clk_domain,
            ruby_system=ruby_system,
        )

        cpu_seq = RubySequencer(
            version=i,
            dcache=l1d_cache,
            clk_domain=clk_domain,
            ruby_system=ruby_system,
        )

        l1_cntrl.sequencer = cpu_seq
        if options.recycle_latency:
            l1_cntrl.recycle_latency = options.recycle_latency

        exec("ruby_system.l1_cntrl%d = l1_cntrl" % i)

        # Add controllers and sequencers to the appropriate lists
        cpu_sequencers.append(cpu_seq)
        l1_cntrl_nodes.append(l1_cntrl)

        # Connect the L1 controller and the network
        # Connect the buffers from the controller to network
        l1_cntrl.requestFromCache = MessageBuffer()
        l1_cntrl.requestFromCache.out_port = ruby_system.network.in_port
        l1_cntrl.responseFromCache = MessageBuffer()
        l1_cntrl.responseFromCache.out_port = ruby_system.network.in_port
        l1_cntrl.unblockFromCache = MessageBuffer()
        l1_cntrl.unblockFromCache.out_port = ruby_system.network.in_port

        l1_cntrl.triggerQueue = MessageBuffer()

        # Connect the buffers from the network to the controller
        l1_cntrl.mandatoryQueue = MessageBuffer()
        l1_cntrl.forwardToCache = MessageBuffer()
        l1_cntrl.forwardToCache.in_port = ruby_system.network.out_port
        l1_cntrl.responseToCache = MessageBuffer()
        l1_cntrl.responseToCache.in_port = ruby_system.network.out_port

    #
    # determine size and index bits for probe filter
    # By default, the probe filter size is configured to be twice the
    # size of the L2 cache.
    #
    pf_size = MemorySize(options.l2_size)
    pf_size.value = pf_size.value * 2
    dir_bits = int(math.log(options.num_dirs, 2))
    pf_bits = int(math.log(pf_size.value, 2))
    if options.numa_high_bit:
        if options.pf_on or options.dir_on:
            # if numa high bit explicitly set, make sure it does not overlap
            # with the probe filter index
            assert options.numa_high_bit - dir_bits > pf_bits

        # set the probe filter start bit to just above the block offset
        pf_start_bit = block_size_bits
    else:
        if dir_bits > 0:
            pf_start_bit = dir_bits + block_size_bits - 1
        else:
            pf_start_bit = block_size_bits

    # Run each of the ruby memory controllers at a ratio of the frequency of
    # the ruby system
    # clk_divider value is a fix to pass regression.
    ruby_system.memctrl_clk_domain = DerivedClockDomain(
        clk_domain=ruby_system.clk_domain, clk_divider=3
    )

    mem_dir_cntrl_nodes, rom_dir_cntrl_node = create_directories(
        options, bootmem, ruby_system, system
    )
    dir_cntrl_nodes = mem_dir_cntrl_nodes[:]
    if rom_dir_cntrl_node is not None:
        dir_cntrl_nodes.append(rom_dir_cntrl_node)
    for dir_cntrl in dir_cntrl_nodes:
        pf = ProbeFilter(size=pf_size, assoc=4, start_index_bit=pf_start_bit)

        dir_cntrl.probeFilter = pf
        dir_cntrl.probe_filter_enabled = options.pf_on
        dir_cntrl.full_bit_dir_enabled = options.dir_on

        if options.recycle_latency:
            dir_cntrl.recycle_latency = options.recycle_latency

        # Connect the directory controller to the network
        dir_cntrl.forwardFromDir = MessageBuffer()
        dir_cntrl.forwardFromDir.out_port = ruby_system.network.in_port
        dir_cntrl.responseFromDir = MessageBuffer()
        dir_cntrl.responseFromDir.out_port = ruby_system.network.in_port
        dir_cntrl.dmaResponseFromDir = MessageBuffer(ordered=True)
        dir_cntrl.dmaResponseFromDir.out_port = ruby_system.network.in_port

        dir_cntrl.triggerQueue = MessageBuffer(ordered=True)

        dir_cntrl.unblockToDir = MessageBuffer()
        dir_cntrl.unblockToDir.in_port = ruby_system.network.out_port
        dir_cntrl.responseToDir = MessageBuffer()
        dir_cntrl.responseToDir.in_port = ruby_system.network.out_port
        dir_cntrl.requestToDir = MessageBuffer()
        dir_cntrl.requestToDir.in_port = ruby_system.network.out_port
        dir_cntrl.dmaRequestToDir = MessageBuffer(ordered=True)
        dir_cntrl.dmaRequestToDir.in_port = ruby_system.network.out_port
        dir_cntrl.requestToMemory = MessageBuffer()
        dir_cntrl.responseFromMemory = MessageBuffer()

    for i, dma_port in enumerate(dma_ports):
        #
        # Create the Ruby objects associated with the dma controller
        #
        dma_seq = DMASequencer(
            version=i, ruby_system=ruby_system, in_ports=dma_port
        )

        dma_cntrl = DMA_Controller(
            version=i,
            dma_sequencer=dma_seq,
            transitions_per_cycle=options.ports,
            ruby_system=ruby_system,
        )

        exec("ruby_system.dma_cntrl%d = dma_cntrl" % i)
        dma_cntrl_nodes.append(dma_cntrl)

        if options.recycle_latency:
            dma_cntrl.recycle_latency = options.recycle_latency

        # Connect the dma controller to the network
        dma_cntrl.responseFromDir = MessageBuffer(ordered=True)
        dma_cntrl.responseFromDir.in_port = ruby_system.network.out_port
        dma_cntrl.requestToDir = MessageBuffer()
        dma_cntrl.requestToDir.out_port = ruby_system.network.in_port
        dma_cntrl.mandatoryQueue = MessageBuffer()

    all_cntrls = l1_cntrl_nodes + dir_cntrl_nodes + dma_cntrl_nodes

    # Create the io controller and the sequencer
    if full_system:
        io_seq = DMASequencer(version=len(dma_ports), ruby_system=ruby_system)
        ruby_system._io_port = io_seq
        io_controller = DMA_Controller(
            version=len(dma_ports),
            dma_sequencer=io_seq,
            ruby_system=ruby_system,
        )
        ruby_system.io_controller = io_controller

        # Connect the dma controller to the network
        io_controller.responseFromDir = MessageBuffer(ordered=True)
        io_controller.responseFromDir.in_port = ruby_system.network.out_port
        io_controller.requestToDir = MessageBuffer()
        io_controller.requestToDir.out_port = ruby_system.network.in_port
        io_controller.mandatoryQueue = MessageBuffer()

        all_cntrls = all_cntrls + [io_controller]
    # Register configuration with filesystem
    else:
        for i in range(options.num_cpus):
            FileSystemConfig.register_cpu(
                physical_package_id=0,
                core_siblings=[],
                core_id=i,
                thread_siblings=[],
            )

            FileSystemConfig.register_cache(
                level=1,
                idu_type="Instruction",
                size=options.l1i_size,
                line_size=options.cacheline_size,
                assoc=options.l1i_assoc,
                cpus=[i],
            )
            FileSystemConfig.register_cache(
                level=1,
                idu_type="Data",
                size=options.l1d_size,
                line_size=options.cacheline_size,
                assoc=options.l1d_assoc,
                cpus=[i],
            )

            FileSystemConfig.register_cache(
                level=2,
                idu_type="Unified",
                size=options.l2_size,
                line_size=options.cacheline_size,
                assoc=options.l2_assoc,
                cpus=[i],
            )

    ruby_system.network.number_of_virtual_networks = 6
    topology = create_topology(all_cntrls, options)
    return (cpu_sequencers, mem_dir_cntrl_nodes, topology)<|MERGE_RESOLUTION|>--- conflicted
+++ resolved
@@ -77,10 +77,6 @@
 def create_system(
     options, full_system, system, dma_ports, bootmem, ruby_system, cpus
 ):
-<<<<<<< HEAD
-
-=======
->>>>>>> 85eb9938
     if buildEnv["PROTOCOL"] != "MOESI_hammer":
         panic("This script requires the MOESI_hammer protocol to be built.")
 
