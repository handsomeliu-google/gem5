--- conflicted
+++ resolved
@@ -84,10 +84,6 @@
 def create_system(
     options, full_system, system, dma_ports, bootmem, ruby_system, cpus
 ):
-<<<<<<< HEAD
-
-=======
->>>>>>> 85eb9938
     if buildEnv["PROTOCOL"] != "MESI_Three_Level":
         fatal(
             "This script requires the MESI_Three_Level protocol to be\
