# Copyright (c) 2012, 2017-2018, 2021 ARM Limited
# All rights reserved.
#
# The license below extends only to copyright in the software and shall
# not be construed as granting a license to any other intellectual
# property including but not limited to intellectual property relating
# to a hardware implementation of the functionality of the software
# licensed hereunder.  You may use the software subject to the license
# terms below provided that you ensure that this notice is replicated
# unmodified and in its entirety in all distributions of the software,
# modified or unmodified, in source code or in binary form.
#
# Copyright (c) 2006-2007 The Regents of The University of Michigan
# Copyright (c) 2009 Advanced Micro Devices, Inc.
# All rights reserved.
#
# Redistribution and use in source and binary forms, with or without
# modification, are permitted provided that the following conditions are
# met: redistributions of source code must retain the above copyright
# notice, this list of conditions and the following disclaimer;
# redistributions in binary form must reproduce the above copyright
# notice, this list of conditions and the following disclaimer in the
# documentation and/or other materials provided with the distribution;
# neither the name of the copyright holders nor the names of its
# contributors may be used to endorse or promote products derived from
# this software without specific prior written permission.
#
# THIS SOFTWARE IS PROVIDED BY THE COPYRIGHT HOLDERS AND CONTRIBUTORS
# "AS IS" AND ANY EXPRESS OR IMPLIED WARRANTIES, INCLUDING, BUT NOT
# LIMITED TO, THE IMPLIED WARRANTIES OF MERCHANTABILITY AND FITNESS FOR
# A PARTICULAR PURPOSE ARE DISCLAIMED. IN NO EVENT SHALL THE COPYRIGHT
# OWNER OR CONTRIBUTORS BE LIABLE FOR ANY DIRECT, INDIRECT, INCIDENTAL,
# SPECIAL, EXEMPLARY, OR CONSEQUENTIAL DAMAGES (INCLUDING, BUT NOT
# LIMITED TO, PROCUREMENT OF SUBSTITUTE GOODS OR SERVICES; LOSS OF USE,
# DATA, OR PROFITS; OR BUSINESS INTERRUPTION) HOWEVER CAUSED AND ON ANY
# THEORY OF LIABILITY, WHETHER IN CONTRACT, STRICT LIABILITY, OR TORT
# (INCLUDING NEGLIGENCE OR OTHERWISE) ARISING IN ANY WAY OUT OF THE USE
# OF THIS SOFTWARE, EVEN IF ADVISED OF THE POSSIBILITY OF SUCH DAMAGE.

import math

import m5
from m5.defines import buildEnv
<<<<<<< HEAD
from m5.util import addToPath, fatal
from gem5.isas import ISA
from gem5.runtime import get_runtime_isa

addToPath("../")
=======
from m5.objects import *
from m5.util import (
    addToPath,
    fatal,
)

from gem5.isas import ISA
from gem5.runtime import get_supported_isas
>>>>>>> 85eb9938

addToPath("../")

from common import (
    FileSystemConfig,
    MemConfig,
    ObjectList,
)
from network import Network
from topologies import *



def define_options(parser):
    # By default, ruby uses the simple timing cpu and the X86 ISA
    parser.set_defaults(cpu_type="X86TimingSimpleCPU")

    parser.add_argument(
        "--ruby-clock",
        action="store",
        type=str,
        default="2GHz",
        help="Clock for blocks running at Ruby system's speed",
    )

    parser.add_argument(
        "--access-backing-store",
        action="store_true",
        default=False,
        help="Should ruby maintain a second copy of memory",
    )

    # Options related to cache structure
    parser.add_argument(
        "--ports",
        action="store",
        type=int,
        default=4,
        help="used of transitions per cycle which is a proxy \
            for the number of ports.",
    )

    # network options are in network/Network.py

    # ruby mapping options
    parser.add_argument(
        "--numa-high-bit",
        type=int,
        default=0,
        help="high order address bit to use for numa mapping. "
        "0 = highest bit, not specified = lowest bit",
    )
    parser.add_argument(
        "--interleaving-bits",
        type=int,
        default=0,
        help="number of bits to specify interleaving "
        "in directory, memory controllers and caches. "
        "0 = not specified",
    )
    parser.add_argument(
        "--xor-low-bit",
        type=int,
        default=20,
        help="hashing bit for channel selection"
        "see MemConfig for explanation of the default"
        "parameter. If set to 0, xor_high_bit is also"
        "set to 0.",
    )

    parser.add_argument(
        "--recycle-latency",
        type=int,
        default=10,
        help="Recycle latency for ruby controller input buffers",
    )

    protocol = buildEnv["PROTOCOL"]
    exec(f"from . import {protocol}")
    eval(f"{protocol}.define_options(parser)")
    Network.define_options(parser)


def setup_memory_controllers(system, ruby, dir_cntrls, options):
    if options.numa_high_bit:
        block_size_bits = (
            options.numa_high_bit + 1 - int(math.log(options.num_dirs, 2))
        )
        ruby.block_size_bytes = 2 ** (block_size_bits)
    else:
        ruby.block_size_bytes = options.cacheline_size

    ruby.memory_size_bits = 48

    index = 0
    mem_ctrls = []
    crossbars = []

    if options.numa_high_bit:
        dir_bits = int(math.log(options.num_dirs, 2))
        intlv_size = 2 ** (options.numa_high_bit - dir_bits + 1)
    else:
        # if the numa_bit is not specified, set the directory bits as the
        # lowest bits above the block offset bits
        intlv_size = options.cacheline_size

    # Sets bits to be used for interleaving.  Creates memory controllers
    # attached to a directory controller.  A separate controller is created
    # for each address range as the abstract memory can handle only one
    # contiguous address range as of now.
    for dir_cntrl in dir_cntrls:
        crossbar = None
        if len(system.mem_ranges) > 1:
            crossbar = IOXBar()
            crossbars.append(crossbar)
            dir_cntrl.memory_out_port = crossbar.cpu_side_ports

        dir_ranges = []
        for r in system.mem_ranges:
            mem_type = ObjectList.mem_list.get(options.mem_type)
            dram_intf = MemConfig.create_mem_intf(
                mem_type,
                r,
                index,
                int(math.log(options.num_dirs, 2)),
                intlv_size,
                options.xor_low_bit,
            )
            if issubclass(mem_type, DRAMInterface):
                mem_ctrl = m5.objects.MemCtrl(dram=dram_intf)
            else:
                mem_ctrl = dram_intf

            if options.access_backing_store:
                dram_intf.kvm_map = False

            mem_ctrls.append(mem_ctrl)
            dir_ranges.append(dram_intf.range)

            if crossbar != None:
                mem_ctrl.port = crossbar.mem_side_ports
            else:
                mem_ctrl.port = dir_cntrl.memory_out_port

            # Enable low-power DRAM states if option is set
            if issubclass(mem_type, DRAMInterface):
                mem_ctrl.dram.enable_dram_powerdown = (
                    options.enable_dram_powerdown
                )

        index += 1
        dir_cntrl.addr_ranges = dir_ranges

    system.mem_ctrls = mem_ctrls

    if len(crossbars) > 0:
        ruby.crossbars = crossbars


def create_topology(controllers, options):
    """Called from create_system in configs/ruby/<protocol>.py
    Must return an object which is a subclass of BaseTopology
    found in configs/topologies/BaseTopology.py
    This is a wrapper for the legacy topologies.
    """
    exec(f"import topologies.{options.topology} as Topo")
    topology = eval(f"Topo.{options.topology}(controllers)")
    return topology

<<<<<<< HEAD

def create_system(
    options,
    full_system,
    system,
    piobus=None,
    dma_ports=[],
    bootmem=None,
    cpus=None,
):
=======
>>>>>>> 85eb9938

def create_system(
    options,
    full_system,
    system,
    piobus=None,
    dma_ports=[],
    bootmem=None,
    cpus=None,
):
    system.ruby = RubySystem()
    ruby = system.ruby

    # Generate pseudo filesystem
    FileSystemConfig.config_filesystem(system, options)

    # Create the network object
    (
        network,
        IntLinkClass,
        ExtLinkClass,
        RouterClass,
        InterfaceClass,
    ) = Network.create_network(options, ruby)
    ruby.network = network

    if cpus is None:
        cpus = system.cpu

    protocol = buildEnv["PROTOCOL"]
    exec(f"from . import {protocol}")
    try:
        (cpu_sequencers, dir_cntrls, topology) = eval(
            "%s.create_system(options, full_system, system, dma_ports,\
                                    bootmem, ruby, cpus)"
            % protocol
        )
    except:
        print(f"Error: could not create sytem for ruby protocol {protocol}")
        raise

    # Create the network topology
    topology.makeTopology(
        options, network, IntLinkClass, ExtLinkClass, RouterClass
    )

    # Register the topology elements with faux filesystem (SE mode only)
    if not full_system:
        topology.registerTopology(options)

    # Initialize network based on topology
    Network.init_network(options, network, InterfaceClass)

    # Create a port proxy for connecting the system port. This is
    # independent of the protocol and kept in the protocol-agnostic
    # part (i.e. here).
    sys_port_proxy = RubyPortProxy(ruby_system=ruby)
    if piobus is not None:
        sys_port_proxy.pio_request_port = piobus.cpu_side_ports

    # Give the system port proxy a SimObject parent without creating a
    # full-fledged controller
    system.sys_port_proxy = sys_port_proxy

    # Connect the system port for loading of binaries etc
    system.system_port = system.sys_port_proxy.in_ports

    setup_memory_controllers(system, ruby, dir_cntrls, options)

    # Connect the cpu sequencers and the piobus
    if piobus != None:
        for cpu_seq in cpu_sequencers:
            cpu_seq.connectIOPorts(piobus)

    ruby.number_of_virtual_networks = ruby.network.number_of_virtual_networks
    ruby._cpu_ports = cpu_sequencers
    ruby.num_of_sequencers = len(cpu_sequencers)

    # Create a backing copy of physical memory in case required
    if options.access_backing_store:
        ruby.access_backing_store = True
        ruby.phys_mem = SimpleMemory(
            range=system.mem_ranges[0], in_addr_map=False
        )


def create_directories(options, bootmem, ruby_system, system):
    dir_cntrl_nodes = []
    for i in range(options.num_dirs):
        dir_cntrl = Directory_Controller()
        dir_cntrl.version = i
        dir_cntrl.directory = RubyDirectoryMemory()
        dir_cntrl.ruby_system = ruby_system

        exec("ruby_system.dir_cntrl%d = dir_cntrl" % i)
        dir_cntrl_nodes.append(dir_cntrl)

    if bootmem is not None:
        rom_dir_cntrl = Directory_Controller()
        rom_dir_cntrl.directory = RubyDirectoryMemory()
        rom_dir_cntrl.ruby_system = ruby_system
        rom_dir_cntrl.version = i + 1
        rom_dir_cntrl.memory = bootmem.port
        rom_dir_cntrl.addr_ranges = bootmem.range
        return (dir_cntrl_nodes, rom_dir_cntrl)

    return (dir_cntrl_nodes, None)


def send_evicts(options):
    # currently, 2 scenarios warrant forwarding evictions to the CPU:
    # 1. The O3 model must keep the LSQ coherent with the caches
    # 2. The x86 mwait instruction is built on top of coherence invalidations
    # 3. The local exclusive monitor in ARM systems
<<<<<<< HEAD
    if options.cpu_type == "DerivO3CPU" or get_runtime_isa() in (
        ISA.X86,
        ISA.ARM,
    ):
=======
    if get_supported_isas() == {ISA.NULL}:
        return False

    if (
        hasattr(m5.objects, "DerivO3CPU")
        and isinstance(options.cpu_type, DerivO3CPU)
    ) or ObjectList.cpu_list.get_isa(options.cpu_type) in [ISA.X86, ISA.ARM]:
>>>>>>> 85eb9938
        return True
    return False<|MERGE_RESOLUTION|>--- conflicted
+++ resolved
@@ -41,13 +41,6 @@
 
 import m5
 from m5.defines import buildEnv
-<<<<<<< HEAD
-from m5.util import addToPath, fatal
-from gem5.isas import ISA
-from gem5.runtime import get_runtime_isa
-
-addToPath("../")
-=======
 from m5.objects import *
 from m5.util import (
     addToPath,
@@ -56,7 +49,6 @@
 
 from gem5.isas import ISA
 from gem5.runtime import get_supported_isas
->>>>>>> 85eb9938
 
 addToPath("../")
 
@@ -67,7 +59,6 @@
 )
 from network import Network
 from topologies import *
-
 
 
 def define_options(parser):
@@ -226,19 +217,6 @@
     topology = eval(f"Topo.{options.topology}(controllers)")
     return topology
 
-<<<<<<< HEAD
-
-def create_system(
-    options,
-    full_system,
-    system,
-    piobus=None,
-    dma_ports=[],
-    bootmem=None,
-    cpus=None,
-):
-=======
->>>>>>> 85eb9938
 
 def create_system(
     options,
@@ -353,12 +331,6 @@
     # 1. The O3 model must keep the LSQ coherent with the caches
     # 2. The x86 mwait instruction is built on top of coherence invalidations
     # 3. The local exclusive monitor in ARM systems
-<<<<<<< HEAD
-    if options.cpu_type == "DerivO3CPU" or get_runtime_isa() in (
-        ISA.X86,
-        ISA.ARM,
-    ):
-=======
     if get_supported_isas() == {ISA.NULL}:
         return False
 
@@ -366,6 +338,5 @@
         hasattr(m5.objects, "DerivO3CPU")
         and isinstance(options.cpu_type, DerivO3CPU)
     ) or ObjectList.cpu_list.get_isa(options.cpu_type) in [ISA.X86, ISA.ARM]:
->>>>>>> 85eb9938
         return True
     return False