# Copyright (c) 2019 ARM Limited
# All rights reserved.
#
# The license below extends only to copyright in the software and shall
# not be construed as granting a license to any other intellectual
# property including but not limited to intellectual property relating
# to a hardware implementation of the functionality of the software
# licensed hereunder.  You may use the software subject to the license
# terms below provided that you ensure that this notice is replicated
# unmodified and in its entirety in all distributions of the software,
# modified or unmodified, in source code or in binary form.
#
# Copyright (c) 2006-2007 The Regents of The University of Michigan
# Copyright (c) 2009 Advanced Micro Devices, Inc.
# All rights reserved.
#
# Redistribution and use in source and binary forms, with or without
# modification, are permitted provided that the following conditions are
# met: redistributions of source code must retain the above copyright
# notice, this list of conditions and the following disclaimer;
# redistributions in binary form must reproduce the above copyright
# notice, this list of conditions and the following disclaimer in the
# documentation and/or other materials provided with the distribution;
# neither the name of the copyright holders nor the names of its
# contributors may be used to endorse or promote products derived from
# this software without specific prior written permission.
#
# THIS SOFTWARE IS PROVIDED BY THE COPYRIGHT HOLDERS AND CONTRIBUTORS
# "AS IS" AND ANY EXPRESS OR IMPLIED WARRANTIES, INCLUDING, BUT NOT
# LIMITED TO, THE IMPLIED WARRANTIES OF MERCHANTABILITY AND FITNESS FOR
# A PARTICULAR PURPOSE ARE DISCLAIMED. IN NO EVENT SHALL THE COPYRIGHT
# OWNER OR CONTRIBUTORS BE LIABLE FOR ANY DIRECT, INDIRECT, INCIDENTAL,
# SPECIAL, EXEMPLARY, OR CONSEQUENTIAL DAMAGES (INCLUDING, BUT NOT
# LIMITED TO, PROCUREMENT OF SUBSTITUTE GOODS OR SERVICES; LOSS OF USE,
# DATA, OR PROFITS; OR BUSINESS INTERRUPTION) HOWEVER CAUSED AND ON ANY
# THEORY OF LIABILITY, WHETHER IN CONTRACT, STRICT LIABILITY, OR TORT
# (INCLUDING NEGLIGENCE OR OTHERWISE) ARISING IN ANY WAY OUT OF THE USE
# OF THIS SOFTWARE, EVEN IF ADVISED OF THE POSSIBILITY OF SUCH DAMAGE.

import math

import m5
from m5.defines import buildEnv
from m5.objects import *

from .Ruby import (
    create_directories,
    create_topology,
    send_evicts,
)


#
# Declare caches used by the protocol
#
class L1Cache(RubyCache):
    dataAccessLatency = 1
    tagAccessLatency = 1


class L2Cache(RubyCache):
    dataAccessLatency = 20
    tagAccessLatency = 20


def define_options(parser):
    return


def create_system(
    options, full_system, system, dma_ports, bootmem, ruby_system, cpus
):
<<<<<<< HEAD

=======
>>>>>>> 85eb9938
    if buildEnv["PROTOCOL"] != "MOESI_CMP_directory":
        panic(
            "This script requires the MOESI_CMP_directory protocol to be built."
        )

    cpu_sequencers = []

    #
    # The ruby network creation expects the list of nodes in the system to be
    # consistent with the NetDest list.  Therefore the l1 controller nodes must be
    # listed before the directory nodes and directory nodes before dma nodes, etc.
    #
    l1_cntrl_nodes = []
    l2_cntrl_nodes = []
    dma_cntrl_nodes = []

    #
    # Must create the individual controllers before the network to ensure the
    # controller constructors are called before the network constructor
    #
    block_size_bits = int(math.log(options.cacheline_size, 2))

    for i in range(options.num_cpus):
        #
        # First create the Ruby objects associated with this cpu
        #
        l1i_cache = L1Cache(
            size=options.l1i_size,
            assoc=options.l1i_assoc,
            start_index_bit=block_size_bits,
            is_icache=True,
        )
        l1d_cache = L1Cache(
            size=options.l1d_size,
            assoc=options.l1d_assoc,
            start_index_bit=block_size_bits,
            is_icache=False,
        )

        clk_domain = cpus[i].clk_domain

        l1_cntrl = L1Cache_Controller(
            version=i,
            L1Icache=l1i_cache,
            L1Dcache=l1d_cache,
            send_evictions=send_evicts(options),
            transitions_per_cycle=options.ports,
            clk_domain=clk_domain,
            ruby_system=ruby_system,
        )

        cpu_seq = RubySequencer(
            version=i,
            dcache=l1d_cache,
            clk_domain=clk_domain,
            ruby_system=ruby_system,
        )

        l1_cntrl.sequencer = cpu_seq
        exec("ruby_system.l1_cntrl%d = l1_cntrl" % i)

        # Add controllers and sequencers to the appropriate lists
        cpu_sequencers.append(cpu_seq)
        l1_cntrl_nodes.append(l1_cntrl)

        # Connect the L1 controllers and the network
        l1_cntrl.mandatoryQueue = MessageBuffer()
        l1_cntrl.requestFromL1Cache = MessageBuffer()
        l1_cntrl.requestFromL1Cache.out_port = ruby_system.network.in_port
        l1_cntrl.responseFromL1Cache = MessageBuffer()
        l1_cntrl.responseFromL1Cache.out_port = ruby_system.network.in_port
        l1_cntrl.requestToL1Cache = MessageBuffer()
        l1_cntrl.requestToL1Cache.in_port = ruby_system.network.out_port
        l1_cntrl.responseToL1Cache = MessageBuffer()
        l1_cntrl.responseToL1Cache.in_port = ruby_system.network.out_port
        l1_cntrl.triggerQueue = MessageBuffer(ordered=True)

    # Create the L2s interleaved addr ranges
    l2_addr_ranges = []
    l2_bits = int(math.log(options.num_l2caches, 2))
    numa_bit = block_size_bits + l2_bits - 1
    sysranges = [] + system.mem_ranges
    if bootmem:
        sysranges.append(bootmem.range)
    for i in range(options.num_l2caches):
        ranges = []
        for r in sysranges:
            addr_range = AddrRange(
                r.start,
                size=r.size(),
                intlvHighBit=numa_bit,
                intlvBits=l2_bits,
                intlvMatch=i,
            )
            ranges.append(addr_range)
        l2_addr_ranges.append(ranges)

    for i in range(options.num_l2caches):
        #
        # First create the Ruby objects associated with this cpu
        #
        l2_cache = L2Cache(
            size=options.l2_size,
            assoc=options.l2_assoc,
            start_index_bit=block_size_bits + l2_bits,
        )

        l2_cntrl = L2Cache_Controller(
            version=i,
            L2cache=l2_cache,
            transitions_per_cycle=options.ports,
            ruby_system=ruby_system,
            addr_ranges=l2_addr_ranges[i],
        )

        exec("ruby_system.l2_cntrl%d = l2_cntrl" % i)
        l2_cntrl_nodes.append(l2_cntrl)

        # Connect the L2 controllers and the network
        l2_cntrl.GlobalRequestFromL2Cache = MessageBuffer()
        l2_cntrl.GlobalRequestFromL2Cache.out_port = (
            ruby_system.network.in_port
        )
        l2_cntrl.L1RequestFromL2Cache = MessageBuffer()
        l2_cntrl.L1RequestFromL2Cache.out_port = ruby_system.network.in_port
        l2_cntrl.responseFromL2Cache = MessageBuffer()
        l2_cntrl.responseFromL2Cache.out_port = ruby_system.network.in_port

        l2_cntrl.GlobalRequestToL2Cache = MessageBuffer()
        l2_cntrl.GlobalRequestToL2Cache.in_port = ruby_system.network.out_port
        l2_cntrl.L1RequestToL2Cache = MessageBuffer()
        l2_cntrl.L1RequestToL2Cache.in_port = ruby_system.network.out_port
        l2_cntrl.responseToL2Cache = MessageBuffer()
        l2_cntrl.responseToL2Cache.in_port = ruby_system.network.out_port
        l2_cntrl.triggerQueue = MessageBuffer(ordered=True)

    # Run each of the ruby memory controllers at a ratio of the frequency of
    # the ruby system.
    # clk_divider value is a fix to pass regression.
    ruby_system.memctrl_clk_domain = DerivedClockDomain(
        clk_domain=ruby_system.clk_domain, clk_divider=3
    )

    mem_dir_cntrl_nodes, rom_dir_cntrl_node = create_directories(
        options, bootmem, ruby_system, system
    )
    dir_cntrl_nodes = mem_dir_cntrl_nodes[:]
    if rom_dir_cntrl_node is not None:
        dir_cntrl_nodes.append(rom_dir_cntrl_node)
    for dir_cntrl in dir_cntrl_nodes:
        # Connect the directory controllers and the network
        dir_cntrl.requestToDir = MessageBuffer()
        dir_cntrl.requestToDir.in_port = ruby_system.network.out_port
        dir_cntrl.responseToDir = MessageBuffer()
        dir_cntrl.responseToDir.in_port = ruby_system.network.out_port
        dir_cntrl.responseFromDir = MessageBuffer()
        dir_cntrl.responseFromDir.out_port = ruby_system.network.in_port
        dir_cntrl.forwardFromDir = MessageBuffer()
        dir_cntrl.forwardFromDir.out_port = ruby_system.network.in_port
        dir_cntrl.requestToMemory = MessageBuffer()
        dir_cntrl.responseFromMemory = MessageBuffer()
        dir_cntrl.triggerQueue = MessageBuffer(ordered=True)

    for i, dma_port in enumerate(dma_ports):
        #
        # Create the Ruby objects associated with the dma controller
        #
        dma_seq = DMASequencer(
            version=i, ruby_system=ruby_system, in_ports=dma_port
        )

        dma_cntrl = DMA_Controller(
            version=i,
            dma_sequencer=dma_seq,
            transitions_per_cycle=options.ports,
            ruby_system=ruby_system,
        )

        exec("ruby_system.dma_cntrl%d = dma_cntrl" % i)
        dma_cntrl_nodes.append(dma_cntrl)

        # Connect the dma controller to the network
        dma_cntrl.mandatoryQueue = MessageBuffer()
        dma_cntrl.responseFromDir = MessageBuffer()
        dma_cntrl.responseFromDir.in_port = ruby_system.network.out_port
        dma_cntrl.reqToDir = MessageBuffer()
        dma_cntrl.reqToDir.out_port = ruby_system.network.in_port
        dma_cntrl.respToDir = MessageBuffer()
        dma_cntrl.respToDir.out_port = ruby_system.network.in_port
        dma_cntrl.triggerQueue = MessageBuffer(ordered=True)

    all_cntrls = (
        l1_cntrl_nodes + l2_cntrl_nodes + dir_cntrl_nodes + dma_cntrl_nodes
    )

    # Create the io controller and the sequencer
    if full_system:
        io_seq = DMASequencer(version=len(dma_ports), ruby_system=ruby_system)
        ruby_system._io_port = io_seq
        io_controller = DMA_Controller(
            version=len(dma_ports),
            dma_sequencer=io_seq,
            ruby_system=ruby_system,
        )
        ruby_system.io_controller = io_controller

        # Connect the dma controller to the network
        io_controller.mandatoryQueue = MessageBuffer()
        io_controller.responseFromDir = MessageBuffer()
        io_controller.responseFromDir.in_port = ruby_system.network.out_port
        io_controller.reqToDir = MessageBuffer()
        io_controller.reqToDir.out_port = ruby_system.network.in_port
        io_controller.respToDir = MessageBuffer()
        io_controller.respToDir.out_port = ruby_system.network.in_port
        io_controller.triggerQueue = MessageBuffer(ordered=True)

        all_cntrls = all_cntrls + [io_controller]

    ruby_system.network.number_of_virtual_networks = 3
    topology = create_topology(all_cntrls, options)
    return (cpu_sequencers, mem_dir_cntrl_nodes, topology)<|MERGE_RESOLUTION|>--- conflicted
+++ resolved
@@ -70,10 +70,6 @@
 def create_system(
     options, full_system, system, dma_ports, bootmem, ruby_system, cpus
 ):
-<<<<<<< HEAD
-
-=======
->>>>>>> 85eb9938
     if buildEnv["PROTOCOL"] != "MOESI_CMP_directory":
         panic(
             "This script requires the MOESI_CMP_directory protocol to be built."
