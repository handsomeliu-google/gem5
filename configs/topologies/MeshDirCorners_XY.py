# Copyright (c) 2010 Advanced Micro Devices, Inc.
# All rights reserved.
#
# Redistribution and use in source and binary forms, with or without
# modification, are permitted provided that the following conditions are
# met: redistributions of source code must retain the above copyright
# notice, this list of conditions and the following disclaimer;
# redistributions in binary form must reproduce the above copyright
# notice, this list of conditions and the following disclaimer in the
# documentation and/or other materials provided with the distribution;
# neither the name of the copyright holders nor the names of its
# contributors may be used to endorse or promote products derived from
# this software without specific prior written permission.
#
# THIS SOFTWARE IS PROVIDED BY THE COPYRIGHT HOLDERS AND CONTRIBUTORS
# "AS IS" AND ANY EXPRESS OR IMPLIED WARRANTIES, INCLUDING, BUT NOT
# LIMITED TO, THE IMPLIED WARRANTIES OF MERCHANTABILITY AND FITNESS FOR
# A PARTICULAR PURPOSE ARE DISCLAIMED. IN NO EVENT SHALL THE COPYRIGHT
# OWNER OR CONTRIBUTORS BE LIABLE FOR ANY DIRECT, INDIRECT, INCIDENTAL,
# SPECIAL, EXEMPLARY, OR CONSEQUENTIAL DAMAGES (INCLUDING, BUT NOT
# LIMITED TO, PROCUREMENT OF SUBSTITUTE GOODS OR SERVICES; LOSS OF USE,
# DATA, OR PROFITS; OR BUSINESS INTERRUPTION) HOWEVER CAUSED AND ON ANY
# THEORY OF LIABILITY, WHETHER IN CONTRACT, STRICT LIABILITY, OR TORT
# (INCLUDING NEGLIGENCE OR OTHERWISE) ARISING IN ANY WAY OUT OF THE USE
# OF THIS SOFTWARE, EVEN IF ADVISED OF THE POSSIBILITY OF SUCH DAMAGE.

from common import FileSystemConfig
from topologies.BaseTopology import SimpleTopology

from m5.objects import *
from m5.params import *

# Creates a Mesh topology with 4 directories, one at each corner.
# One L1 (and L2, depending on the protocol) are connected to each router.
# XY routing is enforced (using link weights) to guarantee deadlock freedom.


class MeshDirCorners_XY(SimpleTopology):
    description = "MeshDirCorners_XY"

    def __init__(self, controllers):
        self.nodes = controllers

    def makeTopology(self, options, network, IntLink, ExtLink, Router):
        nodes = self.nodes

        num_routers = options.num_cpus
        num_rows = options.mesh_rows

        # default values for link latency and router latency.
        # Can be over-ridden on a per link/router basis
        link_latency = options.link_latency  # used by simple and garnet
        router_latency = options.router_latency  # only used by garnet

        # First determine which nodes are cache cntrls vs. dirs vs. dma
        cache_nodes = []
        dir_nodes = []
        dma_nodes = []
        for node in nodes:
            if (
                node.type == "L1Cache_Controller"
                or node.type == "L2Cache_Controller"
            ):
                cache_nodes.append(node)
            elif node.type == "Directory_Controller":
                dir_nodes.append(node)
            elif node.type == "DMA_Controller":
                dma_nodes.append(node)

        # Obviously the number or rows must be <= the number of routers
        # and evenly divisible.  Also the number of caches must be a
        # multiple of the number of routers and the number of directories
        # must be four.
        assert num_rows > 0 and num_rows <= num_routers
        num_columns = int(num_routers / num_rows)
        assert num_columns * num_rows == num_routers
        caches_per_router, remainder = divmod(len(cache_nodes), num_routers)
        assert remainder == 0
        assert len(dir_nodes) == 4

        # Create the routers in the mesh
        routers = [
            Router(router_id=i, latency=router_latency)
            for i in range(num_routers)
        ]
        network.routers = routers

        # link counter to set unique link ids
        link_count = 0

        # Connect each cache controller to the appropriate router
        ext_links = []
        for i, n in enumerate(cache_nodes):
            cntrl_level, router_id = divmod(i, num_routers)
            assert cntrl_level < caches_per_router
            ext_links.append(
                ExtLink(
                    link_id=link_count,
                    ext_node=n,
                    int_node=routers[router_id],
                    latency=link_latency,
                )
            )
            link_count += 1

        # NUMA Node for each quadrant
        # With odd columns or rows, the nodes will be unequal
        numa_nodes = [[], [], [], []]
        for i in range(num_routers):
            if i % num_columns < num_columns / 2 and i < num_routers / 2:
                numa_nodes[0].append(i)
            elif i % num_columns >= num_columns / 2 and i < num_routers / 2:
                numa_nodes[1].append(i)
            elif i % num_columns < num_columns / 2 and i >= num_routers / 2:
                numa_nodes[2].append(i)
            else:
                numa_nodes[3].append(i)

        num_numa_nodes = 0
        for n in numa_nodes:
            if n:
                num_numa_nodes += 1

        # Connect the dir nodes to the corners.
        ext_links.append(
            ExtLink(
                link_id=link_count,
                ext_node=dir_nodes[0],
                int_node=routers[0],
                latency=link_latency,
            )
        )
        link_count += 1
        ext_links.append(
            ExtLink(
                link_id=link_count,
                ext_node=dir_nodes[1],
                int_node=routers[num_columns - 1],
                latency=link_latency,
            )
        )
        link_count += 1
        ext_links.append(
            ExtLink(
                link_id=link_count,
                ext_node=dir_nodes[2],
                int_node=routers[num_routers - num_columns],
                latency=link_latency,
            )
        )
        link_count += 1
        ext_links.append(
            ExtLink(
                link_id=link_count,
                ext_node=dir_nodes[3],
                int_node=routers[num_routers - 1],
                latency=link_latency,
            )
        )
        link_count += 1

        # Connect the dma nodes to router 0.  These should only be DMA nodes.
<<<<<<< HEAD
        for (i, node) in enumerate(dma_nodes):
=======
        for i, node in enumerate(dma_nodes):
>>>>>>> 85eb9938
            assert node.type == "DMA_Controller"
            ext_links.append(
                ExtLink(
                    link_id=link_count,
                    ext_node=node,
                    int_node=routers[0],
                    latency=link_latency,
                )
            )

        network.ext_links = ext_links

        # Create the mesh links.
        int_links = []

        # East output to West input links (weight = 1)
        for row in range(num_rows):
            for col in range(num_columns):
                if col + 1 < num_columns:
                    east_out = col + (row * num_columns)
                    west_in = (col + 1) + (row * num_columns)
                    int_links.append(
                        IntLink(
                            link_id=link_count,
                            src_node=routers[east_out],
                            dst_node=routers[west_in],
                            src_outport="East",
                            dst_inport="West",
                            latency=link_latency,
                            weight=1,
                        )
                    )
                    link_count += 1

        # West output to East input links (weight = 1)
        for row in range(num_rows):
            for col in range(num_columns):
                if col + 1 < num_columns:
                    east_in = col + (row * num_columns)
                    west_out = (col + 1) + (row * num_columns)
                    int_links.append(
                        IntLink(
                            link_id=link_count,
                            src_node=routers[west_out],
                            dst_node=routers[east_in],
                            src_outport="West",
                            dst_inport="East",
                            latency=link_latency,
                            weight=1,
                        )
                    )
                    link_count += 1

        # North output to South input links (weight = 2)
        for col in range(num_columns):
            for row in range(num_rows):
                if row + 1 < num_rows:
                    north_out = col + (row * num_columns)
                    south_in = col + ((row + 1) * num_columns)
                    int_links.append(
                        IntLink(
                            link_id=link_count,
                            src_node=routers[north_out],
                            dst_node=routers[south_in],
                            src_outport="North",
                            dst_inport="South",
                            latency=link_latency,
                            weight=2,
                        )
                    )
                    link_count += 1

        # South output to North input links (weight = 2)
        for col in range(num_columns):
            for row in range(num_rows):
                if row + 1 < num_rows:
                    north_in = col + (row * num_columns)
                    south_out = col + ((row + 1) * num_columns)
                    int_links.append(
                        IntLink(
                            link_id=link_count,
                            src_node=routers[south_out],
                            dst_node=routers[north_in],
                            src_outport="South",
                            dst_inport="North",
                            latency=link_latency,
                            weight=2,
                        )
                    )
                    link_count += 1

        network.int_links = int_links

    # Register nodes with filesystem
    def registerTopology(self, options):
        i = 0
        for n in numa_nodes:
            if n:
                FileSystemConfig.register_node(
                    n, MemorySize(options.mem_size) // num_numa_nodes, i
                )
            i += 1<|MERGE_RESOLUTION|>--- conflicted
+++ resolved
@@ -160,11 +160,7 @@
         link_count += 1
 
         # Connect the dma nodes to router 0.  These should only be DMA nodes.
-<<<<<<< HEAD
-        for (i, node) in enumerate(dma_nodes):
-=======
         for i, node in enumerate(dma_nodes):
->>>>>>> 85eb9938
             assert node.type == "DMA_Controller"
             ext_links.append(
                 ExtLink(
