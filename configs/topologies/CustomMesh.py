--- conflicted
+++ resolved
@@ -41,11 +41,6 @@
 from m5.params import *
 from m5.util import fatal
 
-<<<<<<< HEAD
-from m5.defines import buildEnv
-
-=======
->>>>>>> 85eb9938
 if buildEnv["PROTOCOL"] == "CHI":
     import ruby.CHI_config as CHI
 
@@ -71,10 +66,6 @@
         cross_links,
         cross_link_latency,
     ):
-<<<<<<< HEAD
-
-=======
->>>>>>> 85eb9938
         # East->West, West->East, North->South, South->North
         # XY routing weights
         link_weights = [1, 1, 2, 2]
