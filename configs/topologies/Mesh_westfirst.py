# Copyright (c) 2010 Advanced Micro Devices, Inc.
#               2016 Georgia Institute of Technology
# All rights reserved.
#
# Redistribution and use in source and binary forms, with or without
# modification, are permitted provided that the following conditions are
# met: redistributions of source code must retain the above copyright
# notice, this list of conditions and the following disclaimer;
# redistributions in binary form must reproduce the above copyright
# notice, this list of conditions and the following disclaimer in the
# documentation and/or other materials provided with the distribution;
# neither the name of the copyright holders nor the names of its
# contributors may be used to endorse or promote products derived from
# this software without specific prior written permission.
#
# THIS SOFTWARE IS PROVIDED BY THE COPYRIGHT HOLDERS AND CONTRIBUTORS
# "AS IS" AND ANY EXPRESS OR IMPLIED WARRANTIES, INCLUDING, BUT NOT
# LIMITED TO, THE IMPLIED WARRANTIES OF MERCHANTABILITY AND FITNESS FOR
# A PARTICULAR PURPOSE ARE DISCLAIMED. IN NO EVENT SHALL THE COPYRIGHT
# OWNER OR CONTRIBUTORS BE LIABLE FOR ANY DIRECT, INDIRECT, INCIDENTAL,
# SPECIAL, EXEMPLARY, OR CONSEQUENTIAL DAMAGES (INCLUDING, BUT NOT
# LIMITED TO, PROCUREMENT OF SUBSTITUTE GOODS OR SERVICES; LOSS OF USE,
# DATA, OR PROFITS; OR BUSINESS INTERRUPTION) HOWEVER CAUSED AND ON ANY
# THEORY OF LIABILITY, WHETHER IN CONTRACT, STRICT LIABILITY, OR TORT
# (INCLUDING NEGLIGENCE OR OTHERWISE) ARISING IN ANY WAY OUT OF THE USE
# OF THIS SOFTWARE, EVEN IF ADVISED OF THE POSSIBILITY OF SUCH DAMAGE.

from topologies.BaseTopology import SimpleTopology

from m5.objects import *
from m5.params import *

# Creates a generic Mesh assuming an equal number of cache
# and directory controllers.
# West-first routing is enforced (using link weights)
# to guarantee deadlock freedom.
# The network randomly chooses between links with the same
# weight for messages within unordered virtual networks.
# Within ordered virtual networks, a fixed link direction
# is always chosen based on which appears first inside the
# routing table.


class Mesh_westfirst(SimpleTopology):
    description = "Mesh_westfirst"

    def __init__(self, controllers):
        self.nodes = controllers

    # Makes a generic mesh
    # assuming an equal number of cache and directory cntrls

    def makeTopology(self, options, network, IntLink, ExtLink, Router):
        nodes = self.nodes

        num_routers = options.num_cpus
        num_rows = options.mesh_rows

        # default values for link latency and router latency.
        # Can be over-ridden on a per link/router basis
        link_latency = options.link_latency  # used by simple and garnet
        router_latency = options.router_latency  # only used by garnet

        # There must be an evenly divisible number of cntrls to routers
        # Also, obviously the number or rows must be <= the number of routers
        cntrls_per_router, remainder = divmod(len(nodes), num_routers)
        assert num_rows > 0 and num_rows <= num_routers
        num_columns = int(num_routers / num_rows)
        assert num_columns * num_rows == num_routers

        # Create the routers in the mesh
        routers = [
            Router(router_id=i, latency=router_latency)
            for i in range(num_routers)
        ]
        network.routers = routers

        # link counter to set unique link ids
        link_count = 0

        # Add all but the remainder nodes to the list of nodes to be uniformly
        # distributed across the network.
        network_nodes = []
        remainder_nodes = []
        for node_index in range(len(nodes)):
            if node_index < (len(nodes) - remainder):
                network_nodes.append(nodes[node_index])
            else:
                remainder_nodes.append(nodes[node_index])

        # Connect each node to the appropriate router
        ext_links = []
        for i, n in enumerate(network_nodes):
            cntrl_level, router_id = divmod(i, num_routers)
            assert cntrl_level < cntrls_per_router
            ext_links.append(
                ExtLink(
                    link_id=link_count,
                    ext_node=n,
                    int_node=routers[router_id],
                    latency=link_latency,
                )
            )
            link_count += 1

        # Connect the remainding nodes to router 0.  These should only be
        # DMA nodes.
<<<<<<< HEAD
        for (i, node) in enumerate(remainder_nodes):
=======
        for i, node in enumerate(remainder_nodes):
>>>>>>> 85eb9938
            assert node.type == "DMA_Controller"
            assert i < remainder
            ext_links.append(
                ExtLink(
                    link_id=link_count,
                    ext_node=node,
                    int_node=routers[0],
                    latency=link_latency,
                )
            )
            link_count += 1

        network.ext_links = ext_links

        # Create the mesh links.
        int_links = []

        # East output to West input links (weight = 2)
        for row in range(num_rows):
            for col in range(num_columns):
                if col + 1 < num_columns:
                    east_out = col + (row * num_columns)
                    west_in = (col + 1) + (row * num_columns)
                    int_links.append(
                        IntLink(
                            link_id=link_count,
                            src_node=routers[east_out],
                            dst_node=routers[west_in],
                            latency=link_latency,
                            weight=2,
                        )
                    )
                    link_count += 1

        # West output to East input links (weight = 1)
        for row in range(num_rows):
            for col in range(num_columns):
                if col + 1 < num_columns:
                    east_in = col + (row * num_columns)
                    west_out = (col + 1) + (row * num_columns)
                    int_links.append(
                        IntLink(
                            link_id=link_count,
                            src_node=routers[west_out],
                            dst_node=routers[east_in],
                            latency=link_latency,
                            weight=1,
                        )
                    )
                    link_count += 1

        # North output to South input links (weight = 2)
        for col in range(num_columns):
            for row in range(num_rows):
                if row + 1 < num_rows:
                    north_out = col + (row * num_columns)
                    south_in = col + ((row + 1) * num_columns)
                    int_links.append(
                        IntLink(
                            link_id=link_count,
                            src_node=routers[north_out],
                            dst_node=routers[south_in],
                            latency=link_latency,
                            weight=2,
                        )
                    )
                    link_count += 1

        # South output to North input links (weight = 2)
        for col in range(num_columns):
            for row in range(num_rows):
                if row + 1 < num_rows:
                    north_in = col + (row * num_columns)
                    south_out = col + ((row + 1) * num_columns)
                    int_links.append(
                        IntLink(
                            link_id=link_count,
                            src_node=routers[south_out],
                            dst_node=routers[north_in],
                            latency=link_latency,
                            weight=2,
                        )
                    )
                    link_count += 1

        network.int_links = int_links<|MERGE_RESOLUTION|>--- conflicted
+++ resolved
@@ -105,11 +105,7 @@
 
         # Connect the remainding nodes to router 0.  These should only be
         # DMA nodes.
-<<<<<<< HEAD
-        for (i, node) in enumerate(remainder_nodes):
-=======
         for i, node in enumerate(remainder_nodes):
->>>>>>> 85eb9938
             assert node.type == "DMA_Controller"
             assert i < remainder
             ext_links.append(
