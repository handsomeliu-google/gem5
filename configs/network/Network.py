# Copyright (c) 2016 Georgia Institute of Technology
# All rights reserved.
#
# Redistribution and use in source and binary forms, with or without
# modification, are permitted provided that the following conditions are
# met: redistributions of source code must retain the above copyright
# notice, this list of conditions and the following disclaimer;
# redistributions in binary form must reproduce the above copyright
# notice, this list of conditions and the following disclaimer in the
# documentation and/or other materials provided with the distribution;
# neither the name of the copyright holders nor the names of its
# contributors may be used to endorse or promote products derived from
# this software without specific prior written permission.
#
# THIS SOFTWARE IS PROVIDED BY THE COPYRIGHT HOLDERS AND CONTRIBUTORS
# "AS IS" AND ANY EXPRESS OR IMPLIED WARRANTIES, INCLUDING, BUT NOT
# LIMITED TO, THE IMPLIED WARRANTIES OF MERCHANTABILITY AND FITNESS FOR
# A PARTICULAR PURPOSE ARE DISCLAIMED. IN NO EVENT SHALL THE COPYRIGHT
# OWNER OR CONTRIBUTORS BE LIABLE FOR ANY DIRECT, INDIRECT, INCIDENTAL,
# SPECIAL, EXEMPLARY, OR CONSEQUENTIAL DAMAGES (INCLUDING, BUT NOT
# LIMITED TO, PROCUREMENT OF SUBSTITUTE GOODS OR SERVICES; LOSS OF USE,
# DATA, OR PROFITS; OR BUSINESS INTERRUPTION) HOWEVER CAUSED AND ON ANY
# THEORY OF LIABILITY, WHETHER IN CONTRACT, STRICT LIABILITY, OR TORT
# (INCLUDING NEGLIGENCE OR OTHERWISE) ARISING IN ANY WAY OUT OF THE USE
# OF THIS SOFTWARE, EVEN IF ADVISED OF THE POSSIBILITY OF SUCH DAMAGE.

import math

import m5
from m5.defines import buildEnv
from m5.objects import *
from m5.util import (
    addToPath,
    fatal,
    warn,
)



def define_options(parser):
    # By default, ruby uses the simple timing cpu and the X86 ISA
    parser.set_defaults(cpu_type="X86TimingSimpleCPU")

    parser.add_argument(
        "--topology",
        type=str,
        default="Crossbar",
        help="check configs/topologies for complete set",
    )
    parser.add_argument(
        "--mesh-rows",
        type=int,
        default=0,
        help="the number of rows in the mesh topology",
    )
    parser.add_argument(
        "--network",
        default="simple",
        choices=["simple", "garnet"],
        help="""'simple'|'garnet' (garnet2.0 will be deprecated.)""",
    )
    parser.add_argument(
        "--router-latency",
        action="store",
        type=int,
        default=1,
        help="""number of pipeline stages in the garnet router.
            Has to be >= 1.
            Can be over-ridden on a per router basis
            in the topology file.""",
    )
    parser.add_argument(
        "--link-latency",
        action="store",
        type=int,
        default=1,
        help="""latency of each link the simple/garnet networks.
        Has to be >= 1. Can be over-ridden on a per link basis
        in the topology file.""",
    )
    parser.add_argument(
        "--link-width-bits",
        action="store",
        type=int,
        default=128,
        help="width in bits for all links inside garnet.",
    )
    parser.add_argument(
        "--vcs-per-vnet",
        action="store",
        type=int,
        default=4,
        help="""number of virtual channels per virtual network
            inside garnet network.""",
    )
    parser.add_argument(
        "--routing-algorithm",
        action="store",
        type=int,
        default=0,
        help="""routing algorithm in network.
            0: weight-based table
            1: XY (for Mesh. see garnet/RoutingUnit.cc)
            2: Custom (see garnet/RoutingUnit.cc""",
    )
    parser.add_argument(
        "--network-fault-model",
        action="store_true",
        default=False,
        help="""enable network fault model:
            see src/mem/ruby/network/fault_model/""",
    )
<<<<<<< HEAD
    parser.add_argument(
        "--garnet-deadlock-threshold",
        action="store",
        type=int,
        default=50000,
        help="network-level deadlock threshold.",
    )
    parser.add_argument(
=======
    parser.add_argument(
        "--garnet-deadlock-threshold",
        action="store",
        type=int,
        default=50000,
        help="network-level deadlock threshold.",
    )
    parser.add_argument(
>>>>>>> 85eb9938
        "--simple-physical-channels",
        action="store_true",
        default=False,
        help="""SimpleNetwork links uses a separate physical
            channel for each virtual network""",
    )
<<<<<<< HEAD

=======
>>>>>>> 85eb9938


def create_network(options, ruby):
    # Allow legacy users to use garnet through garnet2.0 option
    # until next gem5 release.
    if options.network == "garnet2.0":
        warn(
            "Usage of option 'garnet2.0' will be depracated. "
            "Please use 'garnet' for using the latest garnet "
            "version. Current version: 3.0"
        )
        options.network = "garnet"

    # Set the network classes based on the command line options
    if options.network == "garnet":
        NetworkClass = GarnetNetwork
        IntLinkClass = GarnetIntLink
        ExtLinkClass = GarnetExtLink
        RouterClass = GarnetRouter
        InterfaceClass = GarnetNetworkInterface

    else:
        NetworkClass = SimpleNetwork
        IntLinkClass = SimpleIntLink
        ExtLinkClass = SimpleExtLink
        RouterClass = Switch
        InterfaceClass = None

    # Instantiate the network object
    # so that the controllers can connect to it.
    network = NetworkClass(
        ruby_system=ruby,
        topology=options.topology,
        routers=[],
        ext_links=[],
        int_links=[],
        netifs=[],
    )

    return (network, IntLinkClass, ExtLinkClass, RouterClass, InterfaceClass)

<<<<<<< HEAD

def init_network(options, network, InterfaceClass):
=======
>>>>>>> 85eb9938

def init_network(options, network, InterfaceClass):
    if options.network == "garnet":
        network.num_rows = options.mesh_rows
        network.vcs_per_vnet = options.vcs_per_vnet
        network.ni_flit_size = options.link_width_bits / 8
        network.routing_algorithm = options.routing_algorithm
        network.garnet_deadlock_threshold = options.garnet_deadlock_threshold

        # Create Bridges and connect them to the corresponding links
        for intLink in network.int_links:
            intLink.src_net_bridge = NetworkBridge(
                link=intLink.network_link,
                vtype="OBJECT_LINK",
                width=intLink.src_node.width,
            )
            intLink.src_cred_bridge = NetworkBridge(
                link=intLink.credit_link,
                vtype="LINK_OBJECT",
                width=intLink.src_node.width,
            )
            intLink.dst_net_bridge = NetworkBridge(
                link=intLink.network_link,
                vtype="LINK_OBJECT",
                width=intLink.dst_node.width,
            )
            intLink.dst_cred_bridge = NetworkBridge(
                link=intLink.credit_link,
                vtype="OBJECT_LINK",
                width=intLink.dst_node.width,
            )

        for extLink in network.ext_links:
            ext_net_bridges = []
            ext_net_bridges.append(
                NetworkBridge(
                    link=extLink.network_links[0],
                    vtype="OBJECT_LINK",
                    width=extLink.width,
                )
            )
            ext_net_bridges.append(
                NetworkBridge(
                    link=extLink.network_links[1],
                    vtype="LINK_OBJECT",
                    width=extLink.width,
                )
            )
            extLink.ext_net_bridge = ext_net_bridges

            ext_credit_bridges = []
            ext_credit_bridges.append(
                NetworkBridge(
                    link=extLink.credit_links[0],
                    vtype="LINK_OBJECT",
                    width=extLink.width,
                )
            )
            ext_credit_bridges.append(
                NetworkBridge(
                    link=extLink.credit_links[1],
                    vtype="OBJECT_LINK",
                    width=extLink.width,
                )
            )
            extLink.ext_cred_bridge = ext_credit_bridges

            int_net_bridges = []
            int_net_bridges.append(
                NetworkBridge(
                    link=extLink.network_links[0],
                    vtype="LINK_OBJECT",
                    width=extLink.int_node.width,
                )
            )
            int_net_bridges.append(
                NetworkBridge(
                    link=extLink.network_links[1],
                    vtype="OBJECT_LINK",
                    width=extLink.int_node.width,
                )
            )
            extLink.int_net_bridge = int_net_bridges

            int_cred_bridges = []
            int_cred_bridges.append(
                NetworkBridge(
                    link=extLink.credit_links[0],
                    vtype="OBJECT_LINK",
                    width=extLink.int_node.width,
                )
            )
            int_cred_bridges.append(
                NetworkBridge(
                    link=extLink.credit_links[1],
                    vtype="LINK_OBJECT",
                    width=extLink.int_node.width,
                )
            )
            extLink.int_cred_bridge = int_cred_bridges

    if options.network == "simple":
        if options.simple_physical_channels:
            network.physical_vnets_channels = [1] * int(
                network.number_of_virtual_networks
            )
        network.setup_buffers()

    if InterfaceClass != None:
        netifs = [
            InterfaceClass(id=i) for (i, n) in enumerate(network.ext_links)
        ]
        network.netifs = netifs

    if options.network_fault_model:
        assert options.network == "garnet"
        network.enable_fault_model = True
        network.fault_model = FaultModel()<|MERGE_RESOLUTION|>--- conflicted
+++ resolved
@@ -36,7 +36,6 @@
 )
 
 
-
 def define_options(parser):
     # By default, ruby uses the simple timing cpu and the X86 ISA
     parser.set_defaults(cpu_type="X86TimingSimpleCPU")
@@ -110,7 +109,6 @@
         help="""enable network fault model:
             see src/mem/ruby/network/fault_model/""",
     )
-<<<<<<< HEAD
     parser.add_argument(
         "--garnet-deadlock-threshold",
         action="store",
@@ -119,26 +117,12 @@
         help="network-level deadlock threshold.",
     )
     parser.add_argument(
-=======
-    parser.add_argument(
-        "--garnet-deadlock-threshold",
-        action="store",
-        type=int,
-        default=50000,
-        help="network-level deadlock threshold.",
-    )
-    parser.add_argument(
->>>>>>> 85eb9938
         "--simple-physical-channels",
         action="store_true",
         default=False,
         help="""SimpleNetwork links uses a separate physical
             channel for each virtual network""",
     )
-<<<<<<< HEAD
-
-=======
->>>>>>> 85eb9938
 
 
 def create_network(options, ruby):
@@ -180,11 +164,6 @@
 
     return (network, IntLinkClass, ExtLinkClass, RouterClass, InterfaceClass)
 
-<<<<<<< HEAD
-
-def init_network(options, network, InterfaceClass):
-=======
->>>>>>> 85eb9938
 
 def init_network(options, network, InterfaceClass):
     if options.network == "garnet":
