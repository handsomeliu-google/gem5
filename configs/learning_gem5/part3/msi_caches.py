# Copyright (c) 2017 Jason Power
# All rights reserved.
#
# Redistribution and use in source and binary forms, with or without
# modification, are permitted provided that the following conditions are
# met: redistributions of source code must retain the above copyright
# notice, this list of conditions and the following disclaimer;
# redistributions in binary form must reproduce the above copyright
# notice, this list of conditions and the following disclaimer in the
# documentation and/or other materials provided with the distribution;
# neither the name of the copyright holders nor the names of its
# contributors may be used to endorse or promote products derived from
# this software without specific prior written permission.
#
# THIS SOFTWARE IS PROVIDED BY THE COPYRIGHT HOLDERS AND CONTRIBUTORS
# "AS IS" AND ANY EXPRESS OR IMPLIED WARRANTIES, INCLUDING, BUT NOT
# LIMITED TO, THE IMPLIED WARRANTIES OF MERCHANTABILITY AND FITNESS FOR
# A PARTICULAR PURPOSE ARE DISCLAIMED. IN NO EVENT SHALL THE COPYRIGHT
# OWNER OR CONTRIBUTORS BE LIABLE FOR ANY DIRECT, INDIRECT, INCIDENTAL,
# SPECIAL, EXEMPLARY, OR CONSEQUENTIAL DAMAGES (INCLUDING, BUT NOT
# LIMITED TO, PROCUREMENT OF SUBSTITUTE GOODS OR SERVICES; LOSS OF USE,
# DATA, OR PROFITS; OR BUSINESS INTERRUPTION) HOWEVER CAUSED AND ON ANY
# THEORY OF LIABILITY, WHETHER IN CONTRACT, STRICT LIABILITY, OR TORT
# (INCLUDING NEGLIGENCE OR OTHERWISE) ARISING IN ANY WAY OUT OF THE USE
# OF THIS SOFTWARE, EVEN IF ADVISED OF THE POSSIBILITY OF SUCH DAMAGE.

""" This file creates a set of Ruby caches, the Ruby network, and a simple
point-to-point topology.
See Part 3 in the Learning gem5 book:
http://gem5.org/documentation/learning_gem5/part3/MSIintro

IMPORTANT: If you modify this file, it's likely that the Learning gem5 book
           also needs to be updated. For now, email Jason <jason@lowepower.com>

"""

import math

from m5.defines import buildEnv
from m5.objects import *
from m5.util import (
    fatal,
    panic,
)


class MyCacheSystem(RubySystem):
    def __init__(self):
        if buildEnv["PROTOCOL"] != "MSI":
            fatal("This system assumes MSI from learning gem5!")

        super().__init__()

    def setup(self, system, cpus, mem_ctrls):
        """Set up the Ruby cache subsystem. Note: This can't be done in the
        constructor because many of these items require a pointer to the
        ruby system (self). This causes infinite recursion in initialize()
        if we do this in the __init__.
        """
        # Ruby's global network.
        self.network = MyNetwork(self)

        # MSI uses 3 virtual networks. One for requests (lowest priority), one
        # for responses (highest priority), and one for "forwards" or
        # cache-to-cache requests. See *.sm files for details.
        self.number_of_virtual_networks = 3
        self.network.number_of_virtual_networks = 3

        # There is a single global list of all of the controllers to make it
        # easier to connect everything to the global network. This can be
        # customized depending on the topology/network requirements.
        # Create one controller for each L1 cache (and the cache mem obj.)
        # Create a single directory controller (Really the memory cntrl)
        self.controllers = [L1Cache(system, self, cpu) for cpu in cpus] + [
            DirController(self, system.mem_ranges, mem_ctrls)
        ]

        # Create one sequencer per CPU. In many systems this is more
        # complicated since you have to create sequencers for DMA controllers
        # and other controllers, too.
        self.sequencers = [
            RubySequencer(
                version=i,
                # I/D cache is combined and grab from ctrl
                dcache=self.controllers[i].cacheMemory,
                clk_domain=self.controllers[i].clk_domain,
            )
            for i in range(len(cpus))
        ]

        # We know that we put the controllers in an order such that the first
        # N of them are the L1 caches which need a sequencer pointer
        for i, c in enumerate(self.controllers[0 : len(self.sequencers)]):
            c.sequencer = self.sequencers[i]

        self.num_of_sequencers = len(self.sequencers)

        # Create the network and connect the controllers.
        # NOTE: This is quite different if using Garnet!
        self.network.connectControllers(self.controllers)
        self.network.setup_buffers()

        # Set up a proxy port for the system_port. Used for load binaries and
        # other functional-only things.
        self.sys_port_proxy = RubyPortProxy()
        system.system_port = self.sys_port_proxy.in_ports

        # Connect the cpu's cache, interrupt, and TLB ports to Ruby
        for i, cpu in enumerate(cpus):
            self.sequencers[i].connectCpuPorts(cpu)


class L1Cache(L1Cache_Controller):
    _version = 0

    @classmethod
    def versionCount(cls):
        cls._version += 1  # Use count for this particular type
        return cls._version - 1

    def __init__(self, system, ruby_system, cpu):
        """CPUs are needed to grab the clock domain and system is needed for
        the cache block size.
        """
        super().__init__()

        self.version = self.versionCount()
        # This is the cache memory object that stores the cache data and tags
        self.cacheMemory = RubyCache(
            size="16kB", assoc=8, start_index_bit=self.getBlockSizeBits(system)
        )
        self.clk_domain = cpu.clk_domain
        self.send_evictions = self.sendEvicts(cpu)
        self.ruby_system = ruby_system
        self.connectQueues(ruby_system)

    def getBlockSizeBits(self, system):
        bits = int(math.log(system.cache_line_size, 2))
        if 2**bits != system.cache_line_size.value:
            panic("Cache line size not a power of 2!")
        return bits

    def sendEvicts(self, cpu):
        """True if the CPU model or ISA requires sending evictions from caches
        to the CPU. Two scenarios warrant forwarding evictions to the CPU:
        1. The O3 model must keep the LSQ coherent with the caches
        2. The x86 mwait instruction is built on top of coherence
        3. The local exclusive monitor in ARM systems

        As this is an X86 simulation we return True.
        """
        return True

    def connectQueues(self, ruby_system):
        """Connect all of the queues for this controller."""
        # mandatoryQueue is a special variable. It is used by the sequencer to
        # send RubyRequests from the CPU (or other processor). It isn't
        # explicitly connected to anything.
        self.mandatoryQueue = MessageBuffer()

        # All message buffers must be created and connected to the
        # general Ruby network. In this case, "in_port/out_port" don't
        # mean the same thing as normal gem5 ports. If a MessageBuffer
        # is a "to" buffer (i.e., out) then you use the "out_port",
        # otherwise, the in_port.
        self.requestToDir = MessageBuffer(ordered=True)
        self.requestToDir.out_port = ruby_system.network.in_port
        self.responseToDirOrSibling = MessageBuffer(ordered=True)
        self.responseToDirOrSibling.out_port = ruby_system.network.in_port
        self.forwardFromDir = MessageBuffer(ordered=True)
        self.forwardFromDir.in_port = ruby_system.network.out_port
        self.responseFromDirOrSibling = MessageBuffer(ordered=True)
        self.responseFromDirOrSibling.in_port = ruby_system.network.out_port
<<<<<<< HEAD

=======
>>>>>>> 85eb9938


class DirController(Directory_Controller):
    _version = 0

    @classmethod
    def versionCount(cls):
        cls._version += 1  # Use count for this particular type
        return cls._version - 1

    def __init__(self, ruby_system, ranges, mem_ctrls):
        """ranges are the memory ranges assigned to this controller."""
        if len(mem_ctrls) > 1:
            panic("This cache system can only be connected to one mem ctrl")
        super().__init__()
        self.version = self.versionCount()
        self.addr_ranges = ranges
        self.ruby_system = ruby_system
        self.directory = RubyDirectoryMemory()
        # Connect this directory to the memory side.
        self.memory = mem_ctrls[0].port
        self.connectQueues(ruby_system)

    def connectQueues(self, ruby_system):
        self.requestFromCache = MessageBuffer(ordered=True)
        self.requestFromCache.in_port = ruby_system.network.out_port
        self.responseFromCache = MessageBuffer(ordered=True)
        self.responseFromCache.in_port = ruby_system.network.out_port

        self.responseToCache = MessageBuffer(ordered=True)
        self.responseToCache.out_port = ruby_system.network.in_port
        self.forwardToCache = MessageBuffer(ordered=True)
        self.forwardToCache.out_port = ruby_system.network.in_port

        # These are other special message buffers. They are used to send
        # requests to memory and responses from memory back to the controller.
        # Any messages sent or received on the memory port (see self.memory
        # above) will be directed through these message buffers.
        self.requestToMemory = MessageBuffer()
        self.responseFromMemory = MessageBuffer()


class MyNetwork(SimpleNetwork):
    """A simple point-to-point network. This doesn't not use garnet."""

    def __init__(self, ruby_system):
        super().__init__()
        self.netifs = []
        self.ruby_system = ruby_system

    def connectControllers(self, controllers):
        """Connect all of the controllers to routers and connec the routers
        together in a point-to-point network.
        """
        # Create one router/switch per controller in the system
        self.routers = [Switch(router_id=i) for i in range(len(controllers))]

        # Make a link from each controller to the router. The link goes
        # externally to the network.
        self.ext_links = [
            SimpleExtLink(link_id=i, ext_node=c, int_node=self.routers[i])
            for i, c in enumerate(controllers)
        ]

        # Make an "internal" link (internal to the network) between every pair
        # of routers.
        link_count = 0
        int_links = []
        for ri in self.routers:
            for rj in self.routers:
                if ri == rj:
                    continue  # Don't connect a router to itself!
                link_count += 1
                int_links.append(
                    SimpleIntLink(link_id=link_count, src_node=ri, dst_node=rj)
                )
        self.int_links = int_links<|MERGE_RESOLUTION|>--- conflicted
+++ resolved
@@ -171,10 +171,6 @@
         self.forwardFromDir.in_port = ruby_system.network.out_port
         self.responseFromDirOrSibling = MessageBuffer(ordered=True)
         self.responseFromDirOrSibling.in_port = ruby_system.network.out_port
-<<<<<<< HEAD
-
-=======
->>>>>>> 85eb9938
 
 
 class DirController(Directory_Controller):
