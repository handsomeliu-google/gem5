--- conflicted
+++ resolved
@@ -45,10 +45,6 @@
 from m5.util import fatal
 
 
-<<<<<<< HEAD
-
-=======
->>>>>>> 85eb9938
 class TestCacheSystem(RubySystem):
     def __init__(self):
         if buildEnv["PROTOCOL"] != "MSI":
