--- conflicted
+++ resolved
@@ -42,20 +42,13 @@
 import os
 import shlex
 
-<<<<<<< HEAD
-m5.util.addToPath("../..")
-=======
 import m5
 from m5.objects import *
 from m5.util import addToPath
->>>>>>> 85eb9938
 
 m5.util.addToPath("../..")
 
 import devices
-<<<<<<< HEAD
-
-=======
 from common import (
     MemConfig,
     ObjectList,
@@ -64,7 +57,6 @@
     HPI,
     O3_ARM_v7a,
 )
->>>>>>> 85eb9938
 
 # Pre-defined CPU configurations. Each tuple must be ordered as : (cpu_class,
 # l1_icache_class, l1_dcache_class, l2_Cache_class). Any of
@@ -73,77 +65,6 @@
     "atomic": (AtomicSimpleCPU, None, None, None),
     "minor": (MinorCPU, devices.L1I, devices.L1D, devices.L2),
     "hpi": (HPI.HPI, HPI.HPI_ICache, HPI.HPI_DCache, HPI.HPI_L2),
-<<<<<<< HEAD
-}
-
-
-class SimpleSeSystem(System):
-    """
-    Example system class for syscall emulation mode
-    """
-
-    # Use a fixed cache line size of 64 bytes
-    cache_line_size = 64
-
-    def __init__(self, args, **kwargs):
-        super(SimpleSeSystem, self).__init__(**kwargs)
-
-        # Setup book keeping to be able to use CpuClusters from the
-        # devices module.
-        self._clusters = []
-        self._num_cpus = 0
-
-        # Create a voltage and clock domain for system components
-        self.voltage_domain = VoltageDomain(voltage="3.3V")
-        self.clk_domain = SrcClockDomain(
-            clock="1GHz", voltage_domain=self.voltage_domain
-        )
-
-        # Create the off-chip memory bus.
-        self.membus = SystemXBar()
-
-        # Wire up the system port that gem5 uses to load the kernel
-        # and to perform debug accesses.
-        self.system_port = self.membus.cpu_side_ports
-
-        # Add CPUs to the system. A cluster of CPUs typically have
-        # private L1 caches and a shared L2 cache.
-        self.cpu_cluster = devices.ArmCpuCluster(
-            self,
-            args.num_cores,
-            args.cpu_freq,
-            "1.2V",
-            *cpu_types[args.cpu],
-            tarmac_gen=args.tarmac_gen,
-            tarmac_dest=args.tarmac_dest,
-        )
-
-        # Create a cache hierarchy (unless we are simulating a
-        # functional CPU in atomic memory mode) for the CPU cluster
-        # and connect it to the shared memory bus.
-        if self.cpu_cluster.memory_mode() == "timing":
-            self.cpu_cluster.addL1()
-            self.cpu_cluster.addL2(self.cpu_cluster.clk_domain)
-        self.cpu_cluster.connectMemSide(self.membus)
-
-        # Tell gem5 about the memory mode used by the CPUs we are
-        # simulating.
-        self.mem_mode = self.cpu_cluster.memory_mode()
-
-    def numCpuClusters(self):
-        return len(self._clusters)
-
-    def addCpuCluster(self, cpu_cluster):
-        assert cpu_cluster not in self._clusters
-        assert len(cpu_cluster) > 0
-        self._clusters.append(cpu_cluster)
-        self._num_cpus += len(cpu_cluster)
-
-    def numCpus(self):
-        return self._num_cpus
-
-
-=======
     "o3": (
         O3_ARM_v7a.O3_ARM_v7a_3,
         O3_ARM_v7a.O3_ARM_v7a_ICache,
@@ -153,7 +74,6 @@
 }
 
 
->>>>>>> 85eb9938
 def get_processes(cmd):
     """Interprets commands to run and returns a list of processes"""
 
@@ -174,9 +94,6 @@
 def create(args):
     """Create and configure the system object."""
 
-<<<<<<< HEAD
-    system = SimpleSeSystem(args)
-=======
     cpu_class = cpu_types[args.cpu][0]
     mem_mode = cpu_class.memory_mode()
     # Only simulate caches when using a timing CPU (e.g., the HPI model)
@@ -202,7 +119,6 @@
     # clusters have core-private L1 caches and an L2 that's shared
     # within the cluster.
     system.addCaches(want_caches, last_cache_level=2)
->>>>>>> 85eb9938
 
     # Tell components about the expected physical memory ranges. This
     # is, for example, used by the MemConfig helper to determine where
