--- conflicted
+++ resolved
@@ -44,20 +44,9 @@
 import m5
 from m5.objects import *
 from m5.options import *
-<<<<<<< HEAD
-import argparse
+from m5.util import addToPath
 
 m5.util.addToPath("../..")
-
-from common import SysPaths
-from common import ObjectList
-from common import MemConfig
-from common.cores.arm import O3_ARM_v7a, HPI
-=======
-from m5.util import addToPath
-
-m5.util.addToPath("../..")
->>>>>>> 85eb9938
 
 import devices
 from common import (
@@ -70,10 +59,6 @@
     O3_ARM_v7a,
 )
 
-<<<<<<< HEAD
-
-=======
->>>>>>> 85eb9938
 default_kernel = "vmlinux.arm64"
 default_disk = "linaro-minimal-aarch64.img"
 default_root_device = "/dev/vda1"
