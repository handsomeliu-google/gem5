--- conflicted
+++ resolved
@@ -44,11 +44,6 @@
 import m5
 from m5.objects import *
 
-<<<<<<< HEAD
-import fs_bigLITTLE as bL
-
-=======
->>>>>>> 85eb9938
 m5.util.addToPath("../../dist")
 import sw
 
