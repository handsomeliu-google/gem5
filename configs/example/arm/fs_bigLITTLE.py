# Copyright (c) 2016-2017, 2019-2021 ARM Limited
# All rights reserved.
#
# The license below extends only to copyright in the software and shall
# not be construed as granting a license to any other intellectual
# property including but not limited to intellectual property relating
# to a hardware implementation of the functionality of the software
# licensed hereunder.  You may use the software subject to the license
# terms below provided that you ensure that this notice is replicated
# unmodified and in its entirety in all distributions of the software,
# modified or unmodified, in source code or in binary form.
#
# Redistribution and use in source and binary forms, with or without
# modification, are permitted provided that the following conditions are
# met: redistributions of source code must retain the above copyright
# notice, this list of conditions and the following disclaimer;
# redistributions in binary form must reproduce the above copyright
# notice, this list of conditions and the following disclaimer in the
# documentation and/or other materials provided with the distribution;
# neither the name of the copyright holders nor the names of its
# contributors may be used to endorse or promote products derived from
# this software without specific prior written permission.
#
# THIS SOFTWARE IS PROVIDED BY THE COPYRIGHT HOLDERS AND CONTRIBUTORS
# "AS IS" AND ANY EXPRESS OR IMPLIED WARRANTIES, INCLUDING, BUT NOT
# LIMITED TO, THE IMPLIED WARRANTIES OF MERCHANTABILITY AND FITNESS FOR
# A PARTICULAR PURPOSE ARE DISCLAIMED. IN NO EVENT SHALL THE COPYRIGHT
# OWNER OR CONTRIBUTORS BE LIABLE FOR ANY DIRECT, INDIRECT, INCIDENTAL,
# SPECIAL, EXEMPLARY, OR CONSEQUENTIAL DAMAGES (INCLUDING, BUT NOT
# LIMITED TO, PROCUREMENT OF SUBSTITUTE GOODS OR SERVICES; LOSS OF USE,
# DATA, OR PROFITS; OR BUSINESS INTERRUPTION) HOWEVER CAUSED AND ON ANY
# THEORY OF LIABILITY, WHETHER IN CONTRACT, STRICT LIABILITY, OR TORT
# (INCLUDING NEGLIGENCE OR OTHERWISE) ARISING IN ANY WAY OUT OF THE USE
# OF THIS SOFTWARE, EVEN IF ADVISED OF THE POSSIBILITY OF SUCH DAMAGE.

# This is an example configuration script for full system simulation of
# a generic ARM bigLITTLE system.

import argparse
import os
import sys

import m5
import m5.util
from m5.objects import *

m5.util.addToPath("../../")

import devices
from common import (
    FSConfig,
    ObjectList,
    Options,
    SysPaths,
)
from common.cores.arm import (
    ex5_big,
    ex5_LITTLE,
)
from devices import (
    AtomicCluster,
    FastmodelCluster,
    KvmCluster,
)

default_disk = "aarch64-ubuntu-trusty-headless.img"

default_mem_size = "2GB"

<<<<<<< HEAD
default_disk = "aarch64-ubuntu-trusty-headless.img"

default_mem_size = "2GB"

=======
>>>>>>> 85eb9938

def _to_ticks(value):
    """Helper function to convert a latency from string format to Ticks"""

    return m5.ticks.fromSeconds(m5.util.convert.anyToLatency(value))


def _using_pdes(root):
    """Determine if the simulator is using multiple parallel event queues"""

    for obj in root.descendants():
        if (
            not m5.proxy.isproxy(obj.eventq_index)
            and obj.eventq_index != root.eventq_index
        ):
            return True

    return False


class BigCluster(devices.ArmCpuCluster):
    def __init__(self, system, num_cpus, cpu_clock, cpu_voltage="1.0V"):
        cpu_config = [
            ObjectList.cpu_list.get("O3_ARM_v7a_3"),
            devices.L1I,
            devices.L1D,
            devices.L2,
        ]
        super().__init__(system, num_cpus, cpu_clock, cpu_voltage, *cpu_config)


class LittleCluster(devices.ArmCpuCluster):
    def __init__(self, system, num_cpus, cpu_clock, cpu_voltage="1.0V"):
        cpu_config = [
            ObjectList.cpu_list.get("MinorCPU"),
            devices.L1I,
            devices.L1D,
            devices.L2,
        ]
        super().__init__(system, num_cpus, cpu_clock, cpu_voltage, *cpu_config)


class Ex5BigCluster(devices.CpuCluster):
    def __init__(self, system, num_cpus, cpu_clock, cpu_voltage="1.0V"):
        cpu_config = [
            ObjectList.cpu_list.get("ex5_big"),
            ex5_big.L1I,
            ex5_big.L1D,
            ex5_big.L2,
        ]
        super().__init__(system, num_cpus, cpu_clock, cpu_voltage, *cpu_config)


class Ex5LittleCluster(devices.CpuCluster):
    def __init__(self, system, num_cpus, cpu_clock, cpu_voltage="1.0V"):
        cpu_config = [
            ObjectList.cpu_list.get("ex5_LITTLE"),
            ex5_LITTLE.L1I,
            ex5_LITTLE.L1D,
            ex5_LITTLE.L2,
        ]
        super().__init__(system, num_cpus, cpu_clock, cpu_voltage, *cpu_config)


def createSystem(
    caches,
    kernel,
    bootscript,
    machine_type="VExpress_GEM5",
    disks=[],
    mem_size=default_mem_size,
    bootloader=None,
):
    platform = ObjectList.platform_list.get(machine_type)
    m5.util.inform("Simulated platform: %s", platform.__name__)

    sys = devices.SimpleSystem(
        caches,
        mem_size,
        platform(),
        workload=ArmFsLinux(object_file=SysPaths.binary(kernel)),
        readfile=bootscript,
    )

    sys.mem_ctrls = [
        SimpleMemory(range=r, port=sys.membus.mem_side_ports)
        for r in sys.mem_ranges
    ]

    sys.connect()

    # Attach disk images
    if disks:

        def cow_disk(image_file):
            image = CowDiskImage()
            image.child.image_file = SysPaths.disk(image_file)
            return image

        sys.disk_images = [cow_disk(f) for f in disks]
        sys.pci_vio_block = [
            PciVirtIO(vio=VirtIOBlock(image=img)) for img in sys.disk_images
        ]
        for dev in sys.pci_vio_block:
            sys.attach_pci(dev)

    sys.realview.setupBootLoader(sys, SysPaths.binary, bootloader)

    return sys


cpu_types = {
    "atomic": (AtomicCluster, AtomicCluster),
    "timing": (BigCluster, LittleCluster),
    "exynos": (Ex5BigCluster, Ex5LittleCluster),
}

# Only add the KVM CPU if it has been compiled into gem5
if devices.have_kvm:
    cpu_types["kvm"] = (KvmCluster, KvmCluster)

# Only add the FastModel CPU if it has been compiled into gem5
if devices.have_fastmodel:
    cpu_types["fastmodel"] = (FastmodelCluster, FastmodelCluster)


def addOptions(parser):
    parser.add_argument(
        "--restore-from",
        type=str,
        default=None,
        help="Restore from checkpoint",
    )
    parser.add_argument(
        "--dtb", type=str, default=None, help="DTB file to load"
    )
    parser.add_argument(
        "--kernel", type=str, required=True, help="Linux kernel"
    )
    parser.add_argument(
        "--root",
        type=str,
        default="/dev/vda1",
        help="Specify the kernel CLI root= argument",
    )
    parser.add_argument(
        "--machine-type",
        type=str,
        choices=ObjectList.platform_list.get_names(),
        default="VExpress_GEM5",
        help="Hardware platform class",
    )
    parser.add_argument(
        "--disk",
        action="append",
        type=str,
        default=[],
        help="Disks to instantiate",
    )
    parser.add_argument(
        "--bootscript", type=str, default="", help="Linux bootscript"
    )
    parser.add_argument(
        "--cpu-type",
        type=str,
        choices=list(cpu_types.keys()),
        default="timing",
        help="CPU simulation mode. Default: %(default)s",
    )
    parser.add_argument(
        "--kernel-init", type=str, default="/sbin/init", help="Override init"
    )
    parser.add_argument(
        "--big-cpus",
        type=int,
        default=1,
        help="Number of big CPUs to instantiate",
    )
    parser.add_argument(
        "--little-cpus",
        type=int,
        default=1,
        help="Number of little CPUs to instantiate",
    )
    parser.add_argument(
        "--caches",
        action="store_true",
        default=False,
        help="Instantiate caches",
    )
    parser.add_argument(
        "--last-cache-level",
        type=int,
        default=2,
        help="Last level of caches (e.g. 3 for L3)",
    )
    parser.add_argument(
        "--big-cpu-clock",
        type=str,
        default="2GHz",
        help="Big CPU clock frequency",
    )
    parser.add_argument(
        "--little-cpu-clock",
        type=str,
        default="1GHz",
        help="Little CPU clock frequency",
    )
    parser.add_argument(
        "--sim-quantum",
        type=str,
        default="1ms",
        help="Simulation quantum for parallel simulation. "
        "Default: %(default)s",
    )
    parser.add_argument(
        "--mem-size",
        type=str,
        default=default_mem_size,
        help="System memory size",
    )
    parser.add_argument(
        "--kernel-cmd",
        type=str,
        default=None,
        help="Custom Linux kernel command",
    )
    parser.add_argument(
        "--bootloader",
        action="append",
        help="executable file that runs before the --kernel",
    )
    parser.add_argument(
        "--kvm-userspace-gic",
        action="store_true",
        default=False,
        help="Use the gem5 GIC in a KVM simulation",
    )
    parser.add_argument(
        "-P",
        "--param",
        action="append",
        default=[],
        help="Set a SimObject parameter relative to the root node. "
        "An extended Python multi range slicing syntax can be used "
        "for arrays. For example: "
        "'system.cpu[0,1,3:8:2].max_insts_all_threads = 42' "
        "sets max_insts_all_threads for cpus 0, 1, 3, 5 and 7 "
        "Direct parameters of the root object are not accessible, "
        "only parameters of its children.",
    )
    parser.add_argument(
        "--vio-9p", action="store_true", help=Options.vio_9p_help
    )
    parser.add_argument(
        "--dtb-gen",
        action="store_true",
        help="Doesn't run simulation, it generates a DTB only",
    )
    return parser


def build(options):
    m5.ticks.fixGlobalFrequency()

    kernel_cmd = [
        "earlyprintk",
        "earlycon=pl011,0x1c090000",
        "console=ttyAMA0",
        "lpj=19988480",
        "norandmaps",
        "loglevel=8",
        f"mem={options.mem_size}",
        f"root={options.root}",
        "rw",
        f"init={options.kernel_init}",
        "vmalloc=768MB",
    ]

    root = Root(full_system=True)

    disks = [default_disk] if len(options.disk) == 0 else options.disk
    system = createSystem(
        options.caches,
        options.kernel,
        options.bootscript,
        options.machine_type,
        disks=disks,
        mem_size=options.mem_size,
        bootloader=options.bootloader,
    )

    root.system = system
    if options.kernel_cmd:
        system.workload.command_line = options.kernel_cmd
    else:
        system.workload.command_line = " ".join(kernel_cmd)

    if options.big_cpus + options.little_cpus == 0:
        m5.util.panic("Empty CPU clusters")

    big_model, little_model = cpu_types[options.cpu_type]

    all_cpus = []
    # big cluster
    if options.big_cpus > 0:
        system.bigCluster = big_model(
            system, options.big_cpus, options.big_cpu_clock
        )
        system.mem_mode = system.bigCluster.memory_mode()
        all_cpus += system.bigCluster.cpus

    # little cluster
    if options.little_cpus > 0:
        system.littleCluster = little_model(
            system, options.little_cpus, options.little_cpu_clock
        )
        system.mem_mode = system.littleCluster.memory_mode()
        all_cpus += system.littleCluster.cpus

    # Figure out the memory mode
    if (
        options.big_cpus > 0
        and options.little_cpus > 0
        and system.bigCluster.memory_mode()
        != system.littleCluster.memory_mode()
    ):
        m5.util.panic("Memory mode missmatch among CPU clusters")

    # create caches
    system.addCaches(options.caches, options.last_cache_level)
    if not options.caches:
        if options.big_cpus > 0 and system.bigCluster.require_caches():
            m5.util.panic("Big CPU model requires caches")
        if options.little_cpus > 0 and system.littleCluster.require_caches():
            m5.util.panic("Little CPU model requires caches")

    # Create a KVM VM and do KVM-specific configuration
    if issubclass(big_model, KvmCluster):
        _build_kvm(options, system, all_cpus)

    # Linux device tree
    if options.dtb is not None:
        system.workload.dtb_filename = SysPaths.binary(options.dtb)
    else:
        system.workload.dtb_filename = os.path.join(
            m5.options.outdir, "system.dtb"
        )
        system.generateDtb(system.workload.dtb_filename)

    if devices.have_fastmodel and issubclass(big_model, FastmodelCluster):
<<<<<<< HEAD
        from m5 import arm_fast_model as fm, systemc as sc
=======
        from m5 import arm_fast_model as fm
        from m5 import systemc as sc
>>>>>>> 85eb9938

        # setup FastModels for simulation
        fm.setup_simulation("cortexa76")
        # setup SystemC
        root.systemc_kernel = m5.objects.SystemC_Kernel()
        m5.tlm.tlm_global_quantum_instance().set(
            sc.sc_time(10000.0 / 100000000.0, sc.sc_time.SC_SEC)
        )

    if options.vio_9p:
        FSConfig.attach_9p(system.realview, system.iobus)

    return root


def _build_kvm(options, system, cpus):
    system.kvm_vm = KvmVM()
    system.release = ArmDefaultRelease.for_kvm()

    if options.kvm_userspace_gic:
        # We will use the simulated GIC.
        # In order to make it work we need to remove the system interface
        # of the generic timer from the DTB and we need to inform the
        # MuxingKvmGic class to use the gem5 GIC instead of relying on the
        # host interrupt controller
        GenericTimer.generateDeviceTree = SimObject.generateDeviceTree
        system.realview.gic.simulate_gic = True

    # Assign KVM CPUs to their own event queues / threads. This
    # has to be done after creating caches and other child objects
    # since these mustn't inherit the CPU event queue.
    if len(cpus) > 1:
        device_eq = 0
        first_cpu_eq = 1
        for idx, cpu in enumerate(cpus):
            # Child objects usually inherit the parent's event
            # queue. Override that and use the same event queue for
            # all devices.
            for obj in cpu.descendants():
                obj.eventq_index = device_eq
            cpu.eventq_index = first_cpu_eq + idx


def instantiate(options, checkpoint_dir=None):
    # Setup the simulation quantum if we are running in PDES-mode
    # (e.g., when using KVM)
    root = Root.getInstance()
    if root and _using_pdes(root):
        m5.util.inform(
            "Running in PDES mode with a %s simulation quantum.",
            options.sim_quantum,
        )
        root.sim_quantum = _to_ticks(options.sim_quantum)

    # Get and load from the chkpt or simpoint checkpoint
    if options.restore_from:
        if checkpoint_dir and not os.path.isabs(options.restore_from):
            cpt = os.path.join(checkpoint_dir, options.restore_from)
        else:
            cpt = options.restore_from

        m5.util.inform("Restoring from checkpoint %s", cpt)
        m5.instantiate(cpt)
    else:
        m5.instantiate()


def run(checkpoint_dir=m5.options.outdir):
    # start simulation (and drop checkpoints when requested)
    while True:
        event = m5.simulate()
        exit_msg = event.getCause()
        if exit_msg == "checkpoint":
            print("Dropping checkpoint at tick %d" % m5.curTick())
            cpt_dir = os.path.join(checkpoint_dir, "cpt.%d" % m5.curTick())
            m5.checkpoint(cpt_dir)
            print("Checkpoint done.")
        else:
            print(exit_msg, " @ ", m5.curTick())
            break

    sys.exit(event.getCode())


def generateDtb(root):
    root.system.generateDtb(os.path.join(m5.options.outdir, "system.dtb"))


def main():
    parser = argparse.ArgumentParser(
        description="Generic ARM big.LITTLE configuration"
    )
    addOptions(parser)
    options = parser.parse_args()
    root = build(options)
    root.apply_config(options.param)
    instantiate(options)
    if options.dtb_gen:
        generateDtb(root)
    else:
        run()


if __name__ == "__m5_main__":
    main()<|MERGE_RESOLUTION|>--- conflicted
+++ resolved
@@ -67,13 +67,6 @@
 
 default_mem_size = "2GB"
 
-<<<<<<< HEAD
-default_disk = "aarch64-ubuntu-trusty-headless.img"
-
-default_mem_size = "2GB"
-
-=======
->>>>>>> 85eb9938
 
 def _to_ticks(value):
     """Helper function to convert a latency from string format to Ticks"""
@@ -425,12 +418,8 @@
         system.generateDtb(system.workload.dtb_filename)
 
     if devices.have_fastmodel and issubclass(big_model, FastmodelCluster):
-<<<<<<< HEAD
-        from m5 import arm_fast_model as fm, systemc as sc
-=======
         from m5 import arm_fast_model as fm
         from m5 import systemc as sc
->>>>>>> 85eb9938
 
         # setup FastModels for simulation
         fm.setup_simulation("cortexa76")
