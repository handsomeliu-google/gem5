# Copyright (c) 2015, 2023 Arm Limited
# All rights reserved.
#
# The license below extends only to copyright in the software and shall
# not be construed as granting a license to any other intellectual
# property including but not limited to intellectual property relating
# to a hardware implementation of the functionality of the software
# licensed hereunder.  You may use the software subject to the license
# terms below provided that you ensure that this notice is replicated
# unmodified and in its entirety in all distributions of the software,
# modified or unmodified, in source code or in binary form.
#
# Redistribution and use in source and binary forms, with or without
# modification, are permitted provided that the following conditions are
# met: redistributions of source code must retain the above copyright
# notice, this list of conditions and the following disclaimer;
# redistributions in binary form must reproduce the above copyright
# notice, this list of conditions and the following disclaimer in the
# documentation and/or other materials provided with the distribution;
# neither the name of the copyright holders nor the names of its
# contributors may be used to endorse or promote products derived from
# this software without specific prior written permission.
#
# THIS SOFTWARE IS PROVIDED BY THE COPYRIGHT HOLDERS AND CONTRIBUTORS
# "AS IS" AND ANY EXPRESS OR IMPLIED WARRANTIES, INCLUDING, BUT NOT
# LIMITED TO, THE IMPLIED WARRANTIES OF MERCHANTABILITY AND FITNESS FOR
# A PARTICULAR PURPOSE ARE DISCLAIMED. IN NO EVENT SHALL THE COPYRIGHT
# OWNER OR CONTRIBUTORS BE LIABLE FOR ANY DIRECT, INDIRECT, INCIDENTAL,
# SPECIAL, EXEMPLARY, OR CONSEQUENTIAL DAMAGES (INCLUDING, BUT NOT
# LIMITED TO, PROCUREMENT OF SUBSTITUTE GOODS OR SERVICES; LOSS OF USE,
# DATA, OR PROFITS; OR BUSINESS INTERRUPTION) HOWEVER CAUSED AND ON ANY
# THEORY OF LIABILITY, WHETHER IN CONTRACT, STRICT LIABILITY, OR TORT
# (INCLUDING NEGLIGENCE OR OTHERWISE) ARISING IN ANY WAY OUT OF THE USE
# OF THIS SOFTWARE, EVEN IF ADVISED OF THE POSSIBILITY OF SUCH DAMAGE.

# Basic elastic traces replay script that configures a Trace CPU

import argparse

from m5.util import (
    addToPath,
    fatal,
)

addToPath("../")

<<<<<<< HEAD
from common import Options
from common import Simulation
from common import MemConfig
=======
from common import (
    MemConfig,
    Options,
    Simulation,
)
>>>>>>> 85eb9938
from common.Caches import *


def config_cache(args, system):
    """
    Configure the cache hierarchy.  Only two configurations are natively
    supported as an example: L1(I/D) only or L1 + L2.
    """
    from common.CacheConfig import _get_cache_opts

    system.l1i = L1_ICache(**_get_cache_opts("l1i", args))
    system.l1d = L1_DCache(**_get_cache_opts("l1d", args))

    system.cpu.dcache_port = system.l1d.cpu_side
    system.cpu.icache_port = system.l1i.cpu_side

    if args.l2cache:
        # Provide a clock for the L2 and the L1-to-L2 bus here as they
        # are not connected using addTwoLevelCacheHierarchy. Use the
        # same clock as the CPUs.
        system.l2 = L2Cache(
            clk_domain=system.cpu_clk_domain, **_get_cache_opts("l2", args)
        )

        system.tol2bus = L2XBar(clk_domain=system.cpu_clk_domain)
        system.l2.cpu_side = system.tol2bus.mem_side_ports
        system.l2.mem_side = system.membus.cpu_side_ports

        system.l1i.mem_side = system.tol2bus.cpu_side_ports
        system.l1d.mem_side = system.tol2bus.cpu_side_ports
    else:
        system.l1i.mem_side = system.membus.cpu_side_ports
        system.l1d.mem_side = system.membus.cpu_side_ports


parser = argparse.ArgumentParser()
Options.addCommonOptions(parser)

if "--ruby" in sys.argv:
    print(
        "This script does not support Ruby configuration, mainly"
        " because Trace CPU has been tested only with classic memory system"
    )
    sys.exit(1)

args = parser.parse_args()

if args.num_cpus > 1:
    fatal("This script does not support multi-processor trace replay.\n")

system = System(
    mem_mode=TraceCPU.memory_mode(),
    mem_ranges=[AddrRange(args.mem_size)],
    cache_line_size=args.cacheline_size,
)

# Generate the TraceCPU
system.cpu = TraceCPU()

# Create a top-level voltage domain
system.voltage_domain = VoltageDomain(voltage=args.sys_voltage)

# Create a source clock for the system. This is used as the clock period for
# xbar and memory
system.clk_domain = SrcClockDomain(
    clock=args.sys_clock, voltage_domain=system.voltage_domain
)

# Create a CPU voltage domain
system.cpu_voltage_domain = VoltageDomain()

# Create a separate clock domain for the CPUs. In case of Trace CPUs this clock
# is actually used only by the caches connected to the CPU.
system.cpu_clk_domain = SrcClockDomain(
    clock=args.cpu_clock, voltage_domain=system.cpu_voltage_domain
)

# All cpus belong to a common cpu_clk_domain, therefore running at a common
# frequency.
for cpu in system.cpu:
    cpu.clk_domain = system.cpu_clk_domain

# Assign input trace files to the Trace CPU
system.cpu.instTraceFile = args.inst_trace_file
system.cpu.dataTraceFile = args.data_trace_file

# Configure the classic memory system args
MemClass = Simulation.setMemClass(args)
system.membus = SystemXBar()
system.system_port = system.membus.cpu_side_ports

# Configure the classic cache hierarchy
config_cache(args, system)

MemConfig.config_mem(args, system)

root = Root(full_system=False, system=system)
Simulation.run(args, root, system, None)<|MERGE_RESOLUTION|>--- conflicted
+++ resolved
@@ -44,17 +44,11 @@
 
 addToPath("../")
 
-<<<<<<< HEAD
-from common import Options
-from common import Simulation
-from common import MemConfig
-=======
 from common import (
     MemConfig,
     Options,
     Simulation,
 )
->>>>>>> 85eb9938
 from common.Caches import *
 
 
