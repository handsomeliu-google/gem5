# Copyright (c) 2021 The Regents of the University of California
# All rights reserved.
#
# Redistribution and use in source and binary forms, with or without
# modification, are permitted provided that the following conditions are
# met: redistributions of source code must retain the above copyright
# notice, this list of conditions and the following disclaimer;
# redistributions in binary form must reproduce the above copyright
# notice, this list of conditions and the following disclaimer in the
# documentation and/or other materials provided with the distribution;
# neither the name of the copyright holders nor the names of its
# contributors may be used to endorse or promote products derived from
# this software without specific prior written permission.
#
# THIS SOFTWARE IS PROVIDED BY THE COPYRIGHT HOLDERS AND CONTRIBUTORS
# "AS IS" AND ANY EXPRESS OR IMPLIED WARRANTIES, INCLUDING, BUT NOT
# LIMITED TO, THE IMPLIED WARRANTIES OF MERCHANTABILITY AND FITNESS FOR
# A PARTICULAR PURPOSE ARE DISCLAIMED. IN NO EVENT SHALL THE COPYRIGHT
# OWNER OR CONTRIBUTORS BE LIABLE FOR ANY DIRECT, INDIRECT, INCIDENTAL,
# SPECIAL, EXEMPLARY, OR CONSEQUENTIAL DAMAGES (INCLUDING, BUT NOT
# LIMITED TO, PROCUREMENT OF SUBSTITUTE GOODS OR SERVICES; LOSS OF USE,
# DATA, OR PROFITS; OR BUSINESS INTERRUPTION) HOWEVER CAUSED AND ON ANY
# THEORY OF LIABILITY, WHETHER IN CONTRACT, STRICT LIABILITY, OR TORT
# (INCLUDING NEGLIGENCE OR OTHERWISE) ARISING IN ANY WAY OUT OF THE USE
# OF THIS SOFTWARE, EVEN IF ADVISED OF THE POSSIBILITY OF SUCH DAMAGE.

"""
This script utilizes the X86DemoBoard to run a simple Ubunutu boot. The script
will boot the the OS to login before exiting the simulation.

A detailed terminal output can be found in `m5out/system.pc.com_1.device`.

**Warning:** The X86DemoBoard uses the Timing CPU. The boot may take
considerable time to complete execution.
`configs/example/gem5_library/x86-ubuntu-run-with-kvm.py` can be referenced as
an example of booting Ubuntu with a KVM CPU.

Usage
-----

```
scons build/X86/gem5.opt
./build/X86/gem5.opt configs/example/gem5_library/x86-ubuntu-run.py
```
"""

from gem5.prebuilt.demo.x86_demo_board import X86DemoBoard
<<<<<<< HEAD
from gem5.resources.workload import Workload
from gem5.simulate.simulator import Simulator

=======
from gem5.resources.resource import obtain_resource
from gem5.simulate.simulator import Simulator
>>>>>>> 85eb9938

# Here we setup the board. The prebuilt X86DemoBoard allows for Full-System X86
# simulation.
board = X86DemoBoard()

# We then set the workload. Here we use the "x86-ubuntu-18.04-boot" workload.
# This boots Ubuntu 18.04 with Linux 5.4.49. If the required resources are not
# found locally, they will be downloaded.
<<<<<<< HEAD
board.set_workload(Workload("x86-ubuntu-18.04-boot"))
=======
board.set_workload(obtain_resource("x86-ubuntu-18.04-boot"))
>>>>>>> 85eb9938

simulator = Simulator(board=board)
simulator.run()<|MERGE_RESOLUTION|>--- conflicted
+++ resolved
@@ -45,14 +45,8 @@
 """
 
 from gem5.prebuilt.demo.x86_demo_board import X86DemoBoard
-<<<<<<< HEAD
-from gem5.resources.workload import Workload
-from gem5.simulate.simulator import Simulator
-
-=======
 from gem5.resources.resource import obtain_resource
 from gem5.simulate.simulator import Simulator
->>>>>>> 85eb9938
 
 # Here we setup the board. The prebuilt X86DemoBoard allows for Full-System X86
 # simulation.
@@ -61,11 +55,7 @@
 # We then set the workload. Here we use the "x86-ubuntu-18.04-boot" workload.
 # This boots Ubuntu 18.04 with Linux 5.4.49. If the required resources are not
 # found locally, they will be downloaded.
-<<<<<<< HEAD
-board.set_workload(Workload("x86-ubuntu-18.04-boot"))
-=======
 board.set_workload(obtain_resource("x86-ubuntu-18.04-boot"))
->>>>>>> 85eb9938
 
 simulator = Simulator(board=board)
 simulator.run()