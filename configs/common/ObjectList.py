--- conflicted
+++ resolved
@@ -34,20 +34,10 @@
 # (INCLUDING NEGLIGENCE OR OTHERWISE) ARISING IN ANY WAY OUT OF THE USE
 # OF THIS SOFTWARE, EVEN IF ADVISED OF THE POSSIBILITY OF SUCH DAMAGE.
 
-<<<<<<< HEAD
-from gem5.runtime import get_supported_isas
-import m5.objects
-import m5.internal.params
-=======
->>>>>>> 85eb9938
 import inspect
 import sys
 from textwrap import TextWrapper
 
-<<<<<<< HEAD
-
-class ObjectList(object):
-=======
 import m5.internal.params
 import m5.objects
 
@@ -56,7 +46,6 @@
 
 
 class ObjectList:
->>>>>>> 85eb9938
     """Creates a list of objects that are sub-classes of a given class."""
 
     def _is_obj_class(self, cls):
@@ -141,11 +130,7 @@
         # We can't use the normal inspect.isclass because the ParamFactory
         # and ProxyFactory classes have a tendency to confuse it.
         try:
-<<<<<<< HEAD
-            return super(CPUList, self)._is_obj_class(cls) and not issubclass(
-=======
             return super()._is_obj_class(cls) and not issubclass(
->>>>>>> 85eb9938
                 cls, m5.objects.CheckerCPU
             )
         except (TypeError, AttributeError):
@@ -175,8 +160,6 @@
                 ):
                     self._sub_classes[name] = cls
 
-<<<<<<< HEAD
-=======
     def get_isa(self, name: str) -> ISA:
         """For a given CPU (string representation) determine the ISA of the
         CPU."""
@@ -198,7 +181,6 @@
         else:
             raise ValueError("Unable to determine CPU ISA.")
 
->>>>>>> 85eb9938
 
 class EnumList(ObjectList):
     """Creates a list of possible values for a given enum class."""
