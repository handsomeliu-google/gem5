# Copyright (c) 2012 ARM Limited
# Copyright (c) 2020 Barkhausen Institut
# All rights reserved.
#
# The license below extends only to copyright in the software and shall
# not be construed as granting a license to any other intellectual
# property including but not limited to intellectual property relating
# to a hardware implementation of the functionality of the software
# licensed hereunder.  You may use the software subject to the license
# terms below provided that you ensure that this notice is replicated
# unmodified and in its entirety in all distributions of the software,
# modified or unmodified, in source code or in binary form.
#
# Copyright (c) 2006-2007 The Regents of The University of Michigan
# All rights reserved.
#
# Redistribution and use in source and binary forms, with or without
# modification, are permitted provided that the following conditions are
# met: redistributions of source code must retain the above copyright
# notice, this list of conditions and the following disclaimer;
# redistributions in binary form must reproduce the above copyright
# notice, this list of conditions and the following disclaimer in the
# documentation and/or other materials provided with the distribution;
# neither the name of the copyright holders nor the names of its
# contributors may be used to endorse or promote products derived from
# this software without specific prior written permission.
#
# THIS SOFTWARE IS PROVIDED BY THE COPYRIGHT HOLDERS AND CONTRIBUTORS
# "AS IS" AND ANY EXPRESS OR IMPLIED WARRANTIES, INCLUDING, BUT NOT
# LIMITED TO, THE IMPLIED WARRANTIES OF MERCHANTABILITY AND FITNESS FOR
# A PARTICULAR PURPOSE ARE DISCLAIMED. IN NO EVENT SHALL THE COPYRIGHT
# OWNER OR CONTRIBUTORS BE LIABLE FOR ANY DIRECT, INDIRECT, INCIDENTAL,
# SPECIAL, EXEMPLARY, OR CONSEQUENTIAL DAMAGES (INCLUDING, BUT NOT
# LIMITED TO, PROCUREMENT OF SUBSTITUTE GOODS OR SERVICES; LOSS OF USE,
# DATA, OR PROFITS; OR BUSINESS INTERRUPTION) HOWEVER CAUSED AND ON ANY
# THEORY OF LIABILITY, WHETHER IN CONTRACT, STRICT LIABILITY, OR TORT
# (INCLUDING NEGLIGENCE OR OTHERWISE) ARISING IN ANY WAY OUT OF THE USE
# OF THIS SOFTWARE, EVEN IF ADVISED OF THE POSSIBILITY OF SUCH DAMAGE.

from m5.defines import buildEnv
from m5.objects import *
from gem5.isas import ISA
from gem5.runtime import get_runtime_isa

from gem5.isas import ISA

# Base implementations of L1, L2, IO and TLB-walker caches. There are
# used in the regressions and also as base components in the
# system-configuration scripts. The values are meant to serve as a
# starting point, and specific parameters can be overridden in the
# specific instantiations.


class L1Cache(Cache):
    assoc = 2
    tag_latency = 2
    data_latency = 2
    response_latency = 2
    mshrs = 4
    tgts_per_mshr = 20


class L1_ICache(L1Cache):
    is_read_only = True
    # Writeback clean lines as well
    writeback_clean = True


class L1_DCache(L1Cache):
    pass


class L2Cache(Cache):
    assoc = 8
    tag_latency = 20
    data_latency = 20
    response_latency = 20
    mshrs = 20
    tgts_per_mshr = 12
    write_buffers = 8


class IOCache(Cache):
    assoc = 8
    tag_latency = 50
    data_latency = 50
    response_latency = 50
    mshrs = 20
    size = "1kB"
    tgts_per_mshr = 12


class PageTableWalkerCache(Cache):
    assoc = 2
    tag_latency = 2
    data_latency = 2
    response_latency = 2
    mshrs = 10
    size = "1kB"
    tgts_per_mshr = 12
<<<<<<< HEAD

    # the x86 table walker actually writes to the table-walker cache
    if get_runtime_isa() in [ISA.X86, ISA.RISCV]:
        is_read_only = False
    else:
        is_read_only = True
        # Writeback clean lines as well
        writeback_clean = True
=======
    is_read_only = False
>>>>>>> 85eb9938
<|MERGE_RESOLUTION|>--- conflicted
+++ resolved
@@ -39,8 +39,6 @@
 
 from m5.defines import buildEnv
 from m5.objects import *
-from gem5.isas import ISA
-from gem5.runtime import get_runtime_isa
 
 from gem5.isas import ISA
 
@@ -98,15 +96,4 @@
     mshrs = 10
     size = "1kB"
     tgts_per_mshr = 12
-<<<<<<< HEAD
-
-    # the x86 table walker actually writes to the table-walker cache
-    if get_runtime_isa() in [ISA.X86, ISA.RISCV]:
-        is_read_only = False
-    else:
-        is_read_only = True
-        # Writeback clean lines as well
-        writeback_clean = True
-=======
-    is_read_only = False
->>>>>>> 85eb9938
+    is_read_only = False