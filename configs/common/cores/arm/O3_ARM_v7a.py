--- conflicted
+++ resolved
@@ -107,14 +107,11 @@
         O3_ARM_v7a_FP(),
     ]
 
-<<<<<<< HEAD
-=======
 
 class O3_ARM_v7a_BTB(SimpleBTB):
     numEntries = 2048
     tagBits = 18
 
->>>>>>> 85eb9938
 
 # Bi-Mode Branch Predictor
 class O3_ARM_v7a_BP(BiModeBP):
@@ -210,15 +207,8 @@
     size = "1MB"
     assoc = 16
     write_buffers = 8
-<<<<<<< HEAD
-    prefetch_on_access = True
-    clusivity = "mostly_excl"
-    # Simple stride prefetcher
-    prefetcher = StridePrefetcher(degree=8, latency=1)
-=======
     clusivity = "mostly_excl"
     # Simple stride prefetcher
     prefetcher = StridePrefetcher(degree=8, latency=1, prefetch_on_access=True)
->>>>>>> 85eb9938
     tags = BaseSetAssoc()
     replacement_policy = RandomRP()