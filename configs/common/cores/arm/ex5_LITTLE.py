# Copyright (c) 2012 The Regents of The University of Michigan
# Copyright (c) 2016 Centre National de la Recherche Scientifique
# All rights reserved.
#
# Redistribution and use in source and binary forms, with or without
# modification, are permitted provided that the following conditions are
# met: redistributions of source code must retain the above copyright
# notice, this list of conditions and the following disclaimer;
# redistributions in binary form must reproduce the above copyright
# notice, this list of conditions and the following disclaimer in the
# documentation and/or other materials provided with the distribution;
# neither the name of the copyright holders nor the names of its
# contributors may be used to endorse or promote products derived from
# this software without specific prior written permission.
#
# THIS SOFTWARE IS PROVIDED BY THE COPYRIGHT HOLDERS AND CONTRIBUTORS
# "AS IS" AND ANY EXPRESS OR IMPLIED WARRANTIES, INCLUDING, BUT NOT
# LIMITED TO, THE IMPLIED WARRANTIES OF MERCHANTABILITY AND FITNESS FOR
# A PARTICULAR PURPOSE ARE DISCLAIMED. IN NO EVENT SHALL THE COPYRIGHT
# OWNER OR CONTRIBUTORS BE LIABLE FOR ANY DIRECT, INDIRECT, INCIDENTAL,
# SPECIAL, EXEMPLARY, OR CONSEQUENTIAL DAMAGES (INCLUDING, BUT NOT
# LIMITED TO, PROCUREMENT OF SUBSTITUTE GOODS OR SERVICES; LOSS OF USE,
# DATA, OR PROFITS; OR BUSINESS INTERRUPTION) HOWEVER CAUSED AND ON ANY
# THEORY OF LIABILITY, WHETHER IN CONTRACT, STRICT LIABILITY, OR TORT
# (INCLUDING NEGLIGENCE OR OTHERWISE) ARISING IN ANY WAY OUT OF THE USE
# OF THIS SOFTWARE, EVEN IF ADVISED OF THE POSSIBILITY OF SUCH DAMAGE.

from m5.objects import *

# -----------------------------------------------------------------------
#                ex5 LITTLE core (based on the ARM Cortex-A7)
# -----------------------------------------------------------------------
<<<<<<< HEAD
=======

>>>>>>> 85eb9938

# Simple ALU Instructions have a latency of 3
class ex5_LITTLE_Simple_Int(MinorDefaultIntFU):
    opList = [OpDesc(opClass="IntAlu", opLat=4)]


# Complex ALU instructions have a variable latencies
class ex5_LITTLE_Complex_IntMul(MinorDefaultIntMulFU):
    opList = [OpDesc(opClass="IntMult", opLat=7)]


class ex5_LITTLE_Complex_IntDiv(MinorDefaultIntDivFU):
    opList = [OpDesc(opClass="IntDiv", opLat=9)]


# Floating point and SIMD instructions
class ex5_LITTLE_FP(MinorDefaultFloatSimdFU):
    opList = [
        OpDesc(opClass="SimdAdd", opLat=6),
        OpDesc(opClass="SimdAddAcc", opLat=4),
        OpDesc(opClass="SimdAlu", opLat=4),
        OpDesc(opClass="SimdCmp", opLat=1),
        OpDesc(opClass="SimdCvt", opLat=3),
        OpDesc(opClass="SimdMisc", opLat=3),
        OpDesc(opClass="SimdMult", opLat=4),
        OpDesc(opClass="SimdMultAcc", opLat=5),
        OpDesc(opClass="SimdMatMultAcc", opLat=5),
        OpDesc(opClass="SimdShift", opLat=3),
        OpDesc(opClass="SimdShiftAcc", opLat=3),
        OpDesc(opClass="SimdSqrt", opLat=9),
        OpDesc(opClass="SimdFloatAdd", opLat=8),
        OpDesc(opClass="SimdFloatAlu", opLat=6),
        OpDesc(opClass="SimdFloatCmp", opLat=6),
        OpDesc(opClass="SimdFloatCvt", opLat=6),
        OpDesc(opClass="SimdFloatDiv", opLat=20, pipelined=False),
        OpDesc(opClass="SimdFloatMisc", opLat=6),
        OpDesc(opClass="SimdFloatMult", opLat=15),
        OpDesc(opClass="SimdFloatMultAcc", opLat=6),
        OpDesc(opClass="SimdFloatMatMultAcc", opLat=6),
        OpDesc(opClass="SimdFloatSqrt", opLat=17),
        OpDesc(opClass="FloatAdd", opLat=8),
        OpDesc(opClass="FloatCmp", opLat=6),
        OpDesc(opClass="FloatCvt", opLat=6),
        OpDesc(opClass="FloatDiv", opLat=15, pipelined=False),
        OpDesc(opClass="FloatSqrt", opLat=33),
        OpDesc(opClass="FloatMult", opLat=6),
    ]


# Load/Store Units
class ex5_LITTLE_MemFU(MinorDefaultMemFU):
    opList = [
        OpDesc(opClass="MemRead", opLat=1),
        OpDesc(opClass="MemWrite", opLat=1),
    ]


# Misc Unit
class ex5_LITTLE_MiscFU(MinorDefaultMiscFU):
    opList = [
        OpDesc(opClass="IprAccess", opLat=1),
        OpDesc(opClass="InstPrefetch", opLat=1),
    ]


# Functional Units for this CPU
class ex5_LITTLE_FUP(MinorFUPool):
    funcUnits = [
        ex5_LITTLE_Simple_Int(),
        ex5_LITTLE_Simple_Int(),
        ex5_LITTLE_Complex_IntMul(),
        ex5_LITTLE_Complex_IntDiv(),
        ex5_LITTLE_FP(),
        ex5_LITTLE_MemFU(),
        ex5_LITTLE_MiscFU(),
    ]


class ex5_LITTLE(ArmMinorCPU):
    executeFuncUnits = ex5_LITTLE_FUP()


class L1Cache(Cache):
    tag_latency = 2
    data_latency = 2
    response_latency = 2
    tgts_per_mshr = 8
    # Consider the L2 a victim cache also for clean lines
    writeback_clean = True


class L1I(L1Cache):
    mshrs = 2
    size = "32kB"
    assoc = 2
    is_read_only = True
    tgts_per_mshr = 20


class L1D(L1Cache):
    mshrs = 4
    size = "32kB"
    assoc = 4
    write_buffers = 4


# L2 Cache
class L2(Cache):
    tag_latency = 9
    data_latency = 9
    response_latency = 9
    mshrs = 8
    tgts_per_mshr = 12
    size = "512kB"
    assoc = 8
    write_buffers = 16
<<<<<<< HEAD
    prefetch_on_access = True
    clusivity = "mostly_excl"
    # Simple stride prefetcher
    prefetcher = StridePrefetcher(degree=1, latency=1)
=======
    clusivity = "mostly_excl"
    # Simple stride prefetcher
    prefetcher = StridePrefetcher(degree=1, latency=1, prefetch_on_access=True)
>>>>>>> 85eb9938
    tags = BaseSetAssoc()
    replacement_policy = RandomRP()<|MERGE_RESOLUTION|>--- conflicted
+++ resolved
@@ -30,10 +30,7 @@
 # -----------------------------------------------------------------------
 #                ex5 LITTLE core (based on the ARM Cortex-A7)
 # -----------------------------------------------------------------------
-<<<<<<< HEAD
-=======
 
->>>>>>> 85eb9938
 
 # Simple ALU Instructions have a latency of 3
 class ex5_LITTLE_Simple_Int(MinorDefaultIntFU):
@@ -150,15 +147,8 @@
     size = "512kB"
     assoc = 8
     write_buffers = 16
-<<<<<<< HEAD
-    prefetch_on_access = True
-    clusivity = "mostly_excl"
-    # Simple stride prefetcher
-    prefetcher = StridePrefetcher(degree=1, latency=1)
-=======
     clusivity = "mostly_excl"
     # Simple stride prefetcher
     prefetcher = StridePrefetcher(degree=1, latency=1, prefetch_on_access=True)
->>>>>>> 85eb9938
     tags = BaseSetAssoc()
     replacement_policy = RandomRP()