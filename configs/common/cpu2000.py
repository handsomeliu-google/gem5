--- conflicted
+++ resolved
@@ -38,11 +38,6 @@
 
 spec_dist = os.environ.get("M5_CPU2000", "/dist/m5/cpu2000")
 
-<<<<<<< HEAD
-spec_dist = os.environ.get("M5_CPU2000", "/dist/m5/cpu2000")
-
-=======
->>>>>>> 85eb9938
 
 def copyfiles(srcdir, dstdir):
     from filecmp import cmp as filecmp
