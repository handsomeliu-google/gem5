# Copyright (c) 2011-2015 Advanced Micro Devices, Inc.
# All rights reserved.
#
# Redistribution and use in source and binary forms, with or without
# modification, are permitted provided that the following conditions are met:
#
# 1. Redistributions of source code must retain the above copyright notice,
# this list of conditions and the following disclaimer.
#
# 2. Redistributions in binary form must reproduce the above copyright notice,
# this list of conditions and the following disclaimer in the documentation
# and/or other materials provided with the distribution.
#
# 3. Neither the name of the copyright holder nor the names of its
# contributors may be used to endorse or promote products derived from this
# software without specific prior written permission.
#
# THIS SOFTWARE IS PROVIDED BY THE COPYRIGHT HOLDERS AND CONTRIBUTORS "AS IS"
# AND ANY EXPRESS OR IMPLIED WARRANTIES, INCLUDING, BUT NOT LIMITED TO, THE
# IMPLIED WARRANTIES OF MERCHANTABILITY AND FITNESS FOR A PARTICULAR PURPOSE
# ARE DISCLAIMED. IN NO EVENT SHALL THE COPYRIGHT HOLDER OR CONTRIBUTORS BE
# LIABLE FOR ANY DIRECT, INDIRECT, INCIDENTAL, SPECIAL, EXEMPLARY, OR
# CONSEQUENTIAL DAMAGES (INCLUDING, BUT NOT LIMITED TO, PROCUREMENT OF
# SUBSTITUTE GOODS OR SERVICES; LOSS OF USE, DATA, OR PROFITS; OR BUSINESS
# INTERRUPTION) HOWEVER CAUSED AND ON ANY THEORY OF LIABILITY, WHETHER IN
# CONTRACT, STRICT LIABILITY, OR TORT (INCLUDING NEGLIGENCE OR OTHERWISE)
# ARISING IN ANY WAY OUT OF THE USE OF THIS SOFTWARE, EVEN IF ADVISED OF THE
# POSSIBILITY OF SUCH DAMAGE.

<<<<<<< HEAD

def tlb_options(parser):

=======

def tlb_options(parser):
>>>>>>> 85eb9938
    # ===================================================================
    # TLB Configuration
    # ===================================================================

    parser.add_argument(
        "--TLB-config",
        type=str,
        default="perCU",
        help="Options are: perCU (default), mono, 2CU, or perLane",
    )

    # ===================================================================
    #   L1 TLB Options (D-TLB, I-TLB, Dispatcher-TLB)
    # ===================================================================

    parser.add_argument("--L1TLBentries", type=int, default="32")
    parser.add_argument("--L1TLBassoc", type=int, default="32")
    parser.add_argument(
        "--L1AccessLatency",
        type=int,
        default="1",
        help="latency in gpu cycles",
    )
    parser.add_argument(
        "--L1MissLatency",
        type=int,
        default="750",
        help="latency (in gpu cycles) of a page walk, "
        "if this is a last level TLB",
    )
    parser.add_argument("--L1MaxOutstandingReqs", type=int, default="64")
    parser.add_argument("--L1AccessDistanceStat", action="store_true")
    parser.add_argument("--tot-L1TLB-size", type=int, default="0")

    # ===================================================================
    #   L2 TLB Options
    # ===================================================================

    parser.add_argument("--L2TLBentries", type=int, default="4096")
    parser.add_argument("--L2TLBassoc", type=int, default="32")
    parser.add_argument(
        "--L2AccessLatency",
        type=int,
        default="69",
        help="latency in gpu cycles",
    )
    parser.add_argument(
        "--L2MissLatency",
        type=int,
        default="750",
        help="latency (in gpu cycles) of a page walk, "
        "if this is a last level TLB",
    )
    parser.add_argument("--L2MaxOutstandingReqs", type=int, default="64")
    parser.add_argument("--L2AccessDistanceStat", action="store_true")

    # ===================================================================
    #   L3 TLB Options
    # ===================================================================

    parser.add_argument("--L3TLBentries", type=int, default="8192")
    parser.add_argument("--L3TLBassoc", type=int, default="32")
    parser.add_argument(
        "--L3AccessLatency",
        type=int,
        default="150",
        help="latency in gpu cycles",
    )
    parser.add_argument(
        "--L3MissLatency",
        type=int,
        default="750",
        help="latency (in gpu cycles) of a page walk",
    )
    parser.add_argument("--L3MaxOutstandingReqs", type=int, default="64")
    parser.add_argument("--L3AccessDistanceStat", action="store_true")

    # ===================================================================
    #   L1 TLBCoalescer Options
    # ===================================================================

    parser.add_argument("--L1ProbesPerCycle", type=int, default="2")
    parser.add_argument("--L1CoalescingWindow", type=int, default="1")
    parser.add_argument("--L1DisableCoalescing", action="store_true")

    # ===================================================================
    #   L2 TLBCoalescer Options
    # ===================================================================

    parser.add_argument("--L2ProbesPerCycle", type=int, default="2")
    parser.add_argument("--L2CoalescingWindow", type=int, default="1")
    parser.add_argument("--L2DisableCoalescing", action="store_true")

    # ===================================================================
    #   L3 TLBCoalescer Options
    # ===================================================================

    parser.add_argument("--L3ProbesPerCycle", type=int, default="2")
    parser.add_argument("--L3CoalescingWindow", type=int, default="1")
    parser.add_argument("--L3DisableCoalescing", action="store_true")<|MERGE_RESOLUTION|>--- conflicted
+++ resolved
@@ -27,14 +27,8 @@
 # ARISING IN ANY WAY OUT OF THE USE OF THIS SOFTWARE, EVEN IF ADVISED OF THE
 # POSSIBILITY OF SUCH DAMAGE.
 
-<<<<<<< HEAD
 
 def tlb_options(parser):
-
-=======
-
-def tlb_options(parser):
->>>>>>> 85eb9938
     # ===================================================================
     # TLB Configuration
     # ===================================================================
