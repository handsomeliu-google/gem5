# Copyright (c) 2013-2020 ARM Limited
# All rights reserved.
#
# The license below extends only to copyright in the software and shall
# not be construed as granting a license to any other intellectual
# property including but not limited to intellectual property relating
# to a hardware implementation of the functionality of the software
# licensed hereunder.  You may use the software subject to the license
# terms below provided that you ensure that this notice is replicated
# unmodified and in its entirety in all distributions of the software,
# modified or unmodified, in source code or in binary form.
#
# Copyright (c) 2006-2008 The Regents of The University of Michigan
# All rights reserved.
#
# Redistribution and use in source and binary forms, with or without
# modification, are permitted provided that the following conditions are
# met: redistributions of source code must retain the above copyright
# notice, this list of conditions and the following disclaimer;
# redistributions in binary form must reproduce the above copyright
# notice, this list of conditions and the following disclaimer in the
# documentation and/or other materials provided with the distribution;
# neither the name of the copyright holders nor the names of its
# contributors may be used to endorse or promote products derived from
# this software without specific prior written permission.
#
# THIS SOFTWARE IS PROVIDED BY THE COPYRIGHT HOLDERS AND CONTRIBUTORS
# "AS IS" AND ANY EXPRESS OR IMPLIED WARRANTIES, INCLUDING, BUT NOT
# LIMITED TO, THE IMPLIED WARRANTIES OF MERCHANTABILITY AND FITNESS FOR
# A PARTICULAR PURPOSE ARE DISCLAIMED. IN NO EVENT SHALL THE COPYRIGHT
# OWNER OR CONTRIBUTORS BE LIABLE FOR ANY DIRECT, INDIRECT, INCIDENTAL,
# SPECIAL, EXEMPLARY, OR CONSEQUENTIAL DAMAGES (INCLUDING, BUT NOT
# LIMITED TO, PROCUREMENT OF SUBSTITUTE GOODS OR SERVICES; LOSS OF USE,
# DATA, OR PROFITS; OR BUSINESS INTERRUPTION) HOWEVER CAUSED AND ON ANY
# THEORY OF LIABILITY, WHETHER IN CONTRACT, STRICT LIABILITY, OR TORT
# (INCLUDING NEGLIGENCE OR OTHERWISE) ARISING IN ANY WAY OUT OF THE USE
# OF THIS SOFTWARE, EVEN IF ADVISED OF THE POSSIBILITY OF SUCH DAMAGE.

import argparse
from typing import Optional

from common import (
    CpuConfig,
    ObjectList,
)
from common.Benchmarks import *

import m5
from m5.defines import buildEnv
from m5.objects import *

from gem5.isas import ISA
from gem5.runtime import get_supported_isas

vio_9p_help = """\
Enable the Virtio 9P device and set the path to share. The default 9p path is
m5ou5/9p/share, and it can be changed by setting VirtIO9p.root with --param. A
sample guest mount command is: "mount -t 9p -o
trans=virtio,version=9p2000.L,aname=<host-full-path> gem5 /mnt/9p" where
"<host-full-path>" is the full path being shared on the host, and "gem5" is a
fixed mount tag. This option requires the diod 9P server to be installed in the
host PATH or selected with with: VirtIO9PDiod.diod.
"""


class ListCpu(argparse.Action):
    def __call__(self, parser, namespace, values, option_string=None):
        ObjectList.cpu_list.print()
        sys.exit(0)


class ListBp(argparse.Action):
    def __call__(self, parser, namespace, values, option_string=None):
        ObjectList.bp_list.print()
        sys.exit(0)


class ListHWP(argparse.Action):
    def __call__(self, parser, namespace, values, option_string=None):
        ObjectList.hwp_list.print()
        sys.exit(0)


class ListRP(argparse.Action):
    def __call__(self, parser, namespace, values, option_string=None):
        ObjectList.rp_list.print()
        sys.exit(0)


class ListIndirectBP(argparse.Action):
    def __call__(self, parser, namespace, values, option_string=None):
        ObjectList.indirect_bp_list.print()
        sys.exit(0)


class ListMem(argparse.Action):
    def __call__(self, parser, namespace, values, option_string=None):
        ObjectList.mem_list.print()
        sys.exit(0)


class ListPlatform(argparse.Action):
    def __call__(self, parser, namespace, values, option_string=None):
        ObjectList.platform_list.print()
        sys.exit(0)


# Add the very basic options that work also in the case of the no ISA
# being used, and consequently no CPUs, but rather various types of
# testers and traffic generators.


def addNoISAOptions(parser):
    parser.add_argument("-n", "--num-cpus", type=int, default=1)
    parser.add_argument(
        "--sys-voltage",
        action="store",
        type=str,
        default="1.0V",
        help="""Top-level voltage for blocks running at system
                      power supply""",
    )
    parser.add_argument(
        "--sys-clock",
        action="store",
        type=str,
        default="1GHz",
        help="""Top-level clock for blocks running at system
                      speed""",
    )

    # Memory Options
    parser.add_argument(
        "--list-mem-types",
        action=ListMem,
        nargs=0,
        help="List available memory types",
    )
    parser.add_argument(
        "--mem-type",
        default="DDR3_1600_8x8",
        choices=ObjectList.mem_list.get_names(),
        help="type of memory to use",
    )
    parser.add_argument(
        "--mem-channels", type=int, default=1, help="number of memory channels"
    )
    parser.add_argument(
        "--mem-ranks",
        type=int,
        default=None,
        help="number of memory ranks per channel",
    )
    parser.add_argument(
        "--mem-size",
        action="store",
        type=str,
        default="512MB",
        help="Specify the physical memory size (single memory)",
    )
    parser.add_argument(
        "--enable-dram-powerdown",
        action="store_true",
        help="Enable low-power states in DRAMInterface",
    )
    parser.add_argument(
        "--mem-channels-intlv",
        type=int,
        default=0,
        help="Memory channels interleave",
    )

    parser.add_argument("--memchecker", action="store_true")

    # Cache Options
    parser.add_argument(
        "--external-memory-system",
        type=str,
        help="use external ports of this port_type for caches",
    )
    parser.add_argument(
        "--tlm-memory",
        type=str,
        help="use external port for SystemC TLM cosimulation",
    )
    parser.add_argument("--caches", action="store_true")
    parser.add_argument("--l2cache", action="store_true")
    parser.add_argument("--num-dirs", type=int, default=1)
    parser.add_argument("--num-l2caches", type=int, default=1)
    parser.add_argument("--num-l3caches", type=int, default=1)
    parser.add_argument("--l1d_size", type=str, default="64kB")
    parser.add_argument("--l1i_size", type=str, default="32kB")
    parser.add_argument("--l2_size", type=str, default="2MB")
    parser.add_argument("--l3_size", type=str, default="16MB")
    parser.add_argument("--l1d_assoc", type=int, default=2)
    parser.add_argument("--l1i_assoc", type=int, default=2)
    parser.add_argument("--l2_assoc", type=int, default=8)
    parser.add_argument("--l3_assoc", type=int, default=16)
    parser.add_argument("--cacheline_size", type=int, default=64)

    # Enable Ruby
    parser.add_argument("--ruby", action="store_true")

    # Run duration options
    parser.add_argument(
        "-m",
        "--abs-max-tick",
        type=int,
        default=m5.MaxTick,
        metavar="TICKS",
        help="Run to absolute simulated tick "
        "specified including ticks from a restored checkpoint",
    )
    parser.add_argument(
        "--rel-max-tick",
        type=int,
        default=None,
        metavar="TICKS",
        help="Simulate for specified number of"
        " ticks relative to the simulation start tick (e.g. if "
        "restoring a checkpoint)",
    )
    parser.add_argument(
        "--maxtime",
        type=float,
        default=None,
        help="Run to the specified absolute simulated time in seconds",
    )
    parser.add_argument(
        "-P",
        "--param",
        action="append",
        default=[],
        help="Set a SimObject parameter relative to the root node. "
        "An extended Python multi range slicing syntax can be used "
        "for arrays. For example: "
        "'system.cpu[0,1,3:8:2].max_insts_all_threads = 42' "
        "sets max_insts_all_threads for cpus 0, 1, 3, 5 and 7 "
        "Direct parameters of the root object are not accessible, "
        "only parameters of its children.",
    )


# Add common options that assume a non-NULL ISA.


def addCommonOptions(parser, default_isa: Optional[ISA] = None):
    # start by adding the base options that do not assume an ISA
    addNoISAOptions(parser)
    if default_isa is None:
        isa = list(get_supported_isas())[0]
    else:
        isa = default_isa

    # system options
    parser.add_argument(
        "--list-cpu-types",
        action=ListCpu,
        nargs=0,
        help="List available CPU types",
    )
    parser.add_argument(
        "--cpu-type",
<<<<<<< HEAD
        default="AtomicSimpleCPU",
=======
        default=CpuConfig.isa_string_map[isa] + "AtomicSimpleCPU",
>>>>>>> 85eb9938
        choices=ObjectList.cpu_list.get_names(),
        help="type of cpu to run with",
    )
    parser.add_argument(
        "--list-bp-types",
        action=ListBp,
        nargs=0,
        help="List available branch predictor types",
    )
    parser.add_argument(
        "--list-indirect-bp-types",
        action=ListIndirectBP,
        nargs=0,
        help="List available indirect branch predictor types",
    )
    parser.add_argument(
        "--bp-type",
        default=None,
        choices=ObjectList.bp_list.get_names(),
        help="""
                        type of branch predictor to run with
                        (if not set, use the default branch predictor of
                        the selected CPU)""",
    )
    parser.add_argument(
        "--indirect-bp-type",
        default=None,
        choices=ObjectList.indirect_bp_list.get_names(),
        help="type of indirect branch predictor to run with",
    )

    parser.add_argument(
        "--list-rp-types",
        action=ListRP,
        nargs=0,
        help="List available replacement policy types",
    )

    parser.add_argument(
        "--list-hwp-types",
        action=ListHWP,
        nargs=0,
        help="List available hardware prefetcher types",
    )
    parser.add_argument(
        "--l1i-hwp-type",
        default=None,
        choices=ObjectList.hwp_list.get_names(),
        help="""
                        type of hardware prefetcher to use with the L1
                        instruction cache.
                        (if not set, use the default prefetcher of
                        the selected cache)""",
    )
    parser.add_argument(
        "--l1d-hwp-type",
        default=None,
        choices=ObjectList.hwp_list.get_names(),
        help="""
                        type of hardware prefetcher to use with the L1
                        data cache.
                        (if not set, use the default prefetcher of
                        the selected cache)""",
    )
    parser.add_argument(
        "--l2-hwp-type",
        default=None,
        choices=ObjectList.hwp_list.get_names(),
        help="""
                        type of hardware prefetcher to use with the L2 cache.
                        (if not set, use the default prefetcher of
                        the selected cache)""",
    )
    parser.add_argument("--checker", action="store_true")
    parser.add_argument(
        "--cpu-clock",
        action="store",
        type=str,
        default="2GHz",
        help="Clock for blocks running at CPU speed",
    )
    parser.add_argument(
        "--smt",
        action="store_true",
        default=False,
        help="""
                      Only used if multiple programs are specified. If true,
                      then the number of threads per cpu is same as the
                      number of programs.""",
    )
    parser.add_argument(
        "--elastic-trace-en",
        action="store_true",
        help="""Enable capture of data dependency and instruction
                      fetch traces using elastic trace probe.""",
    )
    # Trace file paths input to trace probe in a capture simulation and input
    # to Trace CPU in a replay simulation
    parser.add_argument(
        "--inst-trace-file",
        action="store",
        type=str,
        help="""Instruction fetch trace file input to
                      Elastic Trace probe in a capture simulation and
                      Trace CPU in a replay simulation""",
        default="",
    )
    parser.add_argument(
        "--data-trace-file",
        action="store",
        type=str,
        help="""Data dependency trace file input to
                      Elastic Trace probe in a capture simulation and
                      Trace CPU in a replay simulation""",
        default="",
    )

    # dist-gem5 options
    parser.add_argument(
        "--dist",
        action="store_true",
        help="Parallel distributed gem5 simulation.",
    )
    parser.add_argument(
        "--dist-sync-on-pseudo-op",
        action="store_true",
        help="Use a pseudo-op to start dist-gem5 synchronization.",
    )
    parser.add_argument(
        "--is-switch",
        action="store_true",
        help="Select the network switch simulator process for a"
        "distributed gem5 run",
    )
    parser.add_argument(
        "--dist-rank",
        default=0,
        action="store",
        type=int,
        help="Rank of this system within the dist gem5 run.",
    )
    parser.add_argument(
        "--dist-size",
        default=0,
        action="store",
        type=int,
        help="Number of gem5 processes within the dist gem5 run.",
    )
    parser.add_argument(
        "--dist-server-name",
        default="127.0.0.1",
        action="store",
        type=str,
        help="Name of the message server host\nDEFAULT: localhost",
    )
    parser.add_argument(
        "--dist-server-port",
        default=2200,
        action="store",
        type=int,
        help="Message server listen port\nDEFAULT: 2200",
    )
    parser.add_argument(
        "--dist-sync-repeat",
        default="0us",
        action="store",
        type=str,
        help="Repeat interval for synchronisation barriers among "
        "dist-gem5 processes\nDEFAULT: --ethernet-linkdelay",
    )
    parser.add_argument(
        "--dist-sync-start",
        default="5200000000000t",
        action="store",
        type=str,
        help="Time to schedule the first dist synchronisation barrier\n"
        "DEFAULT:5200000000000t",
    )
    parser.add_argument(
        "--ethernet-linkspeed",
        default="10Gbps",
        action="store",
        type=str,
        help="Link speed in bps\nDEFAULT: 10Gbps",
    )
    parser.add_argument(
        "--ethernet-linkdelay",
        default="10us",
        action="store",
        type=str,
        help="Link delay in seconds\nDEFAULT: 10us",
    )

    # Run duration options
    parser.add_argument(
        "-I",
        "--maxinsts",
        action="store",
        type=int,
        default=None,
        help="""Total number of instructions to
                                            simulate (default: run forever)""",
    )
    parser.add_argument(
        "--work-item-id",
        action="store",
        type=int,
        help="the specific work id for exit & checkpointing",
    )
    parser.add_argument(
        "--num-work-ids",
        action="store",
        type=int,
        help="Number of distinct work item types",
    )
    parser.add_argument(
        "--work-begin-cpu-id-exit",
        action="store",
        type=int,
        help="exit when work starts on the specified cpu",
    )
    parser.add_argument(
        "--work-end-exit-count",
        action="store",
        type=int,
        help="exit at specified work end count",
    )
    parser.add_argument(
        "--work-begin-exit-count",
        action="store",
        type=int,
        help="exit at specified work begin count",
    )
    parser.add_argument(
        "--init-param",
        action="store",
        type=int,
        default=0,
        help="""Parameter available in simulation with m5
                              initparam""",
    )
    parser.add_argument(
        "--initialize-only",
        action="store_true",
        default=False,
        help="""Exit after initialization. Do not simulate time.
                              Useful when gem5 is run as a library.""",
    )

    # Simpoint options
<<<<<<< HEAD
    parser.add_argument(
        "--simpoint-profile",
        action="store_true",
        help="Enable basic block profiling for SimPoints",
    )
    parser.add_argument(
        "--simpoint-interval",
        type=int,
        default=10000000,
        help="SimPoint interval in num of instructions",
    )
    parser.add_argument(
=======
    parser.add_argument(
        "--simpoint-profile",
        action="store_true",
        help="Enable basic block profiling for SimPoints",
    )
    parser.add_argument(
        "--simpoint-interval",
        type=int,
        default=10000000,
        help="SimPoint interval in num of instructions",
    )
    parser.add_argument(
>>>>>>> 85eb9938
        "--take-simpoint-checkpoints",
        action="store",
        type=str,
        help="<simpoint file,weight file,interval-length,warmup-length>",
    )
    parser.add_argument(
        "--restore-simpoint-checkpoint",
        action="store_true",
        default=False,
        help="restore from a simpoint checkpoint taken with "
        + "--take-simpoint-checkpoints",
    )

    # Checkpointing options
    # Note that performing checkpointing via python script files will override
    # checkpoint instructions built into binaries.
    parser.add_argument(
        "--take-checkpoints",
        action="store",
        type=str,
        help="<M,N> take checkpoints at tick M and every N ticks thereafter",
    )
    parser.add_argument(
        "--max-checkpoints",
        action="store",
        type=int,
        help="the maximum number of checkpoints to drop",
        default=5,
    )
    parser.add_argument(
        "--checkpoint-dir",
        action="store",
        type=str,
        help="Place all checkpoints in this absolute directory",
    )
    parser.add_argument(
        "-r",
        "--checkpoint-restore",
        action="store",
        type=int,
        help="restore from checkpoint <N>",
    )
    parser.add_argument(
        "--checkpoint-at-end",
        action="store_true",
        help="take a checkpoint at end of run",
    )
    parser.add_argument(
        "--work-begin-checkpoint-count",
        action="store",
        type=int,
        help="checkpoint at specified work begin count",
    )
    parser.add_argument(
        "--work-end-checkpoint-count",
        action="store",
        type=int,
        help="checkpoint at specified work end count",
    )
    parser.add_argument(
        "--work-cpus-checkpoint-count",
        action="store",
        type=int,
        help="checkpoint and exit when active cpu count is reached",
    )
    parser.add_argument(
        "--restore-with-cpu",
        action="store",
<<<<<<< HEAD
        default="AtomicSimpleCPU",
=======
        default=CpuConfig.isa_string_map[isa] + "AtomicSimpleCPU",
>>>>>>> 85eb9938
        choices=ObjectList.cpu_list.get_names(),
        help="cpu type for restoring from a checkpoint",
    )

    # CPU Switching - default switch model goes from a checkpoint
    # to a timing simple CPU with caches to warm up, then to detailed CPU for
    # data measurement
    parser.add_argument(
        "--repeat-switch",
        action="store",
        type=int,
        default=None,
        help="switch back and forth between CPUs with period <N>",
    )
<<<<<<< HEAD
    parser.add_argument(
        "-s",
        "--standard-switch",
        action="store",
        type=int,
        default=None,
        help="switch from timing to Detailed CPU after warmup period of <N>",
    )
    parser.add_argument(
=======
    parser.add_argument(
        "-s",
        "--standard-switch",
        action="store",
        type=int,
        default=None,
        help="switch from timing to Detailed CPU after warmup period of <N>",
    )
    parser.add_argument(
>>>>>>> 85eb9938
        "-p", "--prog-interval", type=str, help="CPU Progress Interval"
    )

    # Fastforwarding and simpoint related materials
    parser.add_argument(
        "-W",
        "--warmup-insts",
        action="store",
        type=int,
        default=None,
        help="Warmup period in total instructions (requires --standard-switch)",
    )
    parser.add_argument(
        "--bench",
        action="store",
        type=str,
        default=None,
        help="base names for --take-checkpoint and --checkpoint-restore",
    )
    parser.add_argument(
        "-F",
        "--fast-forward",
        action="store",
        type=str,
        default=None,
        help="Number of instructions to fast forward before switching",
    )
    parser.add_argument(
        "-S",
        "--simpoint",
        action="store_true",
        default=False,
        help="""Use workload simpoints as an instruction offset for
                --checkpoint-restore or --take-checkpoint.""",
    )
    parser.add_argument(
        "--at-instruction",
        action="store_true",
        default=False,
        help="""Treat value of --checkpoint-restore or --take-checkpoint as a
                number of instructions.""",
    )
    parser.add_argument(
        "--spec-input",
        default="ref",
        choices=["ref", "test", "train", "smred", "mdred", "lgred"],
        help="Input set size for SPEC CPU2000 benchmarks.",
    )
    parser.add_argument(
        "--arm-iset",
        default="arm",
        choices=["arm", "thumb", "aarch64"],
        help="ARM instruction set.",
    )
    parser.add_argument(
        "--stats-root",
        action="append",
        default=[],
        help="If given, dump only stats of objects under the given SimObject. "
        "SimObjects are identified with Python notation as in: "
        "system.cpu[0].mmu. All elements of an array can be selected at "
        "once with: system.cpu[:].mmu. If given multiple times, dump stats "
        "that are present under any of the roots. If not given, dump all "
        "stats. ",
    )
    parser.add_argument(
        "--override-vendor-string",
        action="store",
        type=str,
        default=None,
        help="Override vendor string returned by CPUID instruction in X86.",
    )


def addSEOptions(parser):
    # Benchmark options
    parser.add_argument(
        "-c",
        "--cmd",
        default="",
        help="The binary to run in syscall emulation mode.",
    )
    parser.add_argument(
        "-o",
        "--options",
        default="",
        help="""The options to pass to the binary, use
                              around the entire string""",
    )
    parser.add_argument(
        "-e",
        "--env",
        default="",
        help="Initialize workload environment from text file.",
    )
    parser.add_argument(
        "-i", "--input", default="", help="Read stdin from a file."
    )
    parser.add_argument(
        "--output", default="", help="Redirect stdout to a file."
    )
    parser.add_argument(
        "--errout", default="", help="Redirect stderr to a file."
    )
    parser.add_argument(
        "--chroot",
        action="store",
        type=str,
        default=None,
        help="The chroot option allows a user to alter the "
        "search path for processes running in SE mode. "
        "Normally, the search path would begin at the "
        "root of the filesystem (i.e. /). With chroot, "
        "a user can force the process to begin looking at"
        "some other location (i.e. /home/user/rand_dir)."
        "The intended use is to trick sophisticated "
        "software which queries the __HOST__ filesystem "
        "for information or functionality. Instead of "
        "finding files on the __HOST__ filesystem, the "
        "process will find the user's replacment files.",
    )
    parser.add_argument(
        "--interp-dir",
        action="store",
        type=str,
        default=None,
        help="The interp-dir option is used for "
        "setting the interpreter's path. This will "
        "allow to load the guest dynamic linker/loader "
        "itself from the elf binary. The option points to "
        "the parent folder of the guest /lib in the "
        "host fs",
    )

    parser.add_argument(
        "--redirects",
        action="append",
        type=str,
        default=[],
        help="A collection of one or more redirect paths "
        "to be used in syscall emulation."
        "Usage: gem5.opt [...] --redirects /dir1=/path/"
        "to/host/dir1 --redirects /dir2=/path/to/host/dir2",
    )
    parser.add_argument(
        "--wait-gdb",
        default=False,
        action="store_true",
        help="Wait for remote GDB to connect.",
    )


def addFSOptions(parser):
    from common.FSConfig import os_types

    # Simulation options
    parser.add_argument(
        "--timesync",
        action="store_true",
        help="Prevent simulated time from getting ahead of real time",
    )

    # System options
    parser.add_argument("--kernel", action="store", type=str)
    parser.add_argument(
        "--os-type",
        action="store",
        choices=os_types,
        default="linux",
        help="Specifies type of OS to boot",
    )
    parser.add_argument("--script", action="store", type=str)
    parser.add_argument(
        "--frame-capture",
        action="store_true",
        help="Stores changed frame buffers from the VNC server to compressed "
        "files in the gem5 output directory",
    )

<<<<<<< HEAD
    if buildEnv["USE_ARM_ISA"]:
        parser.add_argument(
            "--bare-metal",
            action="store_true",
            help="Provide the raw system without the linux specific bits",
        )
        parser.add_argument(
            "--list-machine-types",
            action=ListPlatform,
            nargs=0,
            help="List available platform types",
        )
        parser.add_argument(
            "--machine-type",
            action="store",
            choices=ObjectList.platform_list.get_names(),
            default="VExpress_GEM5_V1",
=======
    if buildEnv["USE_ARM_ISA"] or buildEnv["USE_RISCV_ISA"]:
        parser.add_argument(
            "--bare-metal",
            action="store_true",
            help="Provide the raw system without the linux specific bits",
>>>>>>> 85eb9938
        )
        parser.add_argument(
            "--dtb-filename",
            action="store",
            type=str,
            help="Specifies device tree blob file to use with device-tree-"
            "enabled kernels",
        )
<<<<<<< HEAD
=======
    if buildEnv["USE_ARM_ISA"]:
        parser.add_argument(
            "--list-machine-types",
            action=ListPlatform,
            nargs=0,
            help="List available platform types",
        )
        parser.add_argument(
            "--machine-type",
            action="store",
            choices=ObjectList.platform_list.get_names(),
            default="VExpress_GEM5_V1",
        )
>>>>>>> 85eb9938
        parser.add_argument(
            "--enable-context-switch-stats-dump",
            action="store_true",
            help="Enable stats dump at context "
            "switches and dump tasks file (required for Streamline)",
        )
        parser.add_argument("--vio-9p", action="store_true", help=vio_9p_help)
        parser.add_argument(
            "--bootloader",
            action="append",
            help="executable file that runs before the --kernel",
        )

    # Benchmark options
    parser.add_argument(
        "--dual",
        action="store_true",
        help="Simulate two systems attached with an ethernet link",
    )
    parser.add_argument(
        "-b",
        "--benchmark",
        action="store",
        type=str,
        dest="benchmark",
        help=f"Specify the benchmark to run. Available benchmarks: {DefinedBenchmarks}",
    )

    # Metafile options
    parser.add_argument(
        "--etherdump",
        action="store",
        type=str,
        dest="etherdump",
        help="Specify the filename to dump a pcap capture of the"
        "ethernet traffic",
    )

    # Disk Image Options
    parser.add_argument(
        "--disk-image",
        action="append",
        type=str,
        default=[],
        help="Path to the disk images to use.",
    )
    parser.add_argument(
        "--root-device",
        action="store",
        type=str,
        default=None,
        help="OS device name for root partition",
    )

    # Command line options
    parser.add_argument(
        "--command-line",
        action="store",
        type=str,
        default=None,
        help="Template for the kernel command line.",
    )
    parser.add_argument(
        "--command-line-file",
        action="store",
        default=None,
        type=str,
        help="File with a template for the kernel command line",
    )

    # Debug option
    parser.add_argument(
        "--wait-gdb",
        default=False,
        action="store_true",
        help="Wait for remote GDB to connect.",
    )<|MERGE_RESOLUTION|>--- conflicted
+++ resolved
@@ -261,11 +261,7 @@
     )
     parser.add_argument(
         "--cpu-type",
-<<<<<<< HEAD
-        default="AtomicSimpleCPU",
-=======
         default=CpuConfig.isa_string_map[isa] + "AtomicSimpleCPU",
->>>>>>> 85eb9938
         choices=ObjectList.cpu_list.get_names(),
         help="type of cpu to run with",
     )
@@ -516,7 +512,6 @@
     )
 
     # Simpoint options
-<<<<<<< HEAD
     parser.add_argument(
         "--simpoint-profile",
         action="store_true",
@@ -529,20 +524,6 @@
         help="SimPoint interval in num of instructions",
     )
     parser.add_argument(
-=======
-    parser.add_argument(
-        "--simpoint-profile",
-        action="store_true",
-        help="Enable basic block profiling for SimPoints",
-    )
-    parser.add_argument(
-        "--simpoint-interval",
-        type=int,
-        default=10000000,
-        help="SimPoint interval in num of instructions",
-    )
-    parser.add_argument(
->>>>>>> 85eb9938
         "--take-simpoint-checkpoints",
         action="store",
         type=str,
@@ -611,11 +592,7 @@
     parser.add_argument(
         "--restore-with-cpu",
         action="store",
-<<<<<<< HEAD
-        default="AtomicSimpleCPU",
-=======
         default=CpuConfig.isa_string_map[isa] + "AtomicSimpleCPU",
->>>>>>> 85eb9938
         choices=ObjectList.cpu_list.get_names(),
         help="cpu type for restoring from a checkpoint",
     )
@@ -630,7 +607,6 @@
         default=None,
         help="switch back and forth between CPUs with period <N>",
     )
-<<<<<<< HEAD
     parser.add_argument(
         "-s",
         "--standard-switch",
@@ -640,17 +616,6 @@
         help="switch from timing to Detailed CPU after warmup period of <N>",
     )
     parser.add_argument(
-=======
-    parser.add_argument(
-        "-s",
-        "--standard-switch",
-        action="store",
-        type=int,
-        default=None,
-        help="switch from timing to Detailed CPU after warmup period of <N>",
-    )
-    parser.add_argument(
->>>>>>> 85eb9938
         "-p", "--prog-interval", type=str, help="CPU Progress Interval"
     )
 
@@ -830,31 +795,11 @@
         "files in the gem5 output directory",
     )
 
-<<<<<<< HEAD
-    if buildEnv["USE_ARM_ISA"]:
-        parser.add_argument(
-            "--bare-metal",
-            action="store_true",
-            help="Provide the raw system without the linux specific bits",
-        )
-        parser.add_argument(
-            "--list-machine-types",
-            action=ListPlatform,
-            nargs=0,
-            help="List available platform types",
-        )
-        parser.add_argument(
-            "--machine-type",
-            action="store",
-            choices=ObjectList.platform_list.get_names(),
-            default="VExpress_GEM5_V1",
-=======
     if buildEnv["USE_ARM_ISA"] or buildEnv["USE_RISCV_ISA"]:
         parser.add_argument(
             "--bare-metal",
             action="store_true",
             help="Provide the raw system without the linux specific bits",
->>>>>>> 85eb9938
         )
         parser.add_argument(
             "--dtb-filename",
@@ -863,8 +808,6 @@
             help="Specifies device tree blob file to use with device-tree-"
             "enabled kernels",
         )
-<<<<<<< HEAD
-=======
     if buildEnv["USE_ARM_ISA"]:
         parser.add_argument(
             "--list-machine-types",
@@ -878,7 +821,6 @@
             choices=ObjectList.platform_list.get_names(),
             default="VExpress_GEM5_V1",
         )
->>>>>>> 85eb9938
         parser.add_argument(
             "--enable-context-switch-stats-dump",
             action="store_true",
