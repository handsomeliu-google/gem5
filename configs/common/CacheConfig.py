--- conflicted
+++ resolved
@@ -45,17 +45,8 @@
 
 import m5
 from m5.objects import *
-<<<<<<< HEAD
+
 from gem5.isas import ISA
-from gem5.runtime import get_runtime_isa
-
-from common.Caches import *
-from common import ObjectList
-=======
-
-from gem5.isas import ISA
-
->>>>>>> 85eb9938
 
 
 def _get_hwp(hwp_option):
@@ -125,12 +116,6 @@
             L2Cache,
             None,
         )
-<<<<<<< HEAD
-
-        if get_runtime_isa() in [ISA.X86, ISA.RISCV]:
-            walk_cache_class = PageTableWalkerCache
-=======
->>>>>>> 85eb9938
 
     # Set the cache line size of the system
     system.cache_line_size = options.cacheline_size
@@ -162,13 +147,6 @@
             icache = icache_class(**_get_cache_opts("l1i", options))
             dcache = dcache_class(**_get_cache_opts("l1d", options))
 
-<<<<<<< HEAD
-            # If we have a walker cache specified, instantiate two
-            # instances here
-            if walk_cache_class:
-                iwalkcache = walk_cache_class()
-                dwalkcache = walk_cache_class()
-=======
             # If we are using ISA.X86 or ISA.RISCV, we set walker caches.
             if ObjectList.cpu_list.get_isa(options.cpu_type) in [
                 ISA.RISCV,
@@ -176,7 +154,6 @@
             ]:
                 iwalkcache = PageTableWalkerCache()
                 dwalkcache = PageTableWalkerCache()
->>>>>>> 85eb9938
             else:
                 iwalkcache = None
                 dwalkcache = None
@@ -214,15 +191,11 @@
             # on these names.  For simplicity, we would advise configuring
             # it to use this naming scheme; if this isn't possible, change
             # the names below.
-<<<<<<< HEAD
-            if get_runtime_isa() in [ISA.X86, ISA.ARM, ISA.RISCV]:
-=======
             if ObjectList.cpu_list.get_isa(options.cpu_type) in [
                 ISA.X86,
                 ISA.ARM,
                 ISA.RISCV,
             ]:
->>>>>>> 85eb9938
                 system.cpu[i].addPrivateSplitL1Caches(
                     ExternalCache("cpu%d.icache" % i),
                     ExternalCache("cpu%d.dcache" % i),
