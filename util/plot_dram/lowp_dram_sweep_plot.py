--- conflicted
+++ resolved
@@ -39,11 +39,8 @@
 import os
 from subprocess import call
 
-<<<<<<< HEAD
-=======
 import PlotPowerStates as plotter
 
->>>>>>> 85eb9938
 parser = argparse.ArgumentParser(
     formatter_class=argparse.ArgumentDefaultsHelpFormatter
 )
@@ -141,10 +138,6 @@
     return (
         "\\includegraphics[width=" + width + "\\textwidth]{" + filename + "}\n"
     )
-<<<<<<< HEAD
-
-=======
->>>>>>> 85eb9938
 
 
 def startDocText(outfile):
@@ -157,14 +150,8 @@
 """
     outfile.write(start_stuff)
 
-<<<<<<< HEAD
 
 def endDocText(outfile):
-
-=======
-
-def endDocText(outfile):
->>>>>>> 85eb9938
     end_stuff = """
 
 \\end{document}
