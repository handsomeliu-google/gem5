# Copyright (c) 2021 Kyle Roarty
# All Rights Reserved.
#
# Redistribution and use in source and binary forms, with or without
# modification, are permitted provided that the following conditions are
# met: redistributions of source code must retain the above copyright
# notice, this list of conditions and the following disclaimer;
# redistributions in binary form must reproduce the above copyright
# notice, this list of conditions and the following disclaimer in the
# documentation and/or other materials provided with the distribution;
# neither the name of the copyright holders nor the names of its
# contributors may be used to endorse or promote products derived from
# this software without specific prior written permission.
#
# THIS SOFTWARE IS PROVIDED BY THE COPYRIGHT HOLDERS AND CONTRIBUTORS
# "AS IS" AND ANY EXPRESS OR IMPLIED WARRANTIES, INCLUDING, BUT NOT
# LIMITED TO, THE IMPLIED WARRANTIES OF MERCHANTABILITY AND FITNESS FOR
# A PARTICULAR PURPOSE ARE DISCLAIMED. IN NO EVENT SHALL THE COPYRIGHT
# OWNER OR CONTRIBUTORS BE LIABLE FOR ANY DIRECT, INDIRECT, INCIDENTAL,
# SPECIAL, EXEMPLARY, OR CONSEQUENTIAL DAMAGES (INCLUDING, BUT NOT
# LIMITED TO, PROCUREMENT OF SUBSTITUTE GOODS OR SERVICES; LOSS OF USE,
# DATA, OR PROFITS; OR BUSINESS INTERRUPTION) HOWEVER CAUSED AND ON ANY
# THEORY OF LIABILITY, WHETHER IN CONTRACT, STRICT LIABILITY, OR TORT
# (INCLUDING NEGLIGENCE OR OTHERWISE) ARISING IN ANY WAY OUT OF THE USE
# OF THIS SOFTWARE, EVEN IF ADVISED OF THE POSSIBILITY OF SUCH DAMAGE.
FROM --platform=${BUILDPLATFORM} ubuntu:20.04
ENV DEBIAN_FRONTEND=noninteractive
RUN apt -y update && apt -y upgrade && \
    apt -y install build-essential git m4 scons zlib1g zlib1g-dev \
    libprotobuf-dev protobuf-compiler libprotoc-dev libgoogle-perftools-dev \
    python3-dev python-is-python3 doxygen libboost-all-dev \
<<<<<<< HEAD
    libhdf5-serial-dev python3-pydot libpng-dev libelf-dev pkg-config
=======
    libhdf5-serial-dev python3-pydot libpng-dev libelf-dev pkg-config gdb
>>>>>>> 85eb9938

# Requirements for ROCm
RUN apt -y install cmake mesa-common-dev libgflags-dev libgoogle-glog-dev

# Needed to get ROCm repo, build packages
RUN apt -y install wget gnupg2 rpm

RUN wget -q -O - https://repo.radeon.com/rocm/rocm.gpg.key | apt-key add -

# ROCm webpage says to use debian main, but the individual versions
# only have xenial
RUN echo 'deb [arch=amd64] https://repo.radeon.com/rocm/apt/4.0.1/ xenial main' | tee /etc/apt/sources.list.d/rocm.list

RUN apt-get update && apt -y install hsakmt-roct hsakmt-roct-dev
RUN ln -s /opt/rocm-4.0.1 /opt/rocm

RUN git clone -b rocm-4.0.0 https://github.com/RadeonOpenCompute/ROCR-Runtime.git && \
    mkdir -p /ROCR-Runtime/src/build

WORKDIR /ROCR-Runtime/src/build
# need MEMFD_CREATE=OFF as MEMFD_CREATE syscall isn't implemented
RUN cmake -DIMAGE_SUPPORT=OFF -DHAVE_MEMFD_CREATE=OFF \
    -DCMAKE_BUILD_TYPE=Release .. && make -j$(nproc) && make package
RUN apt -y install ./hsa-rocr-dev*.deb
WORKDIR /

# Dependencies for ROCclr
RUN apt -y install llvm-amdgpu libncurses5 libtinfo-dev rocm-device-libs comgr

RUN git clone -b rocm-4.0.0 \
    https://github.com/ROCm-Developer-Tools/ROCclr.git && \
    mkdir -p ROCclr/build

RUN git clone -b rocm-4.0.0 \
    https://github.com/RadeonOpenCompute/ROCm-OpenCL-Runtime.git && \
    mkdir -p ROCm-OpenCL-Runtime/build

WORKDIR /ROCclr
# The patch allows us to avoid building blit kernels on-the-fly in gem5
RUN wget -q -O - dist.gem5.org/dist/develop/rocm_patches/ROCclr.patch | git apply -v

WORKDIR /ROCclr/build
RUN cmake -DOPENCL_DIR="/ROCm-OpenCL-Runtime" \
    -DCMAKE_BUILD_TYPE=Release .. && \
    make -j$(nproc) && make install
WORKDIR /

WORKDIR ROCm-OpenCL-Runtime/build
RUN cmake -DUSE_COMGR_LIBRARY=ON -DCMAKE_PREFIX_PATH="/opt/rocm" \
    -DCMAKE_BUILD_TYPE=Release .. && \
    make -j$(nproc) && make package
RUN apt -y install ./rocm-opencl-2.0.0-amd64.deb ./rocm-opencl-dev-2.0.0-amd64.deb
WORKDIR /

RUN git clone -b rocm-4.0.0 \
    https://github.com/ROCm-Developer-Tools/HIP.git && mkdir -p HIP/build

WORKDIR HIP/build
RUN cmake -DCMAKE_BUILD_TYPE=Release -DHSA_PATH=/usr/hsa \
    -DHIP_COMPILER=clang -DHIP_PLATFORM=rocclr -DCMAKE_PREFIX_PATH="/opt/rocm"\
    .. && make -j$(nproc) && make package
RUN apt -y install ./hip-base*.deb ./hip-rocclr*.deb
# These files here are needed but don't get installed through the .deb file,
# even though they seem to be included in the packaging, so symlink them
RUN ln -s /HIP/build/rocclr/CMakeFiles/Export/_opt/rocm/hip/lib/cmake/hip/* /opt/rocm/hip/lib/cmake/hip/
WORKDIR /

# rocBLAS downloads the most recent rocm-cmake if it isn't installed before
# building
RUN apt install rocm-cmake

RUN git clone -b rocm-4.0.0 \
    https://github.com/ROCmSoftwarePlatform/rocBLAS.git && mkdir rocBLAS/build

ENV HCC_AMDGPU_TARGET=gfx801,gfx803,gfx900,gfx902
WORKDIR rocBLAS
# rocBLAS needs to be built from source otherwise certain gfx versions get errors in HIP
# about there being no GPU binary available
RUN ./install.sh -d -i
WORKDIR /

# MIOpen dependencies + MIOpen
RUN apt install rocm-clang-ocl miopen-hip

# Clone MIOpen repo so that we have the kernel sources available
RUN git clone -b rocm-4.0.1 https://github.com/ROCmSoftwarePlatform/MIOpen.git

# Make the MIOpen cache dir ahead of time and symlink for easier access
# when linking in the database file
RUN mkdir -p /root/.cache/miopen/2.9.0.8252-rocm-rel-4.0-26-64506314 && \
    ln -s /root/.cache/miopen/2.9.0.8252-rocm-rel-4.0-26-64506314 /root/.cache/miopen/2.9.0

# Add commands from halofinder Dockerfile
RUN apt-get update && apt-get -y install libopenmpi-dev libomp-dev

ENV HCC_AMDGPU_TARGET="gfx801,gfx803,gfx900"

ENV HIPCC_BIN=/opt/rocm/bin
ENV MPI_INCLUDE=/usr/lib/x86_64-linux-gnu/openmpi/include

ENV OPT="-O3 -g -DRCB_UNTHREADED_BUILD -DUSE_SERIAL_COSMO"
ENV OMP="-I/usr/lib/llvm-10/include/openmp -L/usr/lib/llvm-10/lib -fopenmp"

ENV HIPCC_FLAGS="-v -ffast_math -DINLINE_FORCE -I${MPI_INCLUDE}"
ENV HIPCC_FLAGS="-v -I${MPI_INCLUDE} -I/opt/rocm/hip/include"

ENV HACC_PLATFORM="hip"
ENV HACC_OBJDIR="${HACC_PLATFORM}"

ENV HACC_CFLAGS="$OPT $OMP $HIPCC_FLAGS"
ENV HACC_CC="${HIPCC_BIN}/hipcc -x c -Xclang -std=c99"

ENV HACC_CXXFLAGS="$OPT $OMP $HIPCC_FLAGS"
ENV HACC_CXX="${HIPCC_BIN}/hipcc -Xclang"

ENV HACC_LDFLAGS="-lm -lrt"

# USE_SERIAL_COSMO must be set to avoid building the code with MPI, which isn't
# supported on the GPU model in gem5.
ENV USE_SERIAL_COSMO="1"
ENV HACC_NUM_CUDA_DEV="1"
ENV HACC_MPI_CFLAGS="$OPT $OMP $HIPCC_FLAGS"
ENV HACC_MPI_CC="${HIPCC_BIN}/hipcc -x c -Xclang -std=c99 -Xclang -pthread"

ENV HACC_MPI_CXXFLAGS="$OPT $OMP $HIPCC_FLAGS"
ENV HACC_MPI_CXX="${HIPCC_BIN}/hipcc -Xclang -pthread"
ENV HACC_MPI_LD="${HIPCC_BIN}/hipcc -Xclang -pthread"

ENV HACC_MPI_LDFLAGS="-lm -lrt"<|MERGE_RESOLUTION|>--- conflicted
+++ resolved
@@ -29,11 +29,7 @@
     apt -y install build-essential git m4 scons zlib1g zlib1g-dev \
     libprotobuf-dev protobuf-compiler libprotoc-dev libgoogle-perftools-dev \
     python3-dev python-is-python3 doxygen libboost-all-dev \
-<<<<<<< HEAD
-    libhdf5-serial-dev python3-pydot libpng-dev libelf-dev pkg-config
-=======
     libhdf5-serial-dev python3-pydot libpng-dev libelf-dev pkg-config gdb
->>>>>>> 85eb9938
 
 # Requirements for ROCm
 RUN apt -y install cmake mesa-common-dev libgflags-dev libgoogle-glog-dev
