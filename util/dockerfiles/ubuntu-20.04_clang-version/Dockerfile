# Copyright (c) 2021 The Regents of the University of California
# All Rights Reserved.
#
# Redistribution and use in source and binary forms, with or without
# modification, are permitted provided that the following conditions are
# met: redistributions of source code must retain the above copyright
# notice, this list of conditions and the following disclaimer;
# redistributions in binary form must reproduce the above copyright
# notice, this list of conditions and the following disclaimer in the
# documentation and/or other materials provided with the distribution;
# neither the name of the copyright holders nor the names of its
# contributors may be used to endorse or promote products derived from
# this software without specific prior written permission.
#
# THIS SOFTWARE IS PROVIDED BY THE COPYRIGHT HOLDERS AND CONTRIBUTORS
# "AS IS" AND ANY EXPRESS OR IMPLIED WARRANTIES, INCLUDING, BUT NOT
# LIMITED TO, THE IMPLIED WARRANTIES OF MERCHANTABILITY AND FITNESS FOR
# A PARTICULAR PURPOSE ARE DISCLAIMED. IN NO EVENT SHALL THE COPYRIGHT
# OWNER OR CONTRIBUTORS BE LIABLE FOR ANY DIRECT, INDIRECT, INCIDENTAL,
# SPECIAL, EXEMPLARY, OR CONSEQUENTIAL DAMAGES (INCLUDING, BUT NOT
# LIMITED TO, PROCUREMENT OF SUBSTITUTE GOODS OR SERVICES; LOSS OF USE,
# DATA, OR PROFITS; OR BUSINESS INTERRUPTION) HOWEVER CAUSED AND ON ANY
# THEORY OF LIABILITY, WHETHER IN CONTRACT, STRICT LIABILITY, OR TORT
# (INCLUDING NEGLIGENCE OR OTHERWISE) ARISING IN ANY WAY OUT OF THE USE
# OF THIS SOFTWARE, EVEN IF ADVISED OF THE POSSIBILITY OF SUCH DAMAGE.
FROM --platform=${BUILDPLATFORM} ubuntu:20.04

# Valid version values:
# 6.0
# 7
# 8
# 9
# 10
# 11
# 12
ARG version

ENV DEBIAN_FRONTEND=noninteractive
RUN apt -y update && apt -y upgrade && \
    apt -y install git m4 scons zlib1g zlib1g-dev libprotobuf-dev \
    protobuf-compiler libprotoc-dev libgoogle-perftools-dev python3-dev \
    python-is-python3 doxygen libboost-all-dev libhdf5-serial-dev \
<<<<<<< HEAD
    python3-pydot libpng-dev clang-${version} make
=======
    python3-pydot libpng-dev clang-${version} make \
    # This is needed as clang-8 does not have the libstdc++-10-dev package.
    # It is necessary for compilation.
    libstdc++-10-dev
>>>>>>> 85eb9938

RUN apt-get --purge -y remove gcc

RUN update-alternatives --install \
    /usr/bin/clang++ clang++ /usr/bin/clang++-${version} 100
RUN update-alternatives --install \
    /usr/bin/clang clang /usr/bin/clang-${version} 100
RUN update-alternatives --install \
    /usr/bin/c++ c++ /usr/bin/clang++-${version} 100
RUN update-alternatives --install \
    /usr/bin/cc cc /usr/bin/clang-${version} 100<|MERGE_RESOLUTION|>--- conflicted
+++ resolved
@@ -40,14 +40,10 @@
     apt -y install git m4 scons zlib1g zlib1g-dev libprotobuf-dev \
     protobuf-compiler libprotoc-dev libgoogle-perftools-dev python3-dev \
     python-is-python3 doxygen libboost-all-dev libhdf5-serial-dev \
-<<<<<<< HEAD
-    python3-pydot libpng-dev clang-${version} make
-=======
     python3-pydot libpng-dev clang-${version} make \
     # This is needed as clang-8 does not have the libstdc++-10-dev package.
     # It is necessary for compilation.
     libstdc++-10-dev
->>>>>>> 85eb9938
 
 RUN apt-get --purge -y remove gcc
 
