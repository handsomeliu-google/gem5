#!/usr/bin/env python3

import os
import re
import sys

<<<<<<< HEAD
from file_types import lang_type, find_files

mode_line = re.compile("(-\*- *mode:.* *-\*-)")
=======
from file_types import (
    find_files,
    lang_type,
)

mode_line = re.compile(r"(-\*- *mode:.* *-\*-)")
>>>>>>> 85eb9938
shell_comment = re.compile(r"^\s*#")
lisp_comment = re.compile(r";")
cpp_comment = re.compile(r"//")
c_comment_start = re.compile(r"/\*")
c_comment_end = re.compile(r"\*/")


def find_copyright_block(lines, lang_type):
    start = None
    if lang_type in ("python", "make", "shell", "perl", "scons"):
        for i, line in enumerate(lines):
            if i == 0 and (line.startswith("#!") or mode_line.search(line)):
                continue

            if shell_comment.search(line):
                if start is None:
                    start = i
            elif start is None:
                if line.strip():
                    return
            else:
                yield start, i - 1
                start = None

    elif lang_type in ("lisp",):
        for i, line in enumerate(lines):
            if i == 0 and mode_line.search(line):
                continue

            if lisp_comment.search(line):
                if start is None:
                    start = i
            elif start is None:
                if line.strip():
                    return
            else:
                yield start, i - 1
                start = None

    elif lang_type in (
        "C",
        "C++",
        "swig",
        "isa",
        "asm",
        "slicc",
        "lex",
        "yacc",
    ):
        mode = None
        for i, line in enumerate(lines):
            if i == 0 and mode_line.search(line):
                continue

            if mode == "C":
                assert start is not None, "on line %d" % (i + 1)
                match = c_comment_end.search(line)
                if match:
                    yield start, i
                    mode = None
                continue

            cpp_match = cpp_comment.search(line)
            c_match = c_comment_start.search(line)

            if cpp_match:
                assert not c_match, "on line %d" % (i + 1)
                if line[: cpp_match.start()].strip():
                    return
                if mode is None:
                    mode = "CPP"
                    start = i
                else:
                    text = line[cpp_match.end() :].lstrip()
                    if text.startswith("Copyright") > 0:
                        yield start, i - 1
                        start = i
                continue
            elif mode == "CPP":
                assert start is not None, "on line %d" % (i + 1)
                if not line.strip():
                    continue
                yield start, i - 1
                mode = None
                if not c_match:
                    return

            if c_match:
                assert mode is None, "on line %d" % (i + 1)
                mode = "C"
                start = i

            if mode is None and line.strip():
                return

    else:
        raise AttributeError(f"Could not handle language {lang_type}")


date_range_re = re.compile(r"([0-9]{4})\s*-\s*([0-9]{4})")


def process_dates(dates):
    dates = [d.strip() for d in dates.split(",")]

    output = set()
    for date in dates:
        match = date_range_re.match(date)
        if match:
<<<<<<< HEAD
            f, l = [int(d) for d in match.groups()]
=======
            f, l = (int(d) for d in match.groups())
>>>>>>> 85eb9938
            for i in range(f, l + 1):
                output.add(i)
        else:
            try:
                date = int(date)
                output.add(date)
            except ValueError:
                pass

    return output


copyright_re = re.compile(
    r"Copyright (\([cC]\)) ([-, 0-9]+)[\s*#/]*([A-z-,. ]+)", re.DOTALL
)

authors_re = re.compile(r"^[\s*#/]*Authors:\s*([A-z .]+)\s*$")
more_authors_re = re.compile(r"^[\s*#/]*([A-z .]+)\s*$")

all_owners = set()


def get_data(lang_type, lines):
    data = []
    last = None
    for start, end in find_copyright_block(lines, lang_type):
        joined = "".join(lines[start : end + 1])
        match = copyright_re.search(joined)
        if not match:
            continue

        c, dates, owner = match.groups()
        dates = dates.strip()
        owner = owner.strip()

        all_owners.add(owner)
        try:
            dates = process_dates(dates)
        except Exception:
            print(dates)
            print(owner)
            raise

        authors = []
        for i in range(start, end + 1):
            line = lines[i]
            if not authors:
                match = authors_re.search(line)
                if match:
                    authors.append(match.group(1).strip())
            else:
                match = more_authors_re.search(line)
                if not match:
                    for j in range(i, end + 1):
                        line = lines[j].strip()
                        if not line:
                            end = j
                            break
                        if line.startswith("//"):
                            line = line[2:].lstrip()
                            if line:
                                end = j - 1
                                break
                    break
                authors.append(match.group(1).strip())

        info = (owner, dates, authors, start, end)
        data.append(info)

    return data


def datestr(dates):
    dates = list(dates)
    dates.sort()

    output = []

    def add_output(first, second):
        if first == second:
            output.append("%d" % (first))
        else:
            output.append("%d-%d" % (first, second))

    first = dates.pop(0)
    second = first
    while dates:
        next = dates.pop(0)
        if next == second + 1:
            second = next
        else:
            add_output(first, second)
            first = next
            second = next

    add_output(first, second)

    return ",".join(output)


usage_str = """usage:
%s [-v] <directory>"""


def usage(exitcode):
    print(usage_str % sys.argv[0])
    if exitcode is not None:
        sys.exit(exitcode)


if __name__ == "__main__":
    import getopt

    show_counts = False
    ignore = set()
    verbose = False
    try:
        opts, args = getopt.getopt(sys.argv[1:], "ci:v")
    except getopt.GetoptError:
        usage(1)

    for o, a in opts:
        if o == "-c":
            show_counts = True
        if o == "-i":
            ignore.add(a)
        if o == "-v":
            verbose = True

    files = []

    for base in args:
        if os.path.isfile(base):
            files += [(base, lang_type(base))]
        elif os.path.isdir(base):
            files += find_files(base)
        else:
            raise AttributeError(f"can't access '{base}'")

    copyrights = {}
    counts = {}

    for filename, lang in files:
        f = file(filename, "r")
        lines = f.readlines()
        if not lines:
            continue

        lines = [line.rstrip("\r\n") for line in lines]

        lt = lang_type(filename, lines[0])
        try:
            data = get_data(lt, lines)
        except Exception as e:
            if verbose:
                if len(e.args) == 1:
                    e.args = (f"{e} ({filename}))",)
                print(f"could not parse {filename}: {e}")
            continue

        for owner, dates, authors, start, end in data:
            if owner not in copyrights:
                copyrights[owner] = set()
            if owner not in counts:
                counts[owner] = 0

            copyrights[owner] |= dates
            counts[owner] += 1

    info = [(counts[o], d, o) for o, d in list(copyrights.items())]

    for count, dates, owner in sorted(info, reverse=True):
        if show_counts:
            owner = f"{owner} ({count} files)"
        print(f"Copyright (c) {datestr(dates)} {owner}")<|MERGE_RESOLUTION|>--- conflicted
+++ resolved
@@ -4,18 +4,12 @@
 import re
 import sys
 
-<<<<<<< HEAD
-from file_types import lang_type, find_files
-
-mode_line = re.compile("(-\*- *mode:.* *-\*-)")
-=======
 from file_types import (
     find_files,
     lang_type,
 )
 
 mode_line = re.compile(r"(-\*- *mode:.* *-\*-)")
->>>>>>> 85eb9938
 shell_comment = re.compile(r"^\s*#")
 lisp_comment = re.compile(r";")
 cpp_comment = re.compile(r"//")
@@ -125,11 +119,7 @@
     for date in dates:
         match = date_range_re.match(date)
         if match:
-<<<<<<< HEAD
-            f, l = [int(d) for d in match.groups()]
-=======
             f, l = (int(d) for d in match.groups())
->>>>>>> 85eb9938
             for i in range(f, l + 1):
                 output.add(i)
         else:
