--- conflicted
+++ resolved
@@ -25,11 +25,7 @@
 # OF THIS SOFTWARE, EVEN IF ADVISED OF THE POSSIBILITY OF SUCH DAMAGE.
 
 
-<<<<<<< HEAD
-class _neg_inf(object):
-=======
 class _neg_inf:
->>>>>>> 85eb9938
     """This object always compares less than any other object"""
 
     def __repr__(self):
@@ -57,11 +53,7 @@
 neg_inf = _neg_inf()
 
 
-<<<<<<< HEAD
-class _pos_inf(object):
-=======
 class _pos_inf:
->>>>>>> 85eb9938
     """This object always compares greater than any other object"""
 
     def __repr__(self):
@@ -184,11 +176,7 @@
         return self[1] > other
 
 
-<<<<<<< HEAD
-class Regions(object):
-=======
 class Regions:
->>>>>>> 85eb9938
     """A set of regions (ranges).  Basically a region with holes.
     Includes utility functions to merge regions and figure out if
     something is in one of the regions."""
