#! /usr/bin/env python3
# Copyright (c) 2014, 2016 ARM Limited
# All rights reserved
#
# The license below extends only to copyright in the software and shall
# not be construed as granting a license to any other intellectual
# property including but not limited to intellectual property relating
# to a hardware implementation of the functionality of the software
# licensed hereunder.  You may use the software subject to the license
# terms below provided that you ensure that this notice is replicated
# unmodified and in its entirety in all distributions of the software,
# modified or unmodified, in source code or in binary form.
#
# Copyright (c) 2006 The Regents of The University of Michigan
# Copyright (c) 2007,2011 The Hewlett-Packard Development Company
# Copyright (c) 2016 Advanced Micro Devices, Inc.
# All rights reserved.
#
# Redistribution and use in source and binary forms, with or without
# modification, are permitted provided that the following conditions are
# met: redistributions of source code must retain the above copyright
# notice, this list of conditions and the following disclaimer;
# redistributions in binary form must reproduce the above copyright
# notice, this list of conditions and the following disclaimer in the
# documentation and/or other materials provided with the distribution;
# neither the name of the copyright holders nor the names of its
# contributors may be used to endorse or promote products derived from
# this software without specific prior written permission.
#
# THIS SOFTWARE IS PROVIDED BY THE COPYRIGHT HOLDERS AND CONTRIBUTORS
# "AS IS" AND ANY EXPRESS OR IMPLIED WARRANTIES, INCLUDING, BUT NOT
# LIMITED TO, THE IMPLIED WARRANTIES OF MERCHANTABILITY AND FITNESS FOR
# A PARTICULAR PURPOSE ARE DISCLAIMED. IN NO EVENT SHALL THE COPYRIGHT
# OWNER OR CONTRIBUTORS BE LIABLE FOR ANY DIRECT, INDIRECT, INCIDENTAL,
# SPECIAL, EXEMPLARY, OR CONSEQUENTIAL DAMAGES (INCLUDING, BUT NOT
# LIMITED TO, PROCUREMENT OF SUBSTITUTE GOODS OR SERVICES; LOSS OF USE,
# DATA, OR PROFITS; OR BUSINESS INTERRUPTION) HOWEVER CAUSED AND ON ANY
# THEORY OF LIABILITY, WHETHER IN CONTRACT, STRICT LIABILITY, OR TORT
# (INCLUDING NEGLIGENCE OR OTHERWISE) ARISING IN ANY WAY OUT OF THE USE
# OF THIS SOFTWARE, EVEN IF ADVISED OF THE POSSIBILITY OF SUCH DAMAGE.

import difflib
import re
import sys
from abc import (
    ABCMeta,
    abstractmethod,
)

from .region import *

tabsize = 8
lead = re.compile(r"^([ \t]+)")
trail = re.compile(r"([ \t]+)$")
any_control = re.compile(r"\b(if|while|for)([ \t]*)\(")


class UserInterface(metaclass=ABCMeta):
    def __init__(self, verbose=False):
        self.verbose = verbose

    def prompt(self, prompt, results, default):
        while True:
            result = self._prompt(prompt, results, default)
            if result in results:
                return result

    @abstractmethod
    def _prompt(self, prompt, results, default):
        pass

    @abstractmethod
    def write(self, string):
        pass


class StdioUI(UserInterface):
    def _prompt(self, prompt, results, default):
        return input(prompt) or default

    def write(self, string):
        sys.stdout.write(string)


def _re_ignore(expr):
    """Helper function to create regular expression ignore file
    matcher functions"""

    rex = re.compile(expr)

    def match_re(fname):
        return rex.match(fname)

    return match_re


def _re_only(expr):
    """Helper function to create regular expressions to only keep
    matcher functions"""

    rex = re.compile(expr)

    def match_re(fname):
        return not rex.match(fname)

    return match_re


# This list contains a list of functions that are called to determine
# if a file should be excluded from the style matching rules or
# not. The functions are called with the file name relative to the
# repository root (without a leading slash) as their argument. A file
# is excluded if any function in the list returns true.
style_ignores = [
    # Ignore external projects as they are unlikely to follow the gem5
    # coding convention.
    _re_ignore("^ext/"),
    # Ignore test data, as they are not code
    _re_ignore("^tests/(?:quick|long)/"),
    _re_ignore("^tests/test-progs/hello/bin/"),
    # Only include Scons files and those with extensions that suggest source
    # code
    _re_only(
<<<<<<< HEAD
        "^((.*\/)?(SConscript|SConstruct)|"
        ".*\.(c|h|cc|hh|cpp|hpp|isa|proto))$"
=======
        r"^((.*\/)?(SConscript|SConstruct)|"
        r".*\.(c|h|cc|hh|cpp|hpp|isa|proto))$"
>>>>>>> 85eb9938
    ),
]


def check_ignores(fname):
    """Check if a file name matches any of the ignore rules"""

    for rule in style_ignores:
        if rule(fname):
            return True

    return False


def normalized_len(line):
    """Return a normalized line length with expanded tabs"""

    count = 0
    for c in line:
        if c == "\t":
            count += tabsize - count % tabsize
        else:
            count += 1

    return count


def modified_regions(old, new, context=0):
    regions = Regions()
    m = difflib.SequenceMatcher(a=old, b=new, autojunk=False)
    for group in m.get_grouped_opcodes(context):
        first = group[0]
        last = group[-1]

        regions.extend(Region(first[3], last[4] + 1))

    return regions<|MERGE_RESOLUTION|>--- conflicted
+++ resolved
@@ -121,13 +121,8 @@
     # Only include Scons files and those with extensions that suggest source
     # code
     _re_only(
-<<<<<<< HEAD
-        "^((.*\/)?(SConscript|SConstruct)|"
-        ".*\.(c|h|cc|hh|cpp|hpp|isa|proto))$"
-=======
         r"^((.*\/)?(SConscript|SConstruct)|"
         r".*\.(c|h|cc|hh|cpp|hpp|isa|proto))$"
->>>>>>> 85eb9938
     ),
 ]
 
