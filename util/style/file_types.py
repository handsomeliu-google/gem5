--- conflicted
+++ resolved
@@ -101,11 +101,7 @@
     # if a first line was not provided but the file is ok to open,
     # grab the first line of the file.
     if firstline is None and openok:
-<<<<<<< HEAD
-        handle = open(filename, "r")
-=======
         handle = open(filename)
->>>>>>> 85eb9938
         firstline = handle.readline()
         handle.close()
 
