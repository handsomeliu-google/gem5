--- conflicted
+++ resolved
@@ -43,11 +43,7 @@
 from .style import modified_regions
 
 
-<<<<<<< HEAD
-class AbstractRepo(object, metaclass=ABCMeta):
-=======
 class AbstractRepo(metaclass=ABCMeta):
->>>>>>> 85eb9938
     def file_path(self, fname):
         """Get the absolute path to a file relative within the repository. The
         input file name must be a valid path within the repository.
