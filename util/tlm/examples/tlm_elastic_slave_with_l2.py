# Copyright (c) 2016, University of Kaiserslautern
# All rights reserved.
#
# Redistribution and use in source and binary forms, with or without
# modification, are permitted provided that the following conditions are
# met:
#
# 1. Redistributions of source code must retain the above copyright notice,
#    this list of conditions and the following disclaimer.
#
# 2. Redistributions in binary form must reproduce the above copyright
#    notice, this list of conditions and the following disclaimer in the
#    documentation and/or other materials provided with the distribution.
#
# 3. Neither the name of the copyright holder nor the names of its
#    contributors may be used to endorse or promote products derived from
#    this software without specific prior written permission.
#
# THIS SOFTWARE IS PROVIDED BY THE COPYRIGHT HOLDERS AND CONTRIBUTORS
# "AS IS" AND ANY EXPRESS OR IMPLIED WARRANTIES, INCLUDING, BUT NOT LIMITED
# TO, THE IMPLIED WARRANTIES OF MERCHANTABILITY AND FITNESS FOR A PARTICULAR
# PURPOSE ARE DISCLAIMED. IN NO EVENT SHALL THE COPYRIGHT HOLDER
# OR CONTRIBUTORS BE LIABLE FOR ANY DIRECT, INDIRECT, INCIDENTAL, SPECIAL,
# EXEMPLARY, OR CONSEQUENTIAL DAMAGES (INCLUDING, BUT NOT LIMITED TO,
# PROCUREMENT OF SUBSTITUTE GOODS OR SERVICES; LOSS OF USE, DATA, OR
# PROFITS; OR BUSINESS INTERRUPTION) HOWEVER CAUSED AND ON ANY THEORY OF
# LIABILITY, WHETHER IN CONTRACT, STRICT LIABILITY, OR TORT (INCLUDING
# NEGLIGENCE OR OTHERWISE) ARISING IN ANY WAY OUT OF THE USE OF THIS
# SOFTWARE, EVEN IF ADVISED OF THE POSSIBILITY OF SUCH DAMAGE.

import m5
from m5.objects import *
from m5.util import (
    addToPath,
    fatal,
)

addToPath("../../../configs/common/")

from Caches import *

# This configuration shows a simple setup of a Elastic Trace Player (eTraceCPU)
# and an external TLM port for SystemC co-simulation.
#
# We assume a DRAM size of 512MB and L1 cache sizes of 32KB and an L2 cache
# size of 1MB.
#
# Base System Architecture:
#
#                  +-----------+       ^
# +-------------+  | eTraceCPU |       |
# | System Port |  +-----+-----+       |
# +------+------+  | $D1 | $I1 |       |
#        |         +--+--+--+--+       |
#        |            |     |          | gem5 World (see this file)
#        |         +--v-----v--+       |
#        |         | toL2Bus   |       |
#        |         +-----+-----+       |
#        |               |             |
#        |         +-----v-----+       |
#        |         |    L2     |       |
#        |         +-----+-----+       |
#        |               |             |
# +------v---------------v-----+       |
# |           Membus           |       v
# +----------------+-----------+       External Port (see sc_port.*)
#                  |                   ^
#              +---v---+               | TLM World
#              |  TLM  |               | (see sc_target.*)
#              +-------+               v
#
#
# Create a system with a Crossbar and an Elastic Trace Player as CPU:

# Setup System:
system = System(
<<<<<<< HEAD
    cpu=TraceCPU(cpu_id=0),
=======
    cpu=TraceCPU(),
>>>>>>> 85eb9938
    mem_mode="timing",
    mem_ranges=[AddrRange("1024MB")],
    cache_line_size=64,
)

# Create a top-level voltage domain:
system.voltage_domain = VoltageDomain()

# Create a source clock for the system. This is used as the clock period for
# xbar and memory:
system.clk_domain = SrcClockDomain(
    clock="1GHz", voltage_domain=system.voltage_domain
)

# Create a CPU voltage domain:
system.cpu_voltage_domain = VoltageDomain()

# Create a separate clock domain for the CPUs. In case of Trace CPUs this clock
# is actually used only by the caches connected to the CPU:
system.cpu_clk_domain = SrcClockDomain(
    clock="1GHz", voltage_domain=system.cpu_voltage_domain
)

# Setup CPU's L1 caches:
system.cpu.icache = L1_ICache(size="32kB")
system.cpu.dcache = L1_DCache(size="32kB")
system.cpu.icache.cpu_side = system.cpu.icache_port
system.cpu.dcache.cpu_side = system.cpu.dcache_port

# Assign input trace files to the eTraceCPU:
system.cpu.instTraceFile = "system.cpu.traceListener.inst.gz"
system.cpu.dataTraceFile = "system.cpu.traceListener.data.gz"

# Setting up L1 BUS:
system.tol2bus = L2XBar()
system.l2cache = L2Cache(size="1MB")
system.physmem = (
    SimpleMemory()
)  # This must be instantiated, even if not needed

# Create a external TLM port:
system.tlm = ExternalSlave()
system.tlm.addr_ranges = [AddrRange("4096MB")]
system.tlm.port_type = "tlm_slave"
system.tlm.port_data = "transactor1"

# Connect everything:
system.membus = SystemXBar()
system.system_port = system.membus.cpu_side_ports
system.cpu.icache.mem_side = system.tol2bus.cpu_side_ports
system.cpu.dcache.mem_side = system.tol2bus.cpu_side_ports
system.tol2bus.mem_side_ports = system.l2cache.cpu_side
system.l2cache.mem_side = system.membus.cpu_side_ports
system.membus.mem_side_ports = system.tlm.port

# Start the simulation:
root = Root(full_system=False, system=system)
root.system.mem_mode = "timing"
m5.instantiate()
m5.simulate()  # Simulation time specified later on commandline<|MERGE_RESOLUTION|>--- conflicted
+++ resolved
@@ -74,11 +74,7 @@
 
 # Setup System:
 system = System(
-<<<<<<< HEAD
-    cpu=TraceCPU(cpu_id=0),
-=======
     cpu=TraceCPU(),
->>>>>>> 85eb9938
     mem_mode="timing",
     mem_ranges=[AddrRange("1024MB")],
     cache_line_size=64,
