--- conflicted
+++ resolved
@@ -10,12 +10,6 @@
     if cpt.get("root", "isa", fallback="") == "arm":
         for sec in cpt.sections():
             import re
-<<<<<<< HEAD
-
-            # Search for all ISA sections
-            if re.search(".*sys.*\.cpu.*\.isa$", sec):
-=======
->>>>>>> 85eb9938
 
             # Search for all ISA sections
             if re.search(r".*sys.*\.cpu.*\.isa$", sec):
