# Use condition code registers for the ARM architecture.
# Previously the integer register file was used for these registers.
def upgrader(cpt):
    if cpt.get("root", "isa", fallback="") == "arm":
        for sec in cpt.sections():
            import re

<<<<<<< HEAD
            re_cpu_match = re.match("^(.*sys.*\.cpu[^.]*)\.xc\.(.+)$", sec)
=======
            re_cpu_match = re.match(r"^(.*sys.*\.cpu[^.]*)\.xc\.(.+)$", sec)
>>>>>>> 85eb9938
            # Search for all the execution contexts
            if not re_cpu_match:
                continue

            items = []
<<<<<<< HEAD
            for (item, value) in cpt.items(sec):
=======
            for item, value in cpt.items(sec):
>>>>>>> 85eb9938
                items.append(item)
            if "ccRegs" not in items:
                intRegs = cpt.get(sec, "intRegs").split()

                # Move those 5 integer registers to the ccRegs register file
                ccRegs = intRegs[38:43]
                del intRegs[38:43]

                ccRegs.append("0")  # CCREG_ZERO

                cpt.set(sec, "intRegs", " ".join(intRegs))
                cpt.set(sec, "ccRegs", " ".join(ccRegs))


legacy_version = 13<|MERGE_RESOLUTION|>--- conflicted
+++ resolved
@@ -5,21 +5,13 @@
         for sec in cpt.sections():
             import re
 
-<<<<<<< HEAD
-            re_cpu_match = re.match("^(.*sys.*\.cpu[^.]*)\.xc\.(.+)$", sec)
-=======
             re_cpu_match = re.match(r"^(.*sys.*\.cpu[^.]*)\.xc\.(.+)$", sec)
->>>>>>> 85eb9938
             # Search for all the execution contexts
             if not re_cpu_match:
                 continue
 
             items = []
-<<<<<<< HEAD
-            for (item, value) in cpt.items(sec):
-=======
             for item, value in cpt.items(sec):
->>>>>>> 85eb9938
                 items.append(item)
             if "ccRegs" not in items:
                 intRegs = cpt.get(sec, "intRegs").split()
