--- conflicted
+++ resolved
@@ -60,11 +60,7 @@
     for sec in cpt.sections():
         import re
 
-<<<<<<< HEAD
-        re_cpu_match = re.match("^(.*sys.*\.cpu[^.]*)\.xc\.(.+)$", sec)
-=======
         re_cpu_match = re.match(r"^(.*sys.*\.cpu[^.]*)\.xc\.(.+)$", sec)
->>>>>>> 85eb9938
         # Search for all the execution contexts
         if not re_cpu_match:
             continue
