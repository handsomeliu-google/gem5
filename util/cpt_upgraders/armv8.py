--- conflicted
+++ resolved
@@ -12,11 +12,7 @@
     )
     # Find the CPU context's and upgrade their registers
     for sec in cpt.sections():
-<<<<<<< HEAD
-        re_xc_match = re.match("^.*?sys.*?\.cpu(\d+)*\.xc\.*", sec)
-=======
         re_xc_match = re.match(r"^.*?sys.*?\.cpu(\d+)*\.xc\.*", sec)
->>>>>>> 85eb9938
         if not re_xc_match:
             continue
 
@@ -258,11 +254,7 @@
     cpu_prefix = {}
     # Add in state for ITB/DTB
     for sec in cpt.sections():
-<<<<<<< HEAD
-        re_tlb_match = re.match("(^.*?sys.*?\.cpu(\d+)*)\.(dtb|itb)$", sec)
-=======
         re_tlb_match = re.match(r"(^.*?sys.*?\.cpu(\d+)*)\.(dtb|itb)$", sec)
->>>>>>> 85eb9938
         if not re_tlb_match:
             continue
 
@@ -279,11 +271,7 @@
     # Add in extra state for the new TLB Entries
     for sec in cpt.sections():
         re_tlbentry_match = re.match(
-<<<<<<< HEAD
-            "(^.*?sys.*?\.cpu(\d+)*)\.(dtb|itb).TlbEntry\d+$", sec
-=======
             r"(^.*?sys.*?\.cpu(\d+)*)\.(dtb|itb).TlbEntry\d+$", sec
->>>>>>> 85eb9938
         )
         if not re_tlbentry_match:
             continue
