# Add the ARM CONTEXTIDR_EL2 miscreg.
def upgrader(cpt):
    if cpt.get("root", "isa", fallback="") == "arm":
        for sec in cpt.sections():
            import re

            # Search for all ISA sections
<<<<<<< HEAD
            if re.search(".*sys.*\.cpu.*\.isa$", sec):
=======
            if re.search(r".*sys.*\.cpu.*\.isa$", sec):
>>>>>>> 85eb9938
                miscRegs = cpt.get(sec, "miscRegs").split()
                # CONTEXTIDR_EL2 defaults to 0b11111100000000000001
                miscRegs[599:599] = [0xFC001]
                cpt.set(sec, "miscRegs", " ".join(str(x) for x in miscRegs))


legacy_version = 14<|MERGE_RESOLUTION|>--- conflicted
+++ resolved
@@ -5,11 +5,7 @@
             import re
 
             # Search for all ISA sections
-<<<<<<< HEAD
-            if re.search(".*sys.*\.cpu.*\.isa$", sec):
-=======
             if re.search(r".*sys.*\.cpu.*\.isa$", sec):
->>>>>>> 85eb9938
                 miscRegs = cpt.get(sec, "miscRegs").split()
                 # CONTEXTIDR_EL2 defaults to 0b11111100000000000001
                 miscRegs[599:599] = [0xFC001]
