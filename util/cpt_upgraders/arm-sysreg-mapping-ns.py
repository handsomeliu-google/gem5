--- conflicted
+++ resolved
@@ -41,11 +41,7 @@
             import re
 
             # Search for all ISA sections
-<<<<<<< HEAD
-            if re.search(".*sys.*\.cpu.*\.isa\d*$", sec):
-=======
             if re.search(r".*sys.*\.cpu.*\.isa\d*$", sec):
->>>>>>> 85eb9938
                 mr = cpt.get(sec, "miscRegs").split()
                 if int(mr[0]) & 16 == 0:  # CPSR reg width; 0 for AArch64
                     mr[112] = mr[111]  # ACTLR_NS = ACTLR
