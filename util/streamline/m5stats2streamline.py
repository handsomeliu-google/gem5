--- conflicted
+++ resolved
@@ -189,11 +189,7 @@
 kernel_uid = -1
 
 
-<<<<<<< HEAD
-class Task(object):
-=======
 class Task:
->>>>>>> 85eb9938
     def __init__(self, uid, pid, tgid, task_name, is_process, tick):
         if pid == 0:  # Idle
             self.uid = 0
@@ -207,10 +203,6 @@
         self.task_name = task_name
         self.children = []
         self.tick = tick  # time this task first appeared
-<<<<<<< HEAD
-
-=======
->>>>>>> 85eb9938
 
 
 class Event:
@@ -231,10 +223,7 @@
     ret = []
     more = True
     while more:
-<<<<<<< HEAD
-=======
         x = int(x)
->>>>>>> 85eb9938
         b = x & 0x7F
         x = x >> 7
         if ((x == 0) and ((b & 0x40) == 0)) or (
@@ -397,9 +386,6 @@
 
 def writeBinary(outfile, binary_list):
     for i in binary_list:
-<<<<<<< HEAD
-        outfile.write(f"{i:c}")
-=======
         if isinstance(i, str):
             byteVal = bytes(i, "utf-8")
         elif isinstance(i, int):
@@ -407,7 +393,6 @@
         else:
             byteVal = i
         outfile.write(byteVal)
->>>>>>> 85eb9938
 
 
 ############################################################
@@ -678,13 +663,8 @@
         sys.exit(1)
 
     process_re = re.compile(
-<<<<<<< HEAD
-        "tick=(\d+)\s+(\d+)\s+cpu_id=(\d+)\s+"
-        + "next_pid=([-\d]+)\s+next_tgid=([-\d]+)\s+next_task=(.*)"
-=======
         r"tick=(\d+)\s+(\d+)\s+cpu_id=(\d+)\s+"
         + r"next_pid=([-\d]+)\s+next_tgid=([-\d]+)\s+next_task=(.*)"
->>>>>>> 85eb9938
     )
 
     task_name_failure_warned = False
@@ -892,19 +872,11 @@
                 print("\t", per_cpu_name)
 
                 self.per_cpu_regex_string.append(
-<<<<<<< HEAD
-                    "^" + per_cpu_name + "\s+[\d\.]+"
-                )
-                self.per_cpu_regex.append(
-                    re.compile(
-                        "^" + per_cpu_name + "\s+([\d\.e\-]+)\s+# (.*)$", re.M
-=======
                     "^" + per_cpu_name + r"\s+[\d\.]+"
                 )
                 self.per_cpu_regex.append(
                     re.compile(
                         "^" + per_cpu_name + r"\s+([\d\.e\-]+)\s+# (.*)$", re.M
->>>>>>> 85eb9938
                     )
                 )
                 self.values.append([])
@@ -1013,11 +985,7 @@
     window_end_regex = re.compile(
         "^---------- End Simulation Statistics   ----------"
     )
-<<<<<<< HEAD
-    final_tick_regex = re.compile("^final_tick\s+(\d+)")
-=======
     final_tick_regex = re.compile(r"^final_tick\s+(\d+)")
->>>>>>> 85eb9938
 
     global ticks_in_ns
     sim_freq_regex = re.compile(r"^sim_freq\s+(\d+)")
