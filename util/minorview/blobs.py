--- conflicted
+++ resolved
@@ -41,13 +41,6 @@
 import pygtk
 
 pygtk.require("2.0")
-<<<<<<< HEAD
-import gtk
-import gobject
-import cairo
-import re
-=======
->>>>>>> 85eb9938
 import math
 import re
 
@@ -65,7 +58,6 @@
     black,
 )
 from .point import Point
-
 
 
 def centre_size_to_sides(centre, size):
@@ -195,11 +187,7 @@
     cr.line_to(x, bottom)
 
 
-<<<<<<< HEAD
-class Blob(object):
-=======
 class Blob:
->>>>>>> 85eb9938
     """Blob super class"""
 
     def __init__(self, picChar, unit, topLeft, colour, size=Point(1, 1)):
@@ -235,11 +223,7 @@
         colour=colours.black,
         size=Point(1, 1),
     ):
-<<<<<<< HEAD
-        super(Block, self).__init__(picChar, unit, topLeft, colour, size=size)
-=======
         super().__init__(picChar, unit, topLeft, colour, size=size)
->>>>>>> 85eb9938
         # {horiz, vert}
         self.stripDir = "horiz"
         # {LR, RL}: LR means the first strip will be on the left/top,
@@ -410,11 +394,7 @@
     def __init__(
         self, picChar, unit, topLeft, colour=colours.black, size=Point(1, 1)
     ):
-<<<<<<< HEAD
-        super(Key, self).__init__(picChar, unit, topLeft, colour, size=size)
-=======
         super().__init__(picChar, unit, topLeft, colour, size=size)
->>>>>>> 85eb9938
         self.colours = "BBBB"
         self.displayName = unit
 
@@ -490,11 +470,7 @@
         size=Point(1.0, 1.0),
         direc="right",
     ):
-<<<<<<< HEAD
-        super(Arrow, self).__init__(unit, unit, topLeft, colour, size=size)
-=======
         super().__init__(unit, unit, topLeft, colour, size=size)
->>>>>>> 85eb9938
         self.direc = direc
 
     def render(self, cr, view, event, select, time):
