--- conflicted
+++ resolved
@@ -34,11 +34,7 @@
 # OF THIS SOFTWARE, EVEN IF ADVISED OF THE POSSIBILITY OF SUCH DAMAGE.
 
 
-<<<<<<< HEAD
-class Point(object):
-=======
 class Point:
->>>>>>> 85eb9938
     """2D point coordinates/size type"""
 
     def __init__(self, x, y):
