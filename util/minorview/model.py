--- conflicted
+++ resolved
@@ -51,11 +51,7 @@
 no_ids = set()
 
 
-<<<<<<< HEAD
-class BlobDataSelect(object):
-=======
 class BlobDataSelect:
->>>>>>> 85eb9938
     """Represents which data is displayed for Ided object"""
 
     def __init__(self):
@@ -69,11 +65,7 @@
         return ret
 
 
-<<<<<<< HEAD
-class BlobVisualData(object):
-=======
 class BlobVisualData:
->>>>>>> 85eb9938
     """Super class for block data colouring"""
 
     def to_striped_block(self, select):
@@ -124,11 +116,7 @@
 
     def from_string(self, string):
         m = re.match(
-<<<<<<< HEAD
-            "^(F;)?(\d+)/(\d+)\.(\d+)/(\d+)(/(\d+)(\.(\d+))?)?", string
-=======
             r"^(F;)?(\d+)/(\d+)\.(\d+)/(\d+)(/(\d+)(\.(\d+))?)?", string
->>>>>>> 85eb9938
         )
 
         def seqnum_from_string(string):
@@ -220,11 +208,7 @@
         self.id = Id()
 
     def from_string(self, string):
-<<<<<<< HEAD
-        m = re.match("^(\w+);(\d+)\.(\d+);([0-9a-fA-Fx]+);(.*)$", string)
-=======
         m = re.match(r"^(\w+);(\d+)\.(\d+);([0-9a-fA-Fx]+);(.*)$", string)
->>>>>>> 85eb9938
 
         if m is not None:
             (
@@ -302,11 +286,7 @@
         return [direc_colour] + self.id.to_striped_block(select)
 
 
-<<<<<<< HEAD
-class ColourPattern(object):
-=======
 class ColourPattern:
->>>>>>> 85eb9938
     """Super class for decoders that make 2D grids rather than just single
     striped blocks"""
 
@@ -516,11 +496,7 @@
         return None
 
 
-<<<<<<< HEAD
-class IdedObj(object):
-=======
 class IdedObj:
->>>>>>> 85eb9938
     """An object identified by an Id carrying paired data.
     The super class for Inst and Line"""
 
@@ -545,11 +521,7 @@
     """A non-fault instruction"""
 
     def __init__(self, id, disassembly, addr, pairs={}):
-<<<<<<< HEAD
-        super(Inst, self).__init__(id, pairs)
-=======
         super().__init__(id, pairs)
->>>>>>> 85eb9938
         if "nextAddr" in pairs:
             self.nextAddr = int(pairs["nextAddr"], 0)
             del pairs["nextAddr"]
@@ -573,11 +545,7 @@
     """A fault instruction"""
 
     def __init__(self, id, fault, addr, pairs={}):
-<<<<<<< HEAD
-        super(InstFault, self).__init__(id, pairs)
-=======
         super().__init__(id, pairs)
->>>>>>> 85eb9938
         self.fault = fault
         self.addr = addr
 
@@ -592,11 +560,7 @@
     """A fetched line"""
 
     def __init__(self, id, vaddr, paddr, size, pairs={}):
-<<<<<<< HEAD
-        super(Line, self).__init__(id, pairs)
-=======
         super().__init__(id, pairs)
->>>>>>> 85eb9938
         self.vaddr = vaddr
         self.paddr = paddr
         self.size = size
@@ -612,11 +576,7 @@
     """A faulting line"""
 
     def __init__(self, id, fault, vaddr, pairs={}):
-<<<<<<< HEAD
-        super(LineFault, self).__init__(id, pairs)
-=======
         super().__init__(id, pairs)
->>>>>>> 85eb9938
         self.vaddr = vaddr
         self.fault = fault
 
@@ -627,11 +587,7 @@
         return ret
 
 
-<<<<<<< HEAD
-class BlobEvent(object):
-=======
 class BlobEvent:
->>>>>>> 85eb9938
     """Time event for a single blob"""
 
     def __init__(self, unit, time, pairs={}):
@@ -671,11 +627,7 @@
         return sorted(ret)
 
 
-<<<<<<< HEAD
-class BlobModel(object):
-=======
 class BlobModel:
->>>>>>> 85eb9938
     """Model bringing together blob definitions and parsed events"""
 
     def __init__(self, unitNamePrefix=""):
@@ -907,11 +859,7 @@
         still_skipping = True
         l = f.readline()
         while l and still_skipping:
-<<<<<<< HEAD
-            match = re.match("^\s*(\d+):", l)
-=======
             match = re.match(r"^\s*(\d+):", l)
->>>>>>> 85eb9938
             if match is not None:
                 event_time = match.groups()
                 if int(event_time[0]) >= startTime:
@@ -922,11 +870,7 @@
                 l = f.readline()
 
         match_line_re = re.compile(
-<<<<<<< HEAD
-            "^\s*(\d+):\s*([\w\.]+):\s*(Minor\w+:)?\s*(.*)$"
-=======
             r"^\s*(\d+):\s*([\w\.]+):\s*(Minor\w+:)?\s*(.*)$"
->>>>>>> 85eb9938
         )
 
         # Parse each line of the events file, accumulating comments to be
@@ -939,21 +883,13 @@
                 event_time = int(event_time)
 
                 unit = re.sub(
-<<<<<<< HEAD
-                    "^" + self.unitNamePrefix + "\.?(.*)$", "\\1", unit
-=======
                     "^" + self.unitNamePrefix + r"\.?(.*)$", "\\1", unit
->>>>>>> 85eb9938
                 )
 
                 # When the time changes, resolve comments
                 if event_time != time:
                     if self.numEvents > next_progress_print_event_count:
-<<<<<<< HEAD
-                        print(("Parsed to time: %d" % event_time))
-=======
                         print("Parsed to time: %d" % event_time)
->>>>>>> 85eb9938
                         next_progress_print_event_count = self.numEvents + 1000
                     update_comments(comments, time)
                     comments = []
@@ -1204,11 +1140,7 @@
         def line_is_comment(line):
             """Returns true if a line starts with #, returns False
             for lines which are None"""
-<<<<<<< HEAD
-            return line is not None and re.match("^\s*#", line) is not None
-=======
             return line is not None and re.match(r"^\s*#", line) is not None
->>>>>>> 85eb9938
 
         def get_line(f):
             """Get a line from file f extending that line if it ends in
@@ -1264,21 +1196,12 @@
             elif l == ">>>":
                 in_picture = False
             elif in_picture:
-<<<<<<< HEAD
-                picture.append(re.sub("\s*$", "", l))
-            else:
-                line_match = re.match(
-                    "^([a-zA-Z0-9][a-zA-Z0-9]):\s+([\w.]+)\s*(.*)", l
-                )
-                macro_match = re.match("macro\s+(\w+):(.*)", l)
-=======
                 picture.append(re.sub(r"\s*$", "", l))
             else:
                 line_match = re.match(
                     r"^([a-zA-Z0-9][a-zA-Z0-9]):\s+([\w.]+)\s*(.*)", l
                 )
                 macro_match = re.match(r"macro\s+(\w+):(.*)", l)
->>>>>>> 85eb9938
 
                 if macro_match is not None:
                     name, defn = macro_match.groups()
