--- conflicted
+++ resolved
@@ -195,19 +195,11 @@
 def process_file(path, **kwargs):
     if not osp.isfile(path):
         import errno
-<<<<<<< HEAD
-
-        raise IOError(errno.ENOENT, "No such file", path)
+
+        raise OSError(errno.ENOENT, "No such file", path)
 
     verboseprint(f"Processing file {path}....")
 
-=======
-
-        raise OSError(errno.ENOENT, "No such file", path)
-
-    verboseprint(f"Processing file {path}....")
-
->>>>>>> 85eb9938
     if kwargs.get("backup", True):
         import shutil
 
@@ -219,11 +211,7 @@
     cpt.optionxform = str
 
     # Read the current data
-<<<<<<< HEAD
-    cpt_file = open(path, "r")
-=======
     cpt_file = open(path)
->>>>>>> 85eb9938
     cpt.read_file(cpt_file)
     cpt_file.close()
 
@@ -235,11 +223,7 @@
 
         # Legacy linear checkpoint version
         # convert to list of tags before proceeding
-<<<<<<< HEAD
-        tags = set([])
-=======
         tags = set()
->>>>>>> 85eb9938
         for i in range(2, cpt_ver + 1):
             tags.add(Upgrader.legacy[i].tag)
         verboseprint("performed legacy version -> tags conversion")
@@ -272,11 +256,7 @@
     # downgraders are present, respecting dependences
     to_apply = (Upgrader.tag_set - tags) | (Upgrader.untag_set & tags)
     while to_apply:
-<<<<<<< HEAD
-        ready = set([t for t in to_apply if Upgrader.get(t).ready(tags)])
-=======
         ready = {t for t in to_apply if Upgrader.get(t).ready(tags)}
->>>>>>> 85eb9938
         if not ready:
             print("could not apply these upgrades:", " ".join(to_apply))
             print("update dependences impossible to resolve; aborting")
@@ -297,13 +277,6 @@
     # Write the old data back
     verboseprint("...completed")
     cpt.write(open(path, "w"))
-<<<<<<< HEAD
-
-
-if __name__ == "__main__":
-    from argparse import ArgumentParser, SUPPRESS
-
-=======
 
 
 if __name__ == "__main__":
@@ -312,7 +285,6 @@
         ArgumentParser,
     )
 
->>>>>>> 85eb9938
     parser = ArgumentParser(usage="%(prog)s [args] <filename or directory>")
     parser.add_argument(
         "-r",
