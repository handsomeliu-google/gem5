--- conflicted
+++ resolved
@@ -41,11 +41,7 @@
 from functools import wraps
 
 
-<<<<<<< HEAD
-class Commit(object):
-=======
 class Commit:
->>>>>>> 85eb9938
     _re_tag = re.compile(r"^((?:\w|-)+): (.*)$")
 
     def __init__(self, rev):
@@ -141,21 +137,12 @@
     feature_revs = tuple(list_revs(upstream, feature, paths=paths))
     upstream_revs = tuple(list_revs(feature, upstream, paths=paths))
 
-<<<<<<< HEAD
-    feature_cids = dict(
-        [(c.change_id, c) for c in feature_revs if c.change_id is not None]
-    )
-    upstream_cids = dict(
-        [(c.change_id, c) for c in upstream_revs if c.change_id is not None]
-    )
-=======
     feature_cids = {
         c.change_id: c for c in feature_revs if c.change_id is not None
     }
     upstream_cids = {
         c.change_id: c for c in upstream_revs if c.change_id is not None
     }
->>>>>>> 85eb9938
 
     incoming = [
         r
@@ -264,21 +251,11 @@
     if args.deep_search:
         print("Incorrectly rebased changes:")
         all_upstream_revs = list_revs(args.upstream, paths=args.paths)
-<<<<<<< HEAD
-        all_upstream_cids = dict(
-            [
-                (c.change_id, c)
-                for c in all_upstream_revs
-                if c.change_id is not None
-            ]
-        )
-=======
         all_upstream_cids = {
             c.change_id: c
             for c in all_upstream_revs
             if c.change_id is not None
         }
->>>>>>> 85eb9938
         incorrect_outgoing = [
             r for r in outgoing if r.change_id in all_upstream_cids
         ]
