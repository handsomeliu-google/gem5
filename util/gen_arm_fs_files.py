#!/usr/bin/env python3

# Copyright (c) 2020 ARM Limited
# All rights reserved.
#
# The license below extends only to copyright in the software and shall
# not be construed as granting a license to any other intellectual
# property including but not limited to intellectual property relating
# to a hardware implementation of the functionality of the software
# licensed hereunder.  You may use the software subject to the license
# terms below provided that you ensure that this notice is replicated
# unmodified and in its entirety in all distributions of the software,
# modified or unmodified, in source code or in binary form.
#
# Copyright (c) 2017-2018 Metempsy Technology Consulting
# All rights reserved.
#
# Redistribution and use in source and binary forms, with or without
# modification, are permitted provided that the following conditions are
# met: redistributions of source code must retain the above copyright
# notice, this list of conditions and the following disclaimer;
# redistributions in binary form must reproduce the above copyright
# notice, this list of conditions and the following disclaimer in the
# documentation and/or other materials provided with the distribution;
# neither the name of the copyright holders nor the names of its
# contributors may be used to endorse or promote products derived from
# this software without specific prior written permission.
#
# THIS SOFTWARE IS PROVIDED BY THE COPYRIGHT HOLDERS AND CONTRIBUTORS
# "AS IS" AND ANY EXPRESS OR IMPLIED WARRANTIES, INCLUDING, BUT NOT
# LIMITED TO, THE IMPLIED WARRANTIES OF MERCHANTABILITY AND FITNESS FOR
# A PARTICULAR PURPOSE ARE DISCLAIMED. IN NO EVENT SHALL THE COPYRIGHT
# OWNER OR CONTRIBUTORS BE LIABLE FOR ANY DIRECT, INDIRECT, INCIDENTAL,
# SPECIAL, EXEMPLARY, OR CONSEQUENTIAL DAMAGES (INCLUDING, BUT NOT
# LIMITED TO, PROCUREMENT OF SUBSTITUTE GOODS OR SERVICES; LOSS OF USE,
# DATA, OR PROFITS; OR BUSINESS INTERRUPTION) HOWEVER CAUSED AND ON ANY
# THEORY OF LIABILITY, WHETHER IN CONTRACT, STRICT LIABILITY, OR TORT
# (INCLUDING NEGLIGENCE OR OTHERWISE) ARISING IN ANY WAY OUT OF THE USE
# OF THIS SOFTWARE, EVEN IF ADVISED OF THE POSSIBILITY OF SUCH DAMAGE.

import os
import sys
from argparse import (
    ArgumentDefaultsHelpFormatter,
    ArgumentParser,
)
from distutils import spawn
from glob import glob
from platform import machine
from subprocess import call


<<<<<<< HEAD

=======
>>>>>>> 85eb9938
def run_cmd(explanation, working_dir, cmd, stdout=None):
    print(f"Running phase '{explanation}'")
    sys.stdout.flush()

    # some of the commands need $PWD to be properly set
    env = os.environ.copy()
    env["PWD"] = working_dir

    return_code = call(cmd, cwd=working_dir, stdout=stdout, env=env)

    if return_code == 0:
        return

    print(
        "Error running phase %s. Returncode: %d" % (explanation, return_code)
    )
    sys.exit(1)


def linux_clone():
    kernel_vexpress_gem5_dir = os.path.join(
        args.dest_dir, "linux-kernel-vexpress_gem5"
    )

    run_cmd(
        "clone linux kernel for VExpress_GEM5_V1 platform",
        args.dest_dir,
        [
            "git",
            "clone",
            "https://gem5.googlesource.com/arm/linux",
            kernel_vexpress_gem5_dir,
        ],
    )


def linux64():
    kernel_vexpress_gem5_dir = os.path.join(
        args.dest_dir, "linux-kernel-vexpress_gem5"
    )

    linux_bin = os.path.join(binaries_dir, "vmlinux.vexpress_gem5_v1_64")

    with open(revisions_dir + "/linux", "w+") as rev_file:
        run_cmd(
            "write revision of linux-kernel-vexpress_gem5 repo",
            kernel_vexpress_gem5_dir,
            ["git", "rev-parse", "--short", "HEAD"],
            rev_file,
        )

    run_cmd(
        "configure kernel for arm64",
        kernel_vexpress_gem5_dir,
        [
            "make",
            "ARCH=arm64",
            "CROSS_COMPILE=aarch64-linux-gnu-",
            "gem5_defconfig",
            make_jobs_str,
        ],
    )
    run_cmd(
        "compile kernel for arm64",
        kernel_vexpress_gem5_dir,
        [
            "make",
            "ARCH=arm64",
            "CROSS_COMPILE=aarch64-linux-gnu-",
            make_jobs_str,
        ],
    )
    run_cmd(
        "copy arm64 vmlinux",
        kernel_vexpress_gem5_dir,
        ["cp", "vmlinux", linux_bin],
    )
    run_cmd(
        "cleanup arm64 kernel compilation",
        kernel_vexpress_gem5_dir,
        ["make", "distclean"],
    )


def linux32():
    kernel_vexpress_gem5_dir = os.path.join(
        args.dest_dir, "linux-kernel-vexpress_gem5"
    )

    linux_bin = os.path.join(binaries_dir, "vmlinux.vexpress_gem5_v1")

    run_cmd(
        "configure kernel for arm",
        kernel_vexpress_gem5_dir,
        [
            "make",
            "ARCH=arm",
            "CROSS_COMPILE=arm-linux-gnueabihf-",
            "gem5_defconfig",
        ],
    )
    run_cmd(
        "compile kernel for arm",
        kernel_vexpress_gem5_dir,
        [
            "make",
            "ARCH=arm",
            "CROSS_COMPILE=arm-linux-gnueabihf-",
            make_jobs_str,
        ],
    )
    run_cmd(
        "copy arm vmlinux",
        kernel_vexpress_gem5_dir,
        ["cp", "vmlinux", linux_bin],
    )


def linux():
    """
    Checkout and build linux kernel for VExpress_GEM5_V1 (arm and arm64)
    """
    linux_clone()
    linux64()
    linux32()


def dtbs():
    """
    Build DTBs for VExpress_GEM5_V1
    """
    dt_dir = gem5_dir + "/system/arm/dt"
    run_cmd(
        "compile DTBs for VExpress_GEM5_V1 platform",
        dt_dir,
        ["make", make_jobs_str],
    )
    run_cmd(
        "copy DTBs", dt_dir, ["cp"] + glob(dt_dir + "/*dtb") + [binaries_dir]
    )


def bootloaders():
    """
    Build bootloaders arm64/arm
    """

    bootloader_arm64_dir = gem5_dir + "/system/arm/bootloader/arm64"
    run_cmd("compile arm64 bootloader", bootloader_arm64_dir, ["make"])
    run_cmd(
        "copy arm64 bootloader",
        bootloader_arm64_dir,
        ["cp", "boot.arm64", "boot_emm.arm64", "boot_v2.arm64", binaries_dir],
    )

    bootloader_arm_dir = gem5_dir + "/system/arm/bootloader/arm"
    run_cmd("compile arm bootloader", bootloader_arm_dir, ["make"])
    run_cmd(
        "copy arm bootloaders",
        bootloader_arm_dir,
        ["cp", "boot.arm", "boot_emm.arm", binaries_dir],
    )


def m5():
    """
    Build m5 binaries
    """
    m5_dir = gem5_dir + "/util/m5"
    run_cmd("compile arm64 m5", m5_dir, ["make", "-f", "Makefile.aarch64"])
    run_cmd(
        "copy arm64 m5", m5_dir, ["cp", "m5", binaries_dir + "/m5.aarch64"]
    )
    run_cmd(
        "clean arm64 m5", m5_dir, ["make", "clean", "-f", "Makefile.aarch64"]
    )
    run_cmd("compile arm m5", m5_dir, ["make", "-f", "Makefile.arm"])
    run_cmd("copy arm m5", m5_dir, ["cp", "m5", binaries_dir + "/m5.aarch32"])


def xen():
    """
    Build Xen for aarch64
    """
    xen_dir = os.path.join(args.dest_dir, "xen")
    bootwrapper_dir = os.path.join(args.dest_dir, "bootwrapper")
    linux_cmdline = "console=hvc0 root=/dev/vda rw mem=1G"
    xen_cmdline = (
        "dtuart=/uart@1c090000 console=dtuart no-bootscrub "
        + "dom0_mem=1G loglvl=all guest_loglvl=all"
    )

    run_cmd(
        "clone Xen",
        args.dest_dir,
        ["git", "clone", "git://xenbits.xen.org/xen.git", xen_dir],
    )

    run_cmd(
        "clone boot-wrapper-aarch64",
        args.dest_dir,
        [
            "git",
            "clone",
            "git://git.kernel.org/pub/"
            + "scm/linux/kernel/git/mark/boot-wrapper-aarch64.git",
            bootwrapper_dir,
        ],
    )

    # Need to compile arm64 Linux
    linux_dir = os.path.join(args.dest_dir, "linux-kernel-vexpress_gem5")
    linux_bin = os.path.join(linux_dir, "arch", "arm64", "boot", "Image")
    if not os.path.exists(linux_bin):
        linux_clone()
        linux64()

    # Need to compile DTBs
    dtb_bin = os.path.join(binaries_dir, "armv8_gem5_v2_1cpu.dtb")
    if not os.path.exists(dtb_bin):
        dtbs()

    # Building Xen
    run_cmd(
        "building xen for aarch64",
        xen_dir,
        [
            "make",
            "dist-xen",
            "XEN_TARGET_ARCH=arm64",
            "CROSS_COMPILE=aarch64-linux-gnu-",
            "CONFIG_EARLY_PRINTK=vexpress",
            make_jobs_str,
        ],
    )

    # Building boot-wrapper-aarch64
    run_cmd(
        "autoreconf boot-wrapper-aarch64",
        bootwrapper_dir,
        ["autoreconf", "-i"],
    )
    run_cmd(
        "configure boot-wrapper-aarch64",
        bootwrapper_dir,
        [
            "./configure",
            "--host=aarch64-linux-gnu",
            f"--with-kernel-dir={linux_dir}",
            f"--with-dtb={dtb_bin}",
            f"--with-cmdline='{linux_cmdline}'",
            f"--with-xen-cmdline='{xen_cmdline}'",
            f"--with-xen={os.path.join(xen_dir, 'xen', 'xen')}",
            "--enable-psci",
            "--enable-gicv3",
        ],
    )
    run_cmd("build boot-wrapper-aarch64", bootwrapper_dir, ["make"])

    # Copying the final binary
    run_cmd(
        "copy xen binary",
        bootwrapper_dir,
        ["cp", "xen-system.axf", binaries_dir],
    )

    with open(os.path.join(revisions_dir, "xen"), "w+") as rev_file:
        run_cmd(
            "write revision of xen repo",
            xen_dir,
            ["git", "rev-parse", "--short", "HEAD"],
            rev_file,
        )


script_dir = os.path.dirname(os.path.abspath(sys.argv[0]))
gem5_dir = os.path.dirname(script_dir)

all_binaries = {
    "linux": linux,
    "dtbs": dtbs,
    "bootloaders": bootloaders,
    "m5": m5,
    "xen": xen,
}

parser = ArgumentParser(formatter_class=ArgumentDefaultsHelpFormatter)

parser.add_argument(
    "--gem5-dir",
    default=gem5_dir,
    metavar="GEM5_DIR",
    help="gem5 root directory to be used for bootloader and "
    "VExpress_GEM5_V1 DTB sources. The default value is the gem5 root "
    "directory of the executed script",
)
parser.add_argument(
    "--dest-dir",
    default="/tmp",
    metavar="DEST_DIR",
    help="Directory to use for checking out the different kernel "
    "repositories. Generated files will be copied to "
    "DEST_DIR/binaries (which must not exist)",
)
parser.add_argument(
    "-j",
    "--make-jobs",
    type=int,
    default=1,
    metavar="MAKE_JOBS",
    help="Number of jobs to use with the 'make' commands.",
)
parser.add_argument(
    "-b",
    "--fs-binaries",
    action="append",
    choices=list(all_binaries.keys()),
    default=[],
    help="List of FS files to be generated. Defaulting to all",
)

args = parser.parse_args()

if not os.path.isdir(args.dest_dir):
    print(f"Error: {args.dest_dir} is not a directory.")
    sys.exit(1)

if not os.path.isdir(args.gem5_dir):
    print(f"Error: {args.gem5_dir} is not a directory.")
    sys.exit(1)

if machine() != "x86_64":
    print("Error: This script should run in a x86_64 machine")
    sys.exit(1)

binaries_dir = args.dest_dir + "/binaries"

if os.path.exists(binaries_dir):
    print(f"Error: {binaries_dir} already exists.")
    sys.exit(1)

revisions_dir = args.dest_dir + "/revisions"

if os.path.exists(revisions_dir):
    print(f"Error: {revisions_dir} already exists.")
    sys.exit(1)

os.mkdir(binaries_dir)
os.mkdir(revisions_dir)

make_jobs_str = "-j" + str(args.make_jobs)

rev_file = open(revisions_dir + "/gem5", "w+")
run_cmd(
    "write revision of gem5 repo",
    gem5_dir,
    ["git", "rev-parse", "--short", "HEAD"],
    rev_file,
)
rev_file.close()

binaries = args.fs_binaries if args.fs_binaries else list(all_binaries.keys())
for fs_binary in binaries:
    all_binaries[fs_binary]()

print(f"Done! All the generated files can be found in {binaries_dir}")

sys.exit(0)<|MERGE_RESOLUTION|>--- conflicted
+++ resolved
@@ -50,10 +50,6 @@
 from subprocess import call
 
 
-<<<<<<< HEAD
-
-=======
->>>>>>> 85eb9938
 def run_cmd(explanation, working_dir, cmd, stdout=None):
     print(f"Running phase '{explanation}'")
     sys.stdout.flush()
