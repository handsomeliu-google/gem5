--- conflicted
+++ resolved
@@ -44,15 +44,9 @@
 from style.region import all_regions
 from style.style import StdioUI
 
-<<<<<<< HEAD
-verifier_names = dict([(c.__name__, c) for c in style.verifiers.all_verifiers])
-
-
-=======
 verifier_names = {c.__name__: c for c in style.verifiers.all_verifiers}
 
 
->>>>>>> 85eb9938
 def verify(
     filename,
     regions=all_regions,
