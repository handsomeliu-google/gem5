#!/usr/bin/env python3

# Copyright (c) 2013-2014 ARM Limited
# All rights reserved
#
# The license below extends only to copyright in the software and shall
# not be construed as granting a license to any other intellectual
# property including but not limited to intellectual property relating
# to a hardware implementation of the functionality of the software
# licensed hereunder.  You may use the software subject to the license
# terms below provided that you ensure that this notice is replicated
# unmodified and in its entirety in all distributions of the software,
# modified or unmodified, in source code or in binary form.
#
# Redistribution and use in source and binary forms, with or without
# modification, are permitted provided that the following conditions are
# met: redistributions of source code must retain the above copyright
# notice, this list of conditions and the following disclaimer;
# redistributions in binary form must reproduce the above copyright
# notice, this list of conditions and the following disclaimer in the
# documentation and/or other materials provided with the distribution;
# neither the name of the copyright holders nor the names of its
# contributors may be used to endorse or promote products derived from
# this software without specific prior written permission.
#
# THIS SOFTWARE IS PROVIDED BY THE COPYRIGHT HOLDERS AND CONTRIBUTORS
# "AS IS" AND ANY EXPRESS OR IMPLIED WARRANTIES, INCLUDING, BUT NOT
# LIMITED TO, THE IMPLIED WARRANTIES OF MERCHANTABILITY AND FITNESS FOR
# A PARTICULAR PURPOSE ARE DISCLAIMED. IN NO EVENT SHALL THE COPYRIGHT
# OWNER OR CONTRIBUTORS BE LIABLE FOR ANY DIRECT, INDIRECT, INCIDENTAL,
# SPECIAL, EXEMPLARY, OR CONSEQUENTIAL DAMAGES (INCLUDING, BUT NOT
# LIMITED TO, PROCUREMENT OF SUBSTITUTE GOODS OR SERVICES; LOSS OF USE,
# DATA, OR PROFITS; OR BUSINESS INTERRUPTION) HOWEVER CAUSED AND ON ANY
# THEORY OF LIABILITY, WHETHER IN CONTRACT, STRICT LIABILITY, OR TORT
# (INCLUDING NEGLIGENCE OR OTHERWISE) ARISING IN ANY WAY OUT OF THE USE
# OF THIS SOFTWARE, EVEN IF ADVISED OF THE POSSIBILITY OF SUCH DAMAGE.

# This script is used to dump protobuf instruction traces to ASCII
# format. It assumes that protoc has been executed and already
# generated the Python package for the inst messages. This can
# be done manually using:
# protoc --python_out=. inst.proto
# The ASCII trace format uses one line per request.

import sys

import protolib

# Import the packet proto definitions
try:
    import inst_pb2
except:
    print("Did not find protobuf inst definitions, attempting to generate")
    from subprocess import call

    error = call(
        [
            "protoc",
            "--python_out=util",
            "--proto_path=src/proto",
            "src/proto/inst.proto",
        ]
    )
    if not error:
        print("Generated inst proto definitions")

        try:
            import google.protobuf
        except:
            print("Please install Python protobuf module")
            exit(-1)

        import inst_pb2
    else:
        print("Failed to import inst proto definitions")
        exit(-1)


def main():
    if len(sys.argv) != 3:
        print("Usage: ", sys.argv[0], " <protobuf input> <ASCII output>")
        exit(-1)

    # Open the file in read mode
    proto_in = protolib.openFileRd(sys.argv[1])

    try:
        ascii_out = open(sys.argv[2], "w")
<<<<<<< HEAD
    except IOError:
=======
    except OSError:
>>>>>>> 85eb9938
        print("Failed to open ", sys.argv[2], " for writing")
        exit(-1)

    # Read the magic number in 4-byte Little Endian
    magic_number = proto_in.read(4)

    if magic_number != "gem5":
        print("Unrecognized file", sys.argv[1])
        exit(-1)

    print("Parsing instruction header")

    # Add the packet header
    header = inst_pb2.InstHeader()
    protolib.decodeMessage(proto_in, header)

    print("Object id:", header.obj_id)
    print("Tick frequency:", header.tick_freq)
    print("Memory addresses included:", header.has_mem)

    if header.ver != 0:
        print("Warning: file version newer than decoder:", header.ver)
        print("This decoder may not understand how to decode this file")

    print("Parsing instructions")

    num_insts = 0
    inst = inst_pb2.Inst()

    # Decode the inst messages until we hit the end of the file
    optional_fields = (
        "tick",
        "type",
        "inst_flags",
        "addr",
        "size",
        "mem_flags",
    )
    while protolib.decodeMessage(proto_in, inst):
        # If we have a tick use it, otherwise count instructions
        if inst.HasField("tick"):
            tick = inst.tick
        else:
            tick = num_insts

        if inst.HasField("nodeid"):
            node_id = inst.nodeid
        else:
            node_id = 0
        if inst.HasField("cpuid"):
            cpu_id = inst.cpuid
        else:
            cpu_id = 0

        ascii_out.write(
            "%-20d: (%03d/%03d) %#010x @ %#016x "
            % (tick, node_id, cpu_id, inst.inst, inst.pc)
        )

        if inst.HasField("type"):
            ascii_out.write(
                " : %10s"
                % inst_pb2._INST_INSTTYPE.values_by_number[inst.type].name
            )

        for mem_acc in inst.mem_access:
            ascii_out.write(
<<<<<<< HEAD
                " %#x-%#x;" % (mem_acc.addr, mem_acc.addr + mem_acc.size)
=======
                " {:#x}-{:#x};".format(
                    mem_acc.addr, mem_acc.addr + mem_acc.size
                )
>>>>>>> 85eb9938
            )

        ascii_out.write("\n")
        num_insts += 1

    print("Parsed instructions:", num_insts)

    # We're done
    ascii_out.close()
    proto_in.close()


if __name__ == "__main__":
    main()<|MERGE_RESOLUTION|>--- conflicted
+++ resolved
@@ -86,11 +86,7 @@
 
     try:
         ascii_out = open(sys.argv[2], "w")
-<<<<<<< HEAD
-    except IOError:
-=======
     except OSError:
->>>>>>> 85eb9938
         print("Failed to open ", sys.argv[2], " for writing")
         exit(-1)
 
@@ -158,13 +154,9 @@
 
         for mem_acc in inst.mem_access:
             ascii_out.write(
-<<<<<<< HEAD
-                " %#x-%#x;" % (mem_acc.addr, mem_acc.addr + mem_acc.size)
-=======
                 " {:#x}-{:#x};".format(
                     mem_acc.addr, mem_acc.addr + mem_acc.size
                 )
->>>>>>> 85eb9938
             )
 
         ascii_out.write("\n")
