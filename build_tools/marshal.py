--- conflicted
+++ resolved
@@ -74,11 +74,7 @@
 
 _, cpp, python, modpath, abspath = sys.argv
 
-<<<<<<< HEAD
-with open(python, "r") as f:
-=======
 with open(python) as f:
->>>>>>> 85eb9938
     src = f.read()
 
 compiled = compile(src, python, "exec")
