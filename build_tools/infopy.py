--- conflicted
+++ resolved
@@ -56,11 +56,7 @@
     # `README.md = "..."` which is not valid as `md` is not a property of
     # `README`.
     src = os.path.basename(source).replace(".", "_")
-<<<<<<< HEAD
-    with open(source, "r") as f:
-=======
     with open(source) as f:
->>>>>>> 85eb9938
         data = "".join(f)
     code("${src} = ${{repr(data)}}")
 
